import math
from argparse import ArgumentParser
from datetime import timedelta as delta

import numpy as np
import pytest

from parcels import (
    AdvectionEE,
    AdvectionRK4,
    AdvectionRK45,
    FieldSet,
    JITParticle,
    ParticleSet,
    ScipyParticle,
    Variable,
    timer,
)

ptype = {'scipy': ScipyParticle, 'jit': JITParticle}
method = {'RK4': AdvectionRK4, 'EE': AdvectionEE, 'RK45': AdvectionRK45}


def stommel_fieldset(xdim=200, ydim=200, grid_type='A'):
    """Simulate a periodic current along a western boundary, with significantly
    larger velocities along the western edge than the rest of the region

    The original test description can be found in: N. Fabbroni, 2009,
    Numerical Simulation of Passive tracers dispersion in the sea,
    Ph.D. dissertation, University of Bologna
    http://amsdottorato.unibo.it/1733/1/Fabbroni_Nicoletta_Tesi.pdf
    """
    a = b = 10000 * 1e3
    scalefac = 0.05  # to scale for physically meaningful velocities
    dx, dy = a / xdim, b / ydim

    # Coordinates of the test fieldset (on A-grid in deg)
    lon = np.linspace(0, a, xdim, dtype=np.float32)
    lat = np.linspace(0, b, ydim, dtype=np.float32)

    # Define arrays U (zonal), V (meridional) and P (sea surface height)
    U = np.zeros((lat.size, lon.size), dtype=np.float32)
    V = np.zeros((lat.size, lon.size), dtype=np.float32)
    P = np.zeros((lat.size, lon.size), dtype=np.float32)

    beta = 2e-11
    r = 1/(11.6*86400)
    es = r/(beta*a)

    for j in range(lat.size):
        for i in range(lon.size):
            xi = lon[i] / a
            yi = lat[j] / b
            P[j, i] = (1 - math.exp(-xi / es) - xi) * math.pi * np.sin(math.pi * yi) * scalefac
            if grid_type == 'A':
                U[j, i] = -(1 - math.exp(-xi / es) - xi) * math.pi ** 2 * np.cos(math.pi * yi) * scalefac
                V[j, i] = (math.exp(-xi / es) / es - 1) * math.pi * np.sin(math.pi * yi) * scalefac
    if grid_type == 'C':
        V[:, 1:] = (P[:, 1:] - P[:, 0:-1]) / dx * a
        U[1:, :] = -(P[1:, :] - P[0:-1, :]) / dy * b

    data = {'U': U, 'V': V, 'P': P}
    dimensions = {'lon': lon, 'lat': lat}
    fieldset = FieldSet.from_data(data, dimensions, mesh='flat')
    if grid_type == 'C':
        fieldset.U.interp_method = 'cgrid_velocity'
        fieldset.V.interp_method = 'cgrid_velocity'
    return fieldset


def UpdateP(particle, fieldset, time):
    if time == 0:
        particle.p_start = fieldset.P[time, particle.depth, particle.lat, particle.lon]
    particle.p = fieldset.P[time, particle.depth, particle.lat, particle.lon]


def AgeP(particle, fieldset, time):
    particle.age += particle.dt
    if particle.age > fieldset.maxage:
        particle.delete()


def simple_partition_function(coords, mpi_size=1):
    """A very simple partition function that assigns particles to processors (for MPI testing purposes))"""
    return np.array([int(i) for i in np.linspace(0, mpi_size, coords.shape[0], endpoint=False)])


def stommel_example(npart=1, mode='jit', verbose=False, method=AdvectionRK4, grid_type='A',
<<<<<<< HEAD
                    outfile="StommelParticle.zarr", repeatdt=None, maxage=None, write_fields=True):
=======
                    outfile="StommelParticle.zarr", repeatdt=None, maxage=None, write_fields=True,
                    custom_partition_function=False, pset_mode='soa'):
>>>>>>> 6aab0077
    timer.fieldset = timer.Timer('FieldSet', parent=timer.stommel)
    fieldset = stommel_fieldset(grid_type=grid_type)
    if write_fields:
        filename = 'stommel'
        fieldset.write(filename)
    timer.fieldset.stop()

    # Determine particle class according to mode
    timer.pset = timer.Timer('Pset', parent=timer.stommel)
    timer.psetinit = timer.Timer('Pset_init', parent=timer.pset)
    ParticleClass = JITParticle if mode == 'jit' else ScipyParticle

    # Execute for 600 days, with 1-hour timesteps and 5-day output
    runtime = delta(days=600)
    dt = delta(hours=1)
    outputdt = delta(days=5)

    class MyParticle(ParticleClass):
        p = Variable('p', dtype=np.float32, initial=0.)
        p_start = Variable('p_start', dtype=np.float32, initial=0.)
        next_dt = Variable('next_dt', dtype=np.float64, initial=dt.total_seconds())
        age = Variable('age', dtype=np.float32, initial=0.)

<<<<<<< HEAD
    pset = ParticleSet.from_line(fieldset, size=npart, pclass=MyParticle, repeatdt=repeatdt,
                                 start=(10e3, 5000e3), finish=(100e3, 5000e3), time=0)
=======
    if custom_partition_function:
        pset = pset_type[pset_mode]['pset'].from_line(fieldset, size=npart, pclass=MyParticle, repeatdt=repeatdt,
                                                      start=(10e3, 5000e3), finish=(100e3, 5000e3), time=0,
                                                      partition_function=simple_partition_function)
    else:
        pset = pset_type[pset_mode]['pset'].from_line(fieldset, size=npart, pclass=MyParticle, repeatdt=repeatdt,
                                                      start=(10e3, 5000e3), finish=(100e3, 5000e3), time=0)
>>>>>>> 6aab0077

    if verbose:
        print(f"Initial particle positions:\n{pset}")

    maxage = runtime.total_seconds() if maxage is None else maxage
    fieldset.add_constant('maxage', maxage)
    print("Stommel: Advecting %d particles for %s" % (npart, runtime))
    timer.psetinit.stop()
    timer.psetrun = timer.Timer('Pset_run', parent=timer.pset)
    pset.execute(method + pset.Kernel(UpdateP) + pset.Kernel(AgeP), runtime=runtime, dt=dt,
                 output_file=pset.ParticleFile(name=outfile, outputdt=outputdt))

    if verbose:
        print(f"Final particle positions:\n{pset}")
    timer.psetrun.stop()
    timer.pset.stop()

    return pset


@pytest.mark.parametrize('grid_type', ['A', 'C'])
@pytest.mark.parametrize('mode', ['jit', 'scipy'])
def test_stommel_fieldset(mode, grid_type, tmpdir):
    timer.root = timer.Timer('Main')
    timer.stommel = timer.Timer('Stommel', parent=timer.root)
    outfile = tmpdir.join("StommelParticle")
    psetRK4 = stommel_example(1, mode=mode, method=method['RK4'], grid_type=grid_type, outfile=outfile, write_fields=False)
    psetRK45 = stommel_example(1, mode=mode, method=method['RK45'], grid_type=grid_type, outfile=outfile, write_fields=False)
    assert np.allclose(psetRK4.lon, psetRK45.lon, rtol=1e-3)
    assert np.allclose(psetRK4.lat, psetRK45.lat, rtol=1.1e-3)
    err_adv = np.abs(psetRK4.p_start - psetRK4.p)
    assert (err_adv <= 1.e-1).all()
    err_smpl = np.array([abs(psetRK4.p[i] - psetRK4.fieldset.P[0., psetRK4.lon[i], psetRK4.lat[i], psetRK4.depth[i]]) for i in range(psetRK4.size)])
    assert (err_smpl <= 1.e-1).all()
    timer.stommel.stop()
    timer.root.stop()
    timer.root.print_tree()


def main(args=None):
    timer.root = timer.Timer('Main')
    timer.args = timer.Timer('Args', parent=timer.root)
    p = ArgumentParser(description="""
Example of particle advection in the steady-state solution of the Stommel equation""")
    p.add_argument('mode', choices=('scipy', 'jit'), nargs='?', default='jit',
                   help='Execution mode for performing computation')
    p.add_argument('-p', '--particles', type=int, default=1,
                   help='Number of particles to advect')
    p.add_argument('-v', '--verbose', action='store_true', default=False,
                   help='Print particle information before and after execution')
    p.add_argument('-m', '--method', choices=('RK4', 'EE', 'RK45'), default='RK4',
                   help='Numerical method used for advection')
    p.add_argument('-o', '--outfile', default='StommelParticle.zarr',
                   help='Name of output file')
    p.add_argument('-r', '--repeatdt', default=None, type=int,
                   help='repeatdt of the ParticleSet')
    p.add_argument('-a', '--maxage', default=None, type=int,
                   help='max age of the particles (after which particles are deleted)')
    p.add_argument('-wf', '--write_fields', default=True,
                   help='Write the hydrodynamic fields to NetCDF')
    p.add_argument('-cpf', '--custom_partition_function', default=False,
                   help='Use a custom partition_function (for MPI testing purposes)')
    args = p.parse_args(args)

    timer.args.stop()
    timer.stommel = timer.Timer('Stommel', parent=timer.root)
    stommel_example(args.particles, mode=args.mode, verbose=args.verbose, method=method[args.method],
                    outfile=args.outfile, repeatdt=args.repeatdt, maxage=args.maxage, write_fields=args.write_fields,
                    custom_partition_function=args.custom_partition_function)
    timer.stommel.stop()
    timer.root.stop()
    timer.root.print_tree()


if __name__ == "__main__":
    main()<|MERGE_RESOLUTION|>--- conflicted
+++ resolved
@@ -86,12 +86,8 @@
 
 
 def stommel_example(npart=1, mode='jit', verbose=False, method=AdvectionRK4, grid_type='A',
-<<<<<<< HEAD
-                    outfile="StommelParticle.zarr", repeatdt=None, maxage=None, write_fields=True):
-=======
                     outfile="StommelParticle.zarr", repeatdt=None, maxage=None, write_fields=True,
-                    custom_partition_function=False, pset_mode='soa'):
->>>>>>> 6aab0077
+                    custom_partition_function=False):
     timer.fieldset = timer.Timer('FieldSet', parent=timer.stommel)
     fieldset = stommel_fieldset(grid_type=grid_type)
     if write_fields:
@@ -115,18 +111,13 @@
         next_dt = Variable('next_dt', dtype=np.float64, initial=dt.total_seconds())
         age = Variable('age', dtype=np.float32, initial=0.)
 
-<<<<<<< HEAD
-    pset = ParticleSet.from_line(fieldset, size=npart, pclass=MyParticle, repeatdt=repeatdt,
-                                 start=(10e3, 5000e3), finish=(100e3, 5000e3), time=0)
-=======
     if custom_partition_function:
-        pset = pset_type[pset_mode]['pset'].from_line(fieldset, size=npart, pclass=MyParticle, repeatdt=repeatdt,
-                                                      start=(10e3, 5000e3), finish=(100e3, 5000e3), time=0,
-                                                      partition_function=simple_partition_function)
+        pset = ParticleSet.from_line(fieldset, size=npart, pclass=MyParticle, repeatdt=repeatdt,
+                                     start=(10e3, 5000e3), finish=(100e3, 5000e3), time=0,
+                                     partition_function=simple_partition_function)
     else:
-        pset = pset_type[pset_mode]['pset'].from_line(fieldset, size=npart, pclass=MyParticle, repeatdt=repeatdt,
-                                                      start=(10e3, 5000e3), finish=(100e3, 5000e3), time=0)
->>>>>>> 6aab0077
+        pset = ParticleSet.from_line(fieldset, size=npart, pclass=MyParticle, repeatdt=repeatdt,
+                                     start=(10e3, 5000e3), finish=(100e3, 5000e3), time=0)
 
     if verbose:
         print(f"Initial particle positions:\n{pset}")
