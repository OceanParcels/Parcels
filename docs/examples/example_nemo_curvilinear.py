--- conflicted
+++ resolved
@@ -60,32 +60,6 @@
     assert np.allclose(pset.lat - latp, 0, atol=2e-2)
 
 
-<<<<<<< HEAD
-def make_plot(trajfile):
-    import cartopy
-    import matplotlib.pyplot as plt
-    import xarray as xr
-
-    class ParticleData:
-        def __init__(self):
-            self.id = []
-
-    def load_particles_file(fname, varnames):
-        T = ParticleData()
-        ds = xr.Dataset.from_dataframe(pd.read_parquet(fname))
-        T.id = ds['trajectory'][:]
-        for v in varnames:
-            setattr(T, v, ds[v][:])
-        return T
-
-    T = load_particles_file(trajfile, ['lon', 'lat', 'time'])
-    plt.axes(projection=cartopy.crs.PlateCarree())
-    plt.scatter(T.lon, T.lat, c=T.time, s=10)
-    plt.show()
-
-
-=======
->>>>>>> 9573623b
 @pytest.mark.parametrize('mode', ['jit'])  # Only testing jit as scipy is very slow
 def test_nemo_curvilinear(mode, tmpdir):
     """Test the NEMO curvilinear example."""
@@ -133,10 +107,6 @@
     outfile = "nemo_particles"
 
     run_nemo_curvilinear(args.mode, outfile)
-<<<<<<< HEAD
-    make_plot(outfile+'.parquet')
-=======
->>>>>>> 9573623b
 
 
 if __name__ == "__main__":
