--- conflicted
+++ resolved
@@ -231,11 +231,7 @@
 
 
 @pytest.mark.v4alpha
-<<<<<<< HEAD
 @pytest.mark.xfail(reason="CROCO 3D interpolation is not yet implemented correctly in v4. ")
-=======
-@pytest.mark.xfail(reason="When refactoring fieldfilebuffer croco support was dropped. This will be fixed in v4.")
->>>>>>> 29798dc4
 def test_advection_3DCROCO():
     fieldset = FieldSet.from_modulefile(TEST_DATA / "fieldset_CROCO3D.py")
 
