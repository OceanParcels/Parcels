--- conflicted
+++ resolved
@@ -195,7 +195,6 @@
     print(fieldset.RK45_tol)
 
 
-<<<<<<< HEAD
 @pytest.mark.parametrize("mode", ["scipy", "jit"])
 def test_advection_3DCROCO(mode):
     data_path = os.path.join(os.path.dirname(__file__), "test_data/")
@@ -234,10 +233,7 @@
     assert np.allclose(pset.lon_nextloop, [x + runtime for x in X], atol=1e-3)
 
 
-def periodicfields(xdim, ydim, uvel, vvel):
-=======
 def create_periodic_fieldset(xdim, ydim, uvel, vvel):
->>>>>>> f0791c6a
     dimensions = {
         "lon": np.linspace(0.0, 1.0, xdim + 1, dtype=np.float32)[1:],  # don't include both 0 and 1, for periodic b.c.
         "lat": np.linspace(0.0, 1.0, ydim + 1, dtype=np.float32)[1:],
