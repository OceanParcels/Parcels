--- conflicted
+++ resolved
@@ -508,20 +508,10 @@
 )
 def test_decaying_eddy(fieldset_decaying, mode, method, rtol, diffField, npart=1):
     fieldset = fieldset_decaying
-<<<<<<< HEAD
-    if method == 'AA':
+    if method == "AA":
         # needed for AnalyticalAdvection to work, but comes at expense of accuracy
-        fieldset.U.interp_method = 'cgrid_velocity'
-        fieldset.V.interp_method = 'cgrid_velocity'
-=======
-    if method == "AA":
-        if mode == "jit":
-            return  # AnalyticalAdvection not implemented in JIT
-        else:
-            # needed for AnalyticalAdvection to work, but comes at expense of accuracy
-            fieldset.U.interp_method = "cgrid_velocity"
-            fieldset.V.interp_method = "cgrid_velocity"
->>>>>>> fcb5c961
+        fieldset.U.interp_method = "cgrid_velocity"
+        fieldset.V.interp_method = "cgrid_velocity"
 
     if diffField:
         fieldset.add_field(Field("Kh_zonal", np.zeros(fieldset.U.data.shape), grid=fieldset.U.grid))
@@ -557,19 +547,11 @@
         pset.execute(AdvectionAnalytical, runtime=1)
 
 
-<<<<<<< HEAD
-@pytest.mark.parametrize('mode', ['scipy', 'jit'])
-@pytest.mark.parametrize('u', [1, -0.2, -0.3, 0])
-@pytest.mark.parametrize('v', [1, -0.3, 0, -1])
-@pytest.mark.parametrize('w', [None, 1, -0.3, 0, -1])
-@pytest.mark.parametrize('direction', [1, -1])
-=======
-@pytest.mark.parametrize("mode", ["scipy"])  # JIT not implemented
+@pytest.mark.parametrize("mode", ["scipy", "jit"])
 @pytest.mark.parametrize("u", [1, -0.2, -0.3, 0])
 @pytest.mark.parametrize("v", [1, -0.3, 0, -1])
 @pytest.mark.parametrize("w", [None, 1, -0.3, 0, -1])
 @pytest.mark.parametrize("direction", [1, -1])
->>>>>>> fcb5c961
 def test_uniform_analytical(mode, u, v, w, direction, tmpdir):
     lon = np.arange(0, 15, dtype=np.float32)
     lat = np.arange(0, 15, dtype=np.float32)
@@ -592,28 +574,15 @@
     pset = ParticleSet(fieldset, pclass=ptype[mode], lon=x0, lat=y0, depth=z0)
     outfile_path = tmpdir.join("uniformanalytical.zarr")
     outfile = pset.ParticleFile(name=outfile_path, outputdt=1, chunks=(1, 1))
-<<<<<<< HEAD
-    pset.execute(AdvectionAnalytical, runtime=runtime, dt=direction,
-                 output_file=outfile)
-=======
-    pset.execute(AdvectionAnalytical, runtime=4, dt=direction, output_file=outfile)
->>>>>>> fcb5c961
+    pset.execute(AdvectionAnalytical, runtime=runtime, dt=direction, output_file=outfile)
     assert np.abs(pset.lon - x0 - pset.time * u) < 1e-6
     assert np.abs(pset.lat - y0 - pset.time * v) < 1e-6
     if w is not None:
         assert np.abs(pset.depth - z0 - pset.time * w) < 1e-4
 
     ds = xr.open_zarr(outfile_path)
-<<<<<<< HEAD
-    times = (direction*ds['time'][:]).values.astype('timedelta64[s]')[0]
-    timeref = np.arange(runtime+1).astype('timedelta64[s]')
-    assert np.allclose(times, timeref, atol=np.timedelta64(1, 'ms'))
-    lons = ds['lon'][:].values
-    assert np.allclose(lons, x0+direction*u*np.arange(runtime+1))
-=======
     times = (direction * ds["time"][:]).values.astype("timedelta64[s]")[0]
-    timeref = np.arange(1, 5).astype("timedelta64[s]")
+    timeref = np.arange(runtime + 1).astype("timedelta64[s]")
     assert np.allclose(times, timeref, atol=np.timedelta64(1, "ms"))
     lons = ds["lon"][:].values
-    assert np.allclose(lons, x0 + direction * u * np.arange(1, 5))
->>>>>>> fcb5c961
+    assert np.allclose(lons, x0 + direction * u * np.arange(runtime + 1))