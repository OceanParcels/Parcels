import numpy as np
import pytest

from parcels import (
    AdvectionEE,
    Field,
    FieldSet,
    Particle,
    ParticleSet,
    StatusCode,
    UXPiecewiseConstantFace,
    VectorField,
    xgcm,
)
from parcels._datasets.structured.generic import datasets as datasets_structured
from parcels._datasets.unstructured.generic import datasets as datasets_unstructured
from parcels.uxgrid import UxGrid
from parcels.xgrid import XGrid
from tests.common_kernels import DoNothing


@pytest.fixture
def fieldset() -> FieldSet:
    ds = datasets_structured["ds_2d_left"]
    grid = XGrid(xgcm.Grid(ds))
    U = Field("U", ds["U (A grid)"], grid, mesh_type="flat")
    V = Field("V", ds["V (A grid)"], grid, mesh_type="flat")
    return FieldSet([U, V])


def test_pset_remove_particle_in_kernel(fieldset):
    npart = 100
    pset = ParticleSet(fieldset, lon=np.linspace(0, 1, npart), lat=np.linspace(1, 0, npart))

    def DeleteKernel(particle, fieldset, time):  # pragma: no cover
        if particle.lon >= 0.4 and particle.lon <= 0.6:
            particle.delete()

    pset.execute(pset.Kernel(DeleteKernel), runtime=np.timedelta64(1, "s"), dt=np.timedelta64(1, "s"))
    indices = [i for i in range(npart) if not (40 <= i < 60)]
    assert [p.trajectory for p in pset] == indices
    assert pset[70].trajectory == 90
    assert pset[-1].trajectory == npart - 1
    assert pset.size == 80


def test_pset_stop_simulation(fieldset):
    pset = ParticleSet(fieldset, lon=0, lat=0, pclass=Particle)

    def Delete(particle, fieldset, time):  # pragma: no cover
        if time >= fieldset.time_interval.left + np.timedelta64(4, "s"):
            return StatusCode.StopExecution

    pset.execute(Delete, dt=np.timedelta64(1, "s"), runtime=np.timedelta64(21, "s"))
    assert pset[0].time == fieldset.time_interval.left + np.timedelta64(4, "s")


@pytest.mark.parametrize("with_delete", [True, False])
def test_pset_multi_execute(fieldset, with_delete, npart=10, n=5):
    pset = ParticleSet(fieldset, lon=np.linspace(0, 1, npart), lat=np.zeros(npart))

    def AddLat(particle, fieldset, time):  # pragma: no cover
        particle_dlat += 0.1  # noqa

    k_add = pset.Kernel(AddLat)
    for _ in range(n + 1):
        pset.execute(k_add, runtime=np.timedelta64(1, "s"), dt=np.timedelta64(1, "s"))
        if with_delete:
            pset.remove_indices(len(pset) - 1)
    if with_delete:
        assert np.allclose(pset.lat, n * 0.1, atol=1e-12)
    else:
        assert np.allclose([p.lat - n * 0.1 for p in pset], np.zeros(npart), rtol=1e-12)


@pytest.mark.parametrize(
    "starttime, endtime, dt",
    [(0, 10, 1), (0, 10, 3), (2, 16, 3), (20, 10, -1), (20, 0, -2), (5, 15, None)],
)
def test_execution_endtime(fieldset, starttime, endtime, dt):
    starttime = fieldset.time_interval.left + np.timedelta64(starttime, "s")
    endtime = fieldset.time_interval.left + np.timedelta64(endtime, "s")
    dt = np.timedelta64(dt, "s")
    pset = ParticleSet(fieldset, time=starttime, lon=0, lat=0)
    pset.execute(DoNothing, endtime=endtime, dt=dt)
    assert abs(pset.time_nextloop - endtime) < np.timedelta64(1, "ms")


@pytest.mark.parametrize(
    "starttime, runtime, dt",
    [(0, 10, 1), (0, 10, 3), (2, 16, 3), (20, 10, -1), (20, 0, -2), (5, 15, None)],
)
def test_execution_runtime(fieldset, starttime, runtime, dt):
    starttime = fieldset.time_interval.left + np.timedelta64(starttime, "s")
    runtime = np.timedelta64(runtime, "s")
    sign_dt = 1 if dt is None else np.sign(dt)
    dt = np.timedelta64(dt, "s")
    pset = ParticleSet(fieldset, time=starttime, lon=0, lat=0)
    pset.execute(DoNothing, runtime=runtime, dt=dt)
    assert abs(pset.time_nextloop - starttime - runtime * sign_dt) < np.timedelta64(1, "ms")


def test_execution_fail_python_exception(fieldset, npart=10):
    pset = ParticleSet(fieldset, lon=np.linspace(0, 1, npart), lat=np.linspace(1, 0, npart))

    def PythonFail(particle, fieldset, time):  # pragma: no cover
        if particle.time >= fieldset.time_interval.left + np.timedelta64(10, "s"):
            raise RuntimeError("Enough is enough!")
        else:
            pass

    with pytest.raises(RuntimeError):
        pset.execute(PythonFail, runtime=np.timedelta64(20, "s"), dt=np.timedelta64(2, "s"))
    assert len(pset) == npart
<<<<<<< HEAD
    assert all([time == fieldset.time_interval.left + np.timedelta64(10, "s") for time in pset.time])
=======
    assert pset.time[0] == fieldset.time_interval.left + np.timedelta64(10, "s")
    assert all([time == fieldset.time_interval.left + np.timedelta64(0, "s") for time in pset.time[1:]])
>>>>>>> a2b06183


@pytest.mark.parametrize("verbose_progress", [True, False])
def test_uxstommelgyre_pset_execute(verbose_progress):
    ds = datasets_unstructured["stommel_gyre_delaunay"]
    grid = UxGrid(grid=ds.uxgrid, z=ds.coords["nz"])
    U = Field(
        name="U",
        data=ds.U,
        grid=grid,
        mesh_type="spherical",
        interp_method=UXPiecewiseConstantFace,
    )
    V = Field(
        name="V",
        data=ds.V,
        grid=grid,
        mesh_type="spherical",
        interp_method=UXPiecewiseConstantFace,
    )
    P = Field(
        name="P",
        data=ds.p,
        grid=grid,
        mesh_type="spherical",
        interp_method=UXPiecewiseConstantFace,
    )
    UV = VectorField(name="UV", U=U, V=V)
    fieldset = FieldSet([UV, UV.U, UV.V, P])
    pset = ParticleSet(
        fieldset,
        lon=[30.0],
        lat=[5.0],
        depth=[50.0],
        time=[np.timedelta64(0, "s")],
        pclass=Particle,
    )
    pset.execute(
        runtime=np.timedelta64(10, "m"),
        dt=np.timedelta64(60, "s"),
        pyfunc=AdvectionEE,
        verbose_progress=verbose_progress,
    )


@pytest.mark.xfail(reason="Output file not implemented yet")
def test_uxstommelgyre_pset_execute_output():
    ds = datasets_unstructured["stommel_gyre_delaunay"]
    grid = UxGrid(grid=ds.uxgrid, z=ds.coords["nz"])
    U = Field(
        name="U",
        data=ds.U,
        grid=grid,
        mesh_type="spherical",
        interp_method=UXPiecewiseConstantFace,
    )
    V = Field(
        name="V",
        data=ds.V,
        grid=grid,
        mesh_type="spherical",
        interp_method=UXPiecewiseConstantFace,
    )
    P = Field(
        name="P",
        data=ds.p,
        grid=grid,
        mesh_type="spherical",
        interp_method=UXPiecewiseConstantFace,
    )
    UV = VectorField(name="UV", U=U, V=V)
    fieldset = FieldSet([UV, UV.U, UV.V, P])
    pset = ParticleSet(
        fieldset,
        lon=[30.0],
        lat=[5.0],
        depth=[50.0],
        time=[0.0],
        pclass=Particle,
    )
    output_file = pset.ParticleFile(
        name="stommel_uxarray_particles.zarr",  # the file name
        outputdt=np.timedelta64(5, "m"),  # the time step of the outputs
    )
    pset.execute(
        runtime=np.timedelta64(10, "m"), dt=np.timedelta64(60, "s"), pyfunc=AdvectionEE, output_file=output_file
    )<|MERGE_RESOLUTION|>--- conflicted
+++ resolved
@@ -112,12 +112,8 @@
     with pytest.raises(RuntimeError):
         pset.execute(PythonFail, runtime=np.timedelta64(20, "s"), dt=np.timedelta64(2, "s"))
     assert len(pset) == npart
-<<<<<<< HEAD
-    assert all([time == fieldset.time_interval.left + np.timedelta64(10, "s") for time in pset.time])
-=======
     assert pset.time[0] == fieldset.time_interval.left + np.timedelta64(10, "s")
     assert all([time == fieldset.time_interval.left + np.timedelta64(0, "s") for time in pset.time[1:]])
->>>>>>> a2b06183
 
 
 @pytest.mark.parametrize("verbose_progress", [True, False])
