from contextlib import nullcontext as does_not_raise
from datetime import datetime, timedelta

import numpy as np
import pytest

from parcels import (
    AdvectionEE,
    Field,
    FieldSet,
    Particle,
    ParticleSet,
    StatusCode,
    UXPiecewiseConstantFace,
    VectorField,
)
from parcels._datasets.structured.generated import simple_UV_dataset
from parcels._datasets.structured.generic import datasets as datasets_structured
from parcels._datasets.unstructured.generic import datasets as datasets_unstructured
<<<<<<< HEAD
=======
from parcels.particlefile import ParticleFile
>>>>>>> 910fe2ac
from parcels.tools.statuscodes import FieldInterpolationError, FieldOutOfBoundError, TimeExtrapolationError
from parcels.uxgrid import UxGrid
from parcels.xgrid import XGrid
from tests import utils
from tests.common_kernels import DoNothing


@pytest.fixture
def fieldset() -> FieldSet:
    ds = datasets_structured["ds_2d_left"]
    grid = XGrid.from_dataset(ds, mesh="flat")
    U = Field("U", ds["U (A grid)"], grid)
    V = Field("V", ds["V (A grid)"], grid)
    UV = VectorField("UV", U, V)
    return FieldSet([U, V, UV])


@pytest.fixture
def fieldset_no_time_interval() -> FieldSet:
    # i.e., no time variation
    ds = datasets_structured["ds_2d_left"].isel(time=0).drop("time")

    grid = XGrid.from_dataset(ds, mesh="flat")
    U = Field("U", ds["U (A grid)"], grid)
    V = Field("V", ds["V (A grid)"], grid)
    UV = VectorField("UV", U, V)
    return FieldSet([U, V, UV])


@pytest.fixture
def zonal_flow_fieldset() -> FieldSet:
    ds = simple_UV_dataset(mesh="flat")
    ds["U"].data[:] = 1.0
    grid = XGrid.from_dataset(ds, mesh="flat")
    U = Field("U", ds["U"], grid)
    V = Field("V", ds["V"], grid)
    UV = VectorField("UV", U, V)
    return FieldSet([U, V, UV])


def test_pset_execute_implicit_dt_one_second(fieldset):
    pset = ParticleSet(fieldset, lon=[0.2], lat=[5.0], pclass=Particle)
    pset.execute(DoNothing, runtime=np.timedelta64(1, "s"))

    time = pset.time.copy()

    pset.execute(DoNothing, runtime=np.timedelta64(1, "s"))
    np.testing.assert_array_equal(pset.time, time + np.timedelta64(1, "s"))


def test_pset_execute_invalid_arguments(fieldset, fieldset_no_time_interval):
    for dt in [1, np.timedelta64(0, "s"), np.timedelta64(None)]:
        with pytest.raises(
            ValueError,
<<<<<<< HEAD
            match="dt must be a positive or negative np.timedelta64 object, got .*",
=======
            match="dt must be a non-zero datetime.timedelta or np.timedelta64 object, got .*",
>>>>>>> 910fe2ac
        ):
            ParticleSet(fieldset, lon=[0.2], lat=[5.0], pclass=Particle).execute(dt=dt)

    with pytest.raises(
        ValueError,
        match="runtime and endtime are mutually exclusive - provide one or the other. Got .*",
    ):
        ParticleSet(fieldset, lon=[0.2], lat=[5.0], pclass=Particle).execute(
            runtime=np.timedelta64(1, "s"), endtime=np.datetime64("2100-01-01")
        )

    with pytest.raises(
        ValueError,
<<<<<<< HEAD
        match="The runtime must be a np.timedelta64 object. Got .*",
=======
        match="The runtime must be a datetime.timedelta or np.timedelta64 object. Got .*",
>>>>>>> 910fe2ac
    ):
        ParticleSet(fieldset, lon=[0.2], lat=[5.0], pclass=Particle).execute(runtime=1)

    msg = """Calculated/provided end time of .* is not in fieldset time interval .* Either reduce your runtime, modify your provided endtime, or change your release timing.*"""
    with pytest.raises(
        ValueError,
        match=msg,
    ):
        ParticleSet(fieldset, lon=[0.2], lat=[5.0], pclass=Particle).execute(endtime=np.datetime64("1990-01-01"))

    with pytest.raises(
        ValueError,
        match=msg,
    ):
        ParticleSet(fieldset, lon=[0.2], lat=[5.0], pclass=Particle).execute(
            endtime=np.datetime64("2100-01-01"), dt=np.timedelta64(-1, "s")
        )

    with pytest.raises(
        ValueError,
        match="The endtime must be of the same type as the fieldset.time_interval start time. Got .*",
    ):
        ParticleSet(fieldset, lon=[0.2], lat=[5.0], pclass=Particle).execute(endtime=12345)

    with pytest.raises(
        ValueError,
        match="The runtime must be provided when the time_interval is not defined for a fieldset.",
    ):
        ParticleSet(fieldset_no_time_interval, lon=[0.2], lat=[5.0], pclass=Particle).execute()


@pytest.mark.parametrize(
    "runtime, expectation",
    [
        (np.timedelta64(5, "s"), does_not_raise()),
<<<<<<< HEAD
        (5.0, pytest.raises(ValueError)),
        (timedelta(seconds=2), pytest.raises(ValueError)),
=======
        (timedelta(seconds=2), does_not_raise()),
        (5.0, pytest.raises(ValueError)),
>>>>>>> 910fe2ac
        (np.datetime64("2001-01-02T00:00:00"), pytest.raises(ValueError)),
        (datetime(2000, 1, 2, 0, 0, 0), pytest.raises(ValueError)),
    ],
)
def test_particleset_runtime_type(fieldset, runtime, expectation):
    pset = ParticleSet(fieldset, lon=[0.2], lat=[5.0], depth=[50.0], pclass=Particle)
    with expectation:
        pset.execute(runtime=runtime, dt=np.timedelta64(10, "s"), pyfunc=DoNothing)


@pytest.mark.parametrize(
    "endtime, expectation",
    [
        (np.datetime64("2000-01-02T00:00:00"), does_not_raise()),
        (5.0, pytest.raises(ValueError)),
        (np.timedelta64(5, "s"), pytest.raises(ValueError)),
        (timedelta(seconds=2), pytest.raises(ValueError)),
        (datetime(2000, 1, 2, 0, 0, 0), pytest.raises(ValueError)),
    ],
)
def test_particleset_endtime_type(fieldset, endtime, expectation):
    pset = ParticleSet(fieldset, lon=[0.2], lat=[5.0], depth=[50.0], pclass=Particle)
    with expectation:
        pset.execute(endtime=endtime, dt=np.timedelta64(10, "m"), pyfunc=DoNothing)


def test_pset_remove_particle_in_kernel(fieldset):
    npart = 100
    pset = ParticleSet(fieldset, lon=np.linspace(0, 1, npart), lat=np.linspace(1, 0, npart))

    def DeleteKernel(particle, fieldset, time):  # pragma: no cover
        particle.state = np.where((particle.lon >= 0.4) & (particle.lon <= 0.6), StatusCode.Delete, particle.state)

    pset.execute(pset.Kernel(DeleteKernel), runtime=np.timedelta64(1, "s"), dt=np.timedelta64(1, "s"))
    indices = [i for i in range(npart) if not (40 <= i < 60)]
    assert [p.trajectory for p in pset] == indices
    assert pset[70].trajectory == 90
    assert pset[-1].trajectory == npart - 1
    assert pset.size == 80


@pytest.mark.parametrize("npart", [1, 100])
def test_pset_stop_simulation(fieldset, npart):
    pset = ParticleSet(fieldset, lon=np.zeros(npart), lat=np.zeros(npart), pclass=Particle)

    def Delete(particle, fieldset, time):  # pragma: no cover
        particle[particle.time >= fieldset.time_interval.left + np.timedelta64(4, "s")].state = StatusCode.StopExecution

    pset.execute(Delete, dt=np.timedelta64(1, "s"), runtime=np.timedelta64(21, "s"))
    assert pset[0].time == fieldset.time_interval.left + np.timedelta64(4, "s")


@pytest.mark.parametrize("with_delete", [True, False])
def test_pset_multi_execute(fieldset, with_delete, npart=10, n=5):
    pset = ParticleSet(fieldset, lon=np.linspace(0, 1, npart), lat=np.zeros(npart))

    def AddLat(particle, fieldset, time):  # pragma: no cover
        particle.dlat += 0.1

    k_add = pset.Kernel(AddLat)
    for _ in range(n + 1):
        pset.execute(k_add, runtime=np.timedelta64(1, "s"), dt=np.timedelta64(1, "s"))
        if with_delete:
            pset.remove_indices(len(pset) - 1)
    if with_delete:
        assert np.allclose(pset.lat, n * 0.1, atol=1e-12)
    else:
        assert np.allclose([p.lat - n * 0.1 for p in pset], np.zeros(npart), rtol=1e-12)


@pytest.mark.parametrize(
    "starttime, endtime, dt",
    [(0, 10, 1), (0, 10, 3), (2, 16, 3), (20, 10, -1), (20, 0, -2), (5, 15, None)],
)
def test_execution_endtime(fieldset, starttime, endtime, dt):
    starttime = fieldset.time_interval.left + np.timedelta64(starttime, "s")
    endtime = fieldset.time_interval.left + np.timedelta64(endtime, "s")
    if dt is not None:
        dt = np.timedelta64(dt, "s")
    pset = ParticleSet(fieldset, time=starttime, lon=0, lat=0)
    pset.execute(DoNothing, endtime=endtime, dt=dt)
    assert abs(pset.time_nextloop - endtime) < np.timedelta64(1, "ms")


def test_dont_run_particles_outside_starttime(fieldset):
    # Test forward in time (note third particle is outside endtime)
    start_times = [fieldset.time_interval.left + np.timedelta64(t, "s") for t in [0, 2, 10]]
    endtime = fieldset.time_interval.left + np.timedelta64(8, "s")

    def AddLon(particle, fieldset, time):  # pragma: no cover
        particle.lon += 1

    pset = ParticleSet(fieldset, lon=np.zeros(len(start_times)), lat=np.zeros(len(start_times)), time=start_times)
    pset.execute(AddLon, dt=np.timedelta64(1, "s"), endtime=endtime)

    np.testing.assert_array_equal(pset.lon, [8, 6, 0])
    assert pset.time_nextloop[0:1] == endtime
    assert pset.time_nextloop[2] == start_times[2]  # this particle has not been executed

    # Test backward in time (note third particle is outside endtime)
    start_times = [fieldset.time_interval.right - np.timedelta64(t, "s") for t in [0, 2, 10]]
    endtime = fieldset.time_interval.right - np.timedelta64(8, "s")

    pset = ParticleSet(fieldset, lon=np.zeros(len(start_times)), lat=np.zeros(len(start_times)), time=start_times)
    pset.execute(AddLon, dt=-np.timedelta64(1, "s"), endtime=endtime)

    np.testing.assert_array_equal(pset.lon, [8, 6, 0])
    assert pset.time_nextloop[0:1] == endtime
    assert pset.time_nextloop[2] == start_times[2]  # this particle has not been executed


def test_some_particles_throw_outofbounds(zonal_flow_fieldset):
    npart = 100
    lon = np.linspace(0, 9e5, npart)
    pset = ParticleSet(zonal_flow_fieldset, lon=lon, lat=np.zeros_like(lon))

    with pytest.raises(FieldOutOfBoundError):
        pset.execute(AdvectionEE, runtime=np.timedelta64(1_000_000, "s"), dt=np.timedelta64(10_000, "s"))


def test_delete_on_all_errors(fieldset):
    def MoveRight(particle, fieldset, time):  # pragma: no cover
        particle.dlon += 1
        fieldset.U[particle.time, particle.depth, particle.lat, particle.lon, particle]

    def DeleteAllErrorParticles(particle, fieldset, time):  # pragma: no cover
        particle[particle.state > 20].state = StatusCode.Delete

    pset = ParticleSet(fieldset, lon=[1e5, 2], lat=[0, 0])
    pset.execute([MoveRight, DeleteAllErrorParticles], runtime=np.timedelta64(10, "s"), dt=np.timedelta64(1, "s"))
    assert len(pset) == 0


def test_some_particles_throw_outoftime(fieldset):
    time = [fieldset.time_interval.left + np.timedelta64(t, "D") for t in [0, 350]]
    pset = ParticleSet(fieldset, lon=np.zeros_like(time), lat=np.zeros_like(time), time=time)

    def FieldAccessOutsideTime(particle, fieldset, time):  # pragma: no cover
        fieldset.U[particle.time + np.timedelta64(400, "D"), particle.depth, particle.lat, particle.lon, particle]

    with pytest.raises(TimeExtrapolationError):
        pset.execute(FieldAccessOutsideTime, runtime=np.timedelta64(1, "D"), dt=np.timedelta64(10, "D"))


def test_raise_grid_searching_error(): ...


def test_raise_general_error(): ...


def test_errorinterpolation(fieldset):
    def NaNInterpolator(field, ti, position, tau, t, z, y, x):  # pragma: no cover
        return np.nan * np.zeros_like(x)

    def SampleU(particle, fieldset, time):  # pragma: no cover
        fieldset.U[particle.time, particle.depth, particle.lat, particle.lon, particle]

    fieldset.U.interp_method = NaNInterpolator
    pset = ParticleSet(fieldset, lon=[0, 2], lat=[0, 0])
    with pytest.raises(FieldInterpolationError):
        pset.execute(SampleU, runtime=np.timedelta64(2, "s"), dt=np.timedelta64(1, "s"))


def test_execution_check_stopallexecution(fieldset):
    def addoneLon(particle, fieldset, time):  # pragma: no cover
        particle.dlon += 1
        particle[particle.lon + particle.dlon >= 10].state = StatusCode.StopAllExecution

    pset = ParticleSet(fieldset, lon=[0, 0], lat=[0, 0])
    pset.execute(addoneLon, runtime=np.timedelta64(20, "s"), dt=np.timedelta64(1, "s"))
    np.testing.assert_allclose(pset.lon, 9)
    np.testing.assert_allclose(pset.time - fieldset.time_interval.left, np.timedelta64(9, "s"))


def test_execution_recover_out_of_bounds(fieldset):
    npart = 2

    def MoveRight(particle, fieldset, time):  # pragma: no cover
        fieldset.U[particle.time, particle.depth, particle.lat, particle.lon + 0.1, particle]
        particle.dlon += 0.1

    def MoveLeft(particle, fieldset, time):  # pragma: no cover
        inds = np.where(particle.state == StatusCode.ErrorOutOfBounds)
        print(inds, particle.state)
        particle[inds].dlon -= 1.0
        particle[inds].state = StatusCode.Success

    lon = np.linspace(0.05, 6.95, npart)
    lat = np.linspace(1, 0, npart)
    pset = ParticleSet(fieldset, lon=lon, lat=lat)
    pset.execute([MoveRight, MoveLeft], runtime=np.timedelta64(61, "s"), dt=np.timedelta64(1, "s"))
    assert len(pset) == npart
    np.testing.assert_allclose(pset.lon, [6.05, 5.95], rtol=1e-5)
    np.testing.assert_allclose(pset.lat, lat, rtol=1e-5)


@pytest.mark.parametrize(
    "starttime, runtime, dt",
    [(0, 10, 1), (0, 10, 3), (2, 16, 3), (20, 10, -1), (20, 0, -2), (5, 15, None)],
)
@pytest.mark.parametrize("npart", [1, 10])
def test_execution_runtime(fieldset, starttime, runtime, dt, npart):
    starttime = fieldset.time_interval.left + np.timedelta64(starttime, "s")
    runtime = np.timedelta64(runtime, "s")
    sign_dt = 1 if dt is None else np.sign(dt)
    if dt is not None:
        dt = np.timedelta64(dt, "s")
    pset = ParticleSet(fieldset, time=starttime, lon=np.zeros(npart), lat=np.zeros(npart))
    pset.execute(DoNothing, runtime=runtime, dt=dt)
    assert all([abs(p.time_nextloop - starttime - runtime * sign_dt) < np.timedelta64(1, "ms") for p in pset])


def test_changing_dt_in_kernel(fieldset):
    def KernelCounter(particle, fieldset, time):  # pragma: no cover
        particle.lon += 1

    pset = ParticleSet(fieldset, lon=np.zeros(1), lat=np.zeros(1))
    pset.execute(KernelCounter, dt=np.timedelta64(2, "s"), runtime=np.timedelta64(5, "s"))
    assert pset.lon == 3
    print(pset.dt)
    assert pset.dt == np.timedelta64(2, "s")


@pytest.mark.parametrize("npart", [1, 100])
def test_execution_fail_python_exception(fieldset, npart):
    pset = ParticleSet(fieldset, lon=np.linspace(0, 1, npart), lat=np.linspace(1, 0, npart))

    def PythonFail(particle, fieldset, time):  # pragma: no cover
        inds = np.argwhere(particle.time >= fieldset.time_interval.left + np.timedelta64(10, "s"))
        if inds.size > 0:
            raise RuntimeError("Enough is enough!")

    with pytest.raises(RuntimeError):
        pset.execute(PythonFail, runtime=np.timedelta64(20, "s"), dt=np.timedelta64(2, "s"))
    assert len(pset) == npart
    assert all(pset.time == fieldset.time_interval.left + np.timedelta64(10, "s"))


def test_uxstommelgyre_pset_execute():
    ds = datasets_unstructured["stommel_gyre_delaunay"]
    grid = UxGrid(grid=ds.uxgrid, z=ds.coords["nz"], mesh="spherical")
    U = Field(
        name="U",
        data=ds.U,
        grid=grid,
        interp_method=UXPiecewiseConstantFace,
    )
    V = Field(
        name="V",
        data=ds.V,
        grid=grid,
        interp_method=UXPiecewiseConstantFace,
    )
    P = Field(
        name="P",
        data=ds.p,
        grid=grid,
        interp_method=UXPiecewiseConstantFace,
    )
    UV = VectorField(name="UV", U=U, V=V)
    fieldset = FieldSet([UV, UV.U, UV.V, P])
    pset = ParticleSet(
        fieldset,
        lon=[30.0],
        lat=[5.0],
        depth=[50.0],
        time=[np.timedelta64(0, "s")],
        pclass=Particle,
    )
    pset.execute(
        runtime=np.timedelta64(10, "m"),
        dt=np.timedelta64(60, "s"),
        pyfunc=AdvectionEE,
    )
    assert utils.round_and_hash_float_array([p.lon for p in pset]) == 1165396086
    assert utils.round_and_hash_float_array([p.lat for p in pset]) == 1142124776


@pytest.mark.xfail(reason="Output file not implemented yet")
def test_uxstommelgyre_pset_execute_output():
    ds = datasets_unstructured["stommel_gyre_delaunay"]
    grid = UxGrid(grid=ds.uxgrid, z=ds.coords["nz"], mesh="spherical")
    U = Field(
        name="U",
        data=ds.U,
        grid=grid,
        interp_method=UXPiecewiseConstantFace,
    )
    V = Field(
        name="V",
        data=ds.V,
        grid=grid,
        interp_method=UXPiecewiseConstantFace,
    )
    P = Field(
        name="P",
        data=ds.p,
        grid=grid,
        interp_method=UXPiecewiseConstantFace,
    )
    UV = VectorField(name="UV", U=U, V=V)
    fieldset = FieldSet([UV, UV.U, UV.V, P])
    pset = ParticleSet(
        fieldset,
        lon=[30.0],
        lat=[5.0],
        depth=[50.0],
        time=[0.0],
        pclass=Particle,
    )
    output_file = ParticleFile(
        name="stommel_uxarray_particles.zarr",  # the file name
        outputdt=np.timedelta64(5, "m"),  # the time step of the outputs
    )
    pset.execute(
        runtime=np.timedelta64(10, "m"), dt=np.timedelta64(60, "s"), pyfunc=AdvectionEE, output_file=output_file
    )<|MERGE_RESOLUTION|>--- conflicted
+++ resolved
@@ -17,10 +17,7 @@
 from parcels._datasets.structured.generated import simple_UV_dataset
 from parcels._datasets.structured.generic import datasets as datasets_structured
 from parcels._datasets.unstructured.generic import datasets as datasets_unstructured
-<<<<<<< HEAD
-=======
 from parcels.particlefile import ParticleFile
->>>>>>> 910fe2ac
 from parcels.tools.statuscodes import FieldInterpolationError, FieldOutOfBoundError, TimeExtrapolationError
 from parcels.uxgrid import UxGrid
 from parcels.xgrid import XGrid
@@ -75,11 +72,7 @@
     for dt in [1, np.timedelta64(0, "s"), np.timedelta64(None)]:
         with pytest.raises(
             ValueError,
-<<<<<<< HEAD
-            match="dt must be a positive or negative np.timedelta64 object, got .*",
-=======
             match="dt must be a non-zero datetime.timedelta or np.timedelta64 object, got .*",
->>>>>>> 910fe2ac
         ):
             ParticleSet(fieldset, lon=[0.2], lat=[5.0], pclass=Particle).execute(dt=dt)
 
@@ -93,11 +86,7 @@
 
     with pytest.raises(
         ValueError,
-<<<<<<< HEAD
-        match="The runtime must be a np.timedelta64 object. Got .*",
-=======
         match="The runtime must be a datetime.timedelta or np.timedelta64 object. Got .*",
->>>>>>> 910fe2ac
     ):
         ParticleSet(fieldset, lon=[0.2], lat=[5.0], pclass=Particle).execute(runtime=1)
 
@@ -133,13 +122,8 @@
     "runtime, expectation",
     [
         (np.timedelta64(5, "s"), does_not_raise()),
-<<<<<<< HEAD
-        (5.0, pytest.raises(ValueError)),
-        (timedelta(seconds=2), pytest.raises(ValueError)),
-=======
         (timedelta(seconds=2), does_not_raise()),
         (5.0, pytest.raises(ValueError)),
->>>>>>> 910fe2ac
         (np.datetime64("2001-01-02T00:00:00"), pytest.raises(ValueError)),
         (datetime(2000, 1, 2, 0, 0, 0), pytest.raises(ValueError)),
     ],
