import numpy as np
import pytest
import xarray as xr

import parcels
from parcels._datasets.structured.generated import (
    decaying_moving_eddy_dataset,
    moving_eddy_dataset,
    peninsula_dataset,
    radial_rotation_dataset,
    simple_UV_dataset,
    stommel_gyre_dataset,
)
from parcels.application_kernels.advection import AdvectionEE, AdvectionRK4, AdvectionRK4_3D, AdvectionRK45
from parcels.application_kernels.advectiondiffusion import AdvectionDiffusionEM, AdvectionDiffusionM1
from parcels.application_kernels.interpolation import XBiLinear, XBiLinearPeriodic, XTriLinear
from parcels.field import Field, VectorField
from parcels.fieldset import FieldSet
from parcels.particle import Particle, Variable
from parcels.particleset import ParticleSet
from parcels.tools.statuscodes import StatusCode
from parcels.xgrid import XGrid

kernel = {
    "EE": AdvectionEE,
    "RK4": AdvectionRK4,
    "RK4_3D": AdvectionRK4_3D,
    "RK45": AdvectionRK45,
    # "AA": AdvectionAnalytical,
    "AdvDiffEM": AdvectionDiffusionEM,
    "AdvDiffM1": AdvectionDiffusionM1,
}


@pytest.mark.parametrize("mesh_type", ["spherical", "flat"])
def test_advection_zonal(mesh_type, npart=10):
    """Particles at high latitude move geographically faster due to the pole correction in `GeographicPolar`."""
    ds = simple_UV_dataset(mesh_type=mesh_type)
    ds["U"].data[:] = 1.0
    grid = XGrid.from_dataset(ds)
    U = Field("U", ds["U"], grid, mesh_type=mesh_type, interp_method=XBiLinear)
    V = Field("V", ds["V"], grid, mesh_type=mesh_type, interp_method=XBiLinear)
    UV = VectorField("UV", U, V)
    fieldset = FieldSet([U, V, UV])

    pset = ParticleSet(fieldset, lon=np.zeros(npart) + 20.0, lat=np.linspace(0, 80, npart))
    pset.execute(AdvectionRK4, runtime=np.timedelta64(2, "h"), dt=np.timedelta64(15, "m"))

    if mesh_type == "spherical":
        assert (np.diff(pset.lon) > 1.0e-4).all()
    else:
        assert (np.diff(pset.lon) < 1.0e-4).all()


def periodicBC(particle, fieldset, time):
    particle.total_dlon += particle.dlon
    particle.lon = np.fmod(particle.lon, fieldset.U.grid.lon[-1])
    particle.lat = np.fmod(particle.lat, fieldset.U.grid.lat[-1])


def test_advection_zonal_periodic():
    ds = simple_UV_dataset(dims=(2, 2, 2, 2), mesh_type="flat")
    ds["U"].data[:] = 0.1
    ds["lon"].data = np.array([0, 2])
    ds["lat"].data = np.array([0, 2])

    grid = XGrid.from_dataset(ds)
    U = Field("U", ds["U"], grid, interp_method=XBiLinearPeriodic)
    V = Field("V", ds["V"], grid, interp_method=XBiLinearPeriodic)
    UV = VectorField("UV", U, V)
    fieldset = FieldSet([U, V, UV])

    PeriodicParticle = Particle.add_variable(Variable("total_dlon", initial=0))
    pset = ParticleSet(fieldset, pclass=PeriodicParticle, lon=[0.5], lat=[0.5])
    pset.execute([AdvectionEE, periodicBC], runtime=np.timedelta64(40, "s"), dt=np.timedelta64(1, "s"))
    np.testing.assert_allclose(pset.total_dlon[0], 4, atol=1e-5)
    np.testing.assert_allclose(pset.lon_nextloop[0], 0.5, atol=1e-5)


def test_horizontal_advection_in_3D_flow(npart=10):
    """Flat 2D zonal flow that increases linearly with depth from 0 m/s to 1 m/s."""
    ds = simple_UV_dataset(mesh_type="flat")
    ds["U"].data[:] = 1.0
    grid = XGrid.from_dataset(ds)
    U = Field("U", ds["U"], grid, interp_method=XTriLinear)
    U.data[:, 0, :, :] = 0.0  # Set U to 0 at the surface
    V = Field("V", ds["V"], grid, interp_method=XTriLinear)
    UV = VectorField("UV", U, V)
    fieldset = FieldSet([U, V, UV])

    pset = ParticleSet(fieldset, lon=np.zeros(npart), lat=np.zeros(npart), depth=np.linspace(0.1, 0.9, npart))
    pset.execute(AdvectionRK4, runtime=np.timedelta64(2, "h"), dt=np.timedelta64(15, "m"))

    expected_lon = pset.depth * (pset.time - fieldset.time_interval.left) / np.timedelta64(1, "s")
<<<<<<< HEAD
    np.testing.assert_allclose(pset.lon, expected_lon, atol=1.0e-1)
=======
    np.testing.assert_allclose(expected_lon, pset.lon_nextloop, atol=1.0e-1)
>>>>>>> 00c57c3b


@pytest.mark.parametrize("direction", ["up", "down"])
@pytest.mark.parametrize("wErrorThroughSurface", [True, False])
def test_advection_3D_outofbounds(direction, wErrorThroughSurface):
    ds = simple_UV_dataset(mesh_type="flat")
    grid = XGrid.from_dataset(ds)
    U = Field("U", ds["U"], grid, interp_method=XTriLinear)
    U.data[:] = 0.01  # Set U to 0 at the surface
    V = Field("V", ds["V"], grid, interp_method=XTriLinear)
    W = Field("W", ds["V"], grid, interp_method=XTriLinear)  # Use V as W for testing
    W.data[:] = -1.0 if direction == "up" else 1.0
    UVW = VectorField("UVW", U, V, W)
    UV = VectorField("UV", U, V)
    fieldset = FieldSet([U, V, W, UVW, UV])

    def DeleteParticle(particle, fieldset, time):  # pragma: no cover
        if particle.state == StatusCode.ErrorOutOfBounds or particle.state == StatusCode.ErrorThroughSurface:
            particle.state = StatusCode.Delete

    def SubmergeParticle(particle, fieldset, time):  # pragma: no cover
        if particle.state == StatusCode.ErrorThroughSurface:
            dt = particle.dt / np.timedelta64(1, "s")
            (u, v) = fieldset.UV[particle]
            particle.dlon = u * dt
            particle.dlat = v * dt
            particle.ddepth = 0.0
            particle.depth = 0
            particle.state = StatusCode.Evaluate

    kernels = [AdvectionRK4_3D]
    if wErrorThroughSurface:
        kernels.append(SubmergeParticle)
    kernels.append(DeleteParticle)

    pset = ParticleSet(fieldset=fieldset, lon=0.5, lat=0.5, depth=0.9)
    pset.execute(kernels, runtime=np.timedelta64(11, "s"), dt=np.timedelta64(1, "s"))

    if direction == "up" and wErrorThroughSurface:
<<<<<<< HEAD
        np.testing.assert_allclose(pset.lon[0], 0.6, atol=1e-6)
        np.testing.assert_allclose(pset.depth[0], 0, atol=1e-6)
=======
        np.testing.assert_allclose(pset.lon[0], 0.6, atol=1e-5)
        np.testing.assert_allclose(pset.depth[0], 0, atol=1e-5)
>>>>>>> 00c57c3b
    else:
        assert len(pset) == 0


@pytest.mark.parametrize("u", [-0.3, np.array(0.2)])
@pytest.mark.parametrize("v", [0.2, np.array(1)])
@pytest.mark.parametrize("w", [None, -0.2, np.array(0.7)])
def test_length1dimensions(u, v, w):  # TODO: Refactor this test to be more readable (and isolate test setup)
    (lon, xdim) = (np.linspace(-10, 10, 21), 21) if isinstance(u, np.ndarray) else (np.array([0]), 1)
    (lat, ydim) = (np.linspace(-15, 15, 31), 31) if isinstance(v, np.ndarray) else (np.array([-4]), 1)
    (depth, zdim) = (
        (np.linspace(-5, 5, 11), 11) if (isinstance(w, np.ndarray) and w is not None) else (np.array([3]), 1)
    )

    tdim = 2  # TODO make this also work for length-1 time dimensions
    dims = (tdim, zdim, ydim, xdim)
    U = u * np.ones(dims, dtype=np.float32)
    V = v * np.ones(dims, dtype=np.float32)
    if w is not None:
        W = w * np.ones(dims, dtype=np.float32)

    ds = xr.Dataset(
        {
            "U": (["time", "depth", "YG", "XG"], U),
            "V": (["time", "depth", "YG", "XG"], V),
        },
        coords={
            "time": (["time"], [np.timedelta64(0, "s"), np.timedelta64(10, "s")], {"axis": "T"}),
            "depth": (["depth"], depth, {"axis": "Z"}),
            "YC": (["YC"], np.arange(ydim) + 0.5, {"axis": "Y"}),
            "YG": (["YG"], np.arange(ydim), {"axis": "Y", "c_grid_axis_shift": -0.5}),
            "XC": (["XC"], np.arange(xdim) + 0.5, {"axis": "X"}),
            "XG": (["XG"], np.arange(xdim), {"axis": "X", "c_grid_axis_shift": -0.5}),
            "lat": (["YG"], lat, {"axis": "Y", "c_grid_axis_shift": 0.5}),
            "lon": (["XG"], lon, {"axis": "X", "c_grid_axis_shift": -0.5}),
        },
    )
    if w:
        ds["W"] = (["time", "depth", "YG", "XG"], W)

    grid = XGrid.from_dataset(ds)
    U = Field("U", ds["U"], grid, interp_method=XTriLinear)
    V = Field("V", ds["V"], grid, interp_method=XTriLinear)
    fields = [U, V, VectorField("UV", U, V)]
    if w:
        W = Field("W", ds["W"], grid, interp_method=XTriLinear)
        fields.append(VectorField("UVW", U, V, W))
    fieldset = FieldSet(fields)

    x0, y0, z0 = 2, 8, -4
    pset = ParticleSet(fieldset, lon=x0, lat=y0, depth=z0)
    kernel = AdvectionRK4 if w is None else AdvectionRK4_3D
    pset.execute(kernel, runtime=np.timedelta64(5, "s"), dt=np.timedelta64(1, "s"))

    assert len(pset.lon) == len([p.lon for p in pset])
    np.testing.assert_allclose(np.array([p.lon - x0 for p in pset]), 4 * u, atol=1e-6)
    np.testing.assert_allclose(np.array([p.lat - y0 for p in pset]), 4 * v, atol=1e-6)
    if w:
        np.testing.assert_allclose(np.array([p.depth - z0 for p in pset]), 4 * w, atol=1e-6)


def test_radialrotation(npart=10):
    ds = radial_rotation_dataset()
    grid = XGrid.from_dataset(ds)
    U = parcels.Field("U", ds["U"], grid, mesh_type="flat", interp_method=XBiLinear)
    V = parcels.Field("V", ds["V"], grid, mesh_type="flat", interp_method=XBiLinear)
    UV = parcels.VectorField("UV", U, V)
    fieldset = parcels.FieldSet([U, V, UV])

    dt = np.timedelta64(30, "s")
    lon = np.linspace(32, 50, npart)
    lat = np.ones(npart) * 30
    starttime = np.arange(np.timedelta64(0, "s"), npart * dt, dt)

    pset = parcels.ParticleSet(fieldset, lon=lon, lat=lat, time=starttime)
    pset.execute(parcels.AdvectionRK4, endtime=np.timedelta64(10, "m"), dt=dt)

    theta = 2 * np.pi * (pset.time_nextloop - starttime) / np.timedelta64(24 * 3600, "s")
    true_lon = (lon - 30.0) * np.cos(theta) + 30.0
    true_lat = -(lon - 30.0) * np.sin(theta) + 30.0

    np.testing.assert_allclose(pset.lon, true_lon, atol=5e-2)
    np.testing.assert_allclose(pset.lat, true_lat, atol=5e-2)


@pytest.mark.parametrize(
    "method, rtol",
    [
        ("EE", 1e-2),
        ("AdvDiffEM", 1e-2),
        ("AdvDiffM1", 1e-2),
        ("RK4", 1e-5),
        ("RK4_3D", 1e-5),
        ("RK45", 1e-5),
    ],
)
def test_moving_eddy(method, rtol):
    ds = moving_eddy_dataset()
    grid = XGrid.from_dataset(ds)
    U = Field("U", ds["U"], grid, interp_method=XBiLinear)
    V = Field("V", ds["V"], grid, interp_method=XBiLinear)
    if method == "RK4_3D":
        # Using W to test 3D advection (assuming same velocity as V)
        W = Field("W", ds["V"], grid, interp_method=XTriLinear)
        UVW = VectorField("UVW", U, V, W)
        fieldset = FieldSet([U, V, W, UVW])
    else:
        UV = VectorField("UV", U, V)
        fieldset = FieldSet([U, V, UV])
    if method in ["AdvDiffEM", "AdvDiffM1"]:
        # Add zero diffusivity field for diffusion kernels
        ds["Kh"] = (["time", "depth", "YG", "XG"], np.full(ds["U"].shape, 0))
        fieldset.add_field(Field("Kh", ds["Kh"], grid, interp_method=XBiLinear), "Kh_zonal")
        fieldset.add_field(Field("Kh", ds["Kh"], grid, interp_method=XBiLinear), "Kh_meridional")
        fieldset.add_constant("dres", 0.1)

    start_lon, start_lat, start_depth = 12000, 12500, 12500
    dt = np.timedelta64(3, "m")

    if method == "RK45":
        # Use RK45Particles to set next_dt
        RK45Particles = Particle.add_variable(Variable("next_dt", initial=dt, dtype=np.timedelta64))
        fieldset.add_constant("RK45_tol", 1e-6)

    pclass = RK45Particles if method == "RK45" else Particle
    pset = ParticleSet(
        fieldset, pclass=pclass, lon=start_lon, lat=start_lat, depth=start_depth, time=np.timedelta64(0, "s")
    )
    pset.execute(kernel[method], dt=dt, endtime=np.timedelta64(6, "h"))

<<<<<<< HEAD
    exp_lon, exp_lat = truth_moving(start_lon, start_lat, pset.time[0])
    np.testing.assert_allclose(pset.lon, exp_lon, rtol=rtol)
    np.testing.assert_allclose(pset.lat, exp_lat, rtol=rtol)
    if method == "RK4_3D":
        np.testing.assert_allclose(pset.depth, exp_lat, rtol=rtol)
=======
    def truth_moving(x_0, y_0, t):
        t /= np.timedelta64(1, "s")
        lat = y_0 - (ds.u_0 - ds.u_g) / ds.f * (1 - np.cos(ds.f * t))
        lon = x_0 + ds.u_g * t + (ds.u_0 - ds.u_g) / ds.f * np.sin(ds.f * t)
        return lon, lat

    exp_lon, exp_lat = truth_moving(start_lon, start_lat, pset.time_nextloop[0])
    np.testing.assert_allclose(pset.lon_nextloop, exp_lon, rtol=rtol)
    np.testing.assert_allclose(pset.lat_nextloop, exp_lat, rtol=rtol)
    if method == "RK4_3D":
        np.testing.assert_allclose(pset.depth_nextloop, exp_lat, rtol=rtol)


@pytest.mark.parametrize(
    "method, rtol",
    [
        ("EE", 1e-2),
        ("RK4", 1e-5),
        ("RK45", 1e-5),
    ],
)
def test_decaying_moving_eddy(method, rtol):
    ds = decaying_moving_eddy_dataset()
    grid = XGrid.from_dataset(ds)
    U = Field("U", ds["U"], grid, interp_method=XBiLinear)
    V = Field("V", ds["V"], grid, interp_method=XBiLinear)
    UV = VectorField("UV", U, V)
    fieldset = FieldSet([U, V, UV])

    start_lon, start_lat = 10000, 10000
    dt = np.timedelta64(2, "m")

    if method == "RK45":
        # Use RK45Particles to set next_dt
        RK45Particles = Particle.add_variable(Variable("next_dt", initial=dt, dtype=np.timedelta64))
        fieldset.add_constant("RK45_tol", 1e-6)

    pclass = RK45Particles if method == "RK45" else Particle

    pset = ParticleSet(fieldset, pclass=pclass, lon=start_lon, lat=start_lat, time=np.timedelta64(0, "s"))
    pset.execute(kernel[method], dt=dt, endtime=np.timedelta64(1, "D"))

    def truth_moving(x_0, y_0, t):
        t /= np.timedelta64(1, "s")
        lon = (
            x_0
            + (ds.u_g / ds.gamma_g) * (1 - np.exp(-ds.gamma_g * t))
            + ds.f
            * ((ds.u_0 - ds.u_g) / (ds.f**2 + ds.gamma**2))
            * ((ds.gamma / ds.f) + np.exp(-ds.gamma * t) * (np.sin(ds.f * t) - (ds.gamma / ds.f) * np.cos(ds.f * t)))
        )
        lat = y_0 - ((ds.u_0 - ds.u_g) / (ds.f**2 + ds.gamma**2)) * ds.f * (
            1 - np.exp(-ds.gamma * t) * (np.cos(ds.f * t) + (ds.gamma / ds.f) * np.sin(ds.f * t))
        )
        return lon, lat

    exp_lon, exp_lat = truth_moving(start_lon, start_lat, pset.time_nextloop[0])
    np.testing.assert_allclose(pset.lon_nextloop, exp_lon, rtol=rtol)
    np.testing.assert_allclose(pset.lat_nextloop, exp_lat, rtol=rtol)


# TODO decrease atol for these tests once the C-grid is implemented
@pytest.mark.parametrize(
    "method, atol",
    [
        ("RK4", 1),
        ("RK45", 1),
    ],
)
@pytest.mark.parametrize("grid_type", ["A"])  # TODO also implement C-grid once available
@pytest.mark.parametrize("flowfield", ["stommel_gyre", "peninsula"])
def test_gyre_flowfields(method, grid_type, atol, flowfield):
    npart = 2
    if flowfield == "peninsula":
        ds = peninsula_dataset(grid_type=grid_type)
        start_lat = np.linspace(3e3, 47e3, npart)
        start_lon = 3e3 * np.ones_like(start_lat)
        runtime = np.timedelta64(1, "D")
    else:
        ds = stommel_gyre_dataset(grid_type=grid_type)
        start_lon = np.linspace(10e3, 100e3, npart)
        start_lat = np.ones_like(start_lon) * 5000e3
        runtime = np.timedelta64(2, "D")
    grid = XGrid.from_dataset(ds)
    U = Field("U", ds["U"], grid, interp_method=XBiLinear)
    V = Field("V", ds["V"], grid, interp_method=XBiLinear)
    P = Field("P", ds["P"], grid, interp_method=XBiLinear)
    UV = VectorField("UV", U, V)
    fieldset = FieldSet([U, V, P, UV])

    dt = np.timedelta64(1, "m")  # TODO check these settings (and possibly increase)

    if method == "RK45":
        # Use RK45Particles to set next_dt
        SampleParticle = Particle.add_variable(
            [
                Variable("p", initial=0.0, dtype=np.float32),
                Variable("p_start", initial=0.0, dtype=np.float32),
                Variable("next_dt", initial=dt, dtype=np.timedelta64),
            ]
        )
        fieldset.add_constant("RK45_tol", 1e-6)
    else:
        SampleParticle = Particle.add_variable(
            [Variable("p", initial=0.0, dtype=np.float32), Variable("p_start", initial=0.0, dtype=np.float32)]
        )

    def UpdateP(particle, fieldset, time):  # pragma: no cover
        if time == 0:
            particle.p_start = fieldset.P[particle.time, particle.depth, particle.lat, particle.lon]
        particle.p = fieldset.P[particle.time, particle.depth, particle.lat, particle.lon]

    pset = ParticleSet(fieldset, pclass=SampleParticle, lon=start_lon, lat=start_lat, time=np.timedelta64(0, "s"))
    pset.execute([kernel[method], UpdateP], dt=dt, runtime=runtime)
    np.testing.assert_allclose(pset.p_start, pset.p, atol=atol)
>>>>>>> 00c57c3b
<|MERGE_RESOLUTION|>--- conflicted
+++ resolved
@@ -92,11 +92,7 @@
     pset.execute(AdvectionRK4, runtime=np.timedelta64(2, "h"), dt=np.timedelta64(15, "m"))
 
     expected_lon = pset.depth * (pset.time - fieldset.time_interval.left) / np.timedelta64(1, "s")
-<<<<<<< HEAD
     np.testing.assert_allclose(pset.lon, expected_lon, atol=1.0e-1)
-=======
-    np.testing.assert_allclose(expected_lon, pset.lon_nextloop, atol=1.0e-1)
->>>>>>> 00c57c3b
 
 
 @pytest.mark.parametrize("direction", ["up", "down"])
@@ -136,13 +132,8 @@
     pset.execute(kernels, runtime=np.timedelta64(11, "s"), dt=np.timedelta64(1, "s"))
 
     if direction == "up" and wErrorThroughSurface:
-<<<<<<< HEAD
-        np.testing.assert_allclose(pset.lon[0], 0.6, atol=1e-6)
-        np.testing.assert_allclose(pset.depth[0], 0, atol=1e-6)
-=======
         np.testing.assert_allclose(pset.lon[0], 0.6, atol=1e-5)
         np.testing.assert_allclose(pset.depth[0], 0, atol=1e-5)
->>>>>>> 00c57c3b
     else:
         assert len(pset) == 0
 
@@ -264,7 +255,7 @@
 
     if method == "RK45":
         # Use RK45Particles to set next_dt
-        RK45Particles = Particle.add_variable(Variable("next_dt", initial=dt, dtype=np.timedelta64))
+        RK45Particles = Particle.add_variable(Variable("next_dt", initial=dt, dtype="timedelta64[s]"))
         fieldset.add_constant("RK45_tol", 1e-6)
 
     pclass = RK45Particles if method == "RK45" else Particle
@@ -273,13 +264,6 @@
     )
     pset.execute(kernel[method], dt=dt, endtime=np.timedelta64(6, "h"))
 
-<<<<<<< HEAD
-    exp_lon, exp_lat = truth_moving(start_lon, start_lat, pset.time[0])
-    np.testing.assert_allclose(pset.lon, exp_lon, rtol=rtol)
-    np.testing.assert_allclose(pset.lat, exp_lat, rtol=rtol)
-    if method == "RK4_3D":
-        np.testing.assert_allclose(pset.depth, exp_lat, rtol=rtol)
-=======
     def truth_moving(x_0, y_0, t):
         t /= np.timedelta64(1, "s")
         lat = y_0 - (ds.u_0 - ds.u_g) / ds.f * (1 - np.cos(ds.f * t))
@@ -314,7 +298,7 @@
 
     if method == "RK45":
         # Use RK45Particles to set next_dt
-        RK45Particles = Particle.add_variable(Variable("next_dt", initial=dt, dtype=np.timedelta64))
+        RK45Particles = Particle.add_variable(Variable("next_dt", initial=dt, dtype="timedelta64[s]"))
         fieldset.add_constant("RK45_tol", 1e-6)
 
     pclass = RK45Particles if method == "RK45" else Particle
@@ -378,7 +362,7 @@
             [
                 Variable("p", initial=0.0, dtype=np.float32),
                 Variable("p_start", initial=0.0, dtype=np.float32),
-                Variable("next_dt", initial=dt, dtype=np.timedelta64),
+                Variable("next_dt", initial=dt, dtype="timedelta64[s]"),
             ]
         )
         fieldset.add_constant("RK45_tol", 1e-6)
@@ -394,5 +378,4 @@
 
     pset = ParticleSet(fieldset, pclass=SampleParticle, lon=start_lon, lat=start_lat, time=np.timedelta64(0, "s"))
     pset.execute([kernel[method], UpdateP], dt=dt, runtime=runtime)
-    np.testing.assert_allclose(pset.p_start, pset.p, atol=atol)
->>>>>>> 00c57c3b
+    np.testing.assert_allclose(pset.p_start, pset.p, atol=atol)