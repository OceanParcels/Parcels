--- conflicted
+++ resolved
@@ -267,11 +267,7 @@
     if method == "RK45":
         # Use RK45Particles to set next_dt
         RK45Particles = Particle.add_variable(Variable("next_dt", initial=dt, dtype="timedelta64[s]"))
-<<<<<<< HEAD
-        fieldset.add_constant("RK45_tol", 1e-5)
-=======
         fieldset.add_constant("RK45_tol", 1e-3)
->>>>>>> 01df9dbd
 
     pclass = RK45Particles if method == "RK45" else Particle
     pset = ParticleSet(
@@ -314,11 +310,7 @@
     if method == "RK45":
         # Use RK45Particles to set next_dt
         RK45Particles = Particle.add_variable(Variable("next_dt", initial=dt, dtype="timedelta64[s]"))
-<<<<<<< HEAD
-        fieldset.add_constant("RK45_tol", 1e-5)
-=======
         fieldset.add_constant("RK45_tol", 1e-3)
->>>>>>> 01df9dbd
 
     pclass = RK45Particles if method == "RK45" else Particle
 
