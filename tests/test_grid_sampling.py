--- conflicted
+++ resolved
@@ -100,11 +100,11 @@
     lon = np.linspace(-170, 170, npart, dtype=np.float32)
     lat = np.linspace(-80, 80, npart, dtype=np.float32)
 
-<<<<<<< HEAD
     pset = grid.ParticleSet(npart, pclass=pclass(mode), lon=lon,
                             lat=np.zeros(npart, dtype=np.float32) + 70.)
     pset.execute(pset.Kernel(samplefunc), endtime=1., dt=1.)
     assert np.allclose(np.array([p.v for p in pset]), lon, rtol=1e-6)
+
 
     pset = grid.ParticleSet(npart, pclass=pclass(mode), lat=lat,
                             lon=np.zeros(npart, dtype=np.float32) - 45.)
@@ -118,18 +118,14 @@
     grid = grid_geometric
     lon = np.linspace(-170, 170, npart, dtype=np.float32)
     lat = np.linspace(-80, 80, npart, dtype=np.float32)
-
-    pset = grid.ParticleSet(npart, pclass=pclass(mode), lon=lon,
+    dep = np.linspace(0, 0, npart, dtype=np.float32)
+
+    pset = grid.ParticleSet(npart, pclass=pclass(mode), lon=lon, dep=dep,
                             lat=np.zeros(npart, dtype=np.float32) + 70.)
     pset.execute(pset.Kernel(samplefunc), endtime=1., dt=1.)
     assert np.allclose(np.array([p.v for p in pset]), lon, rtol=1e-6)
-=======
-    def Sample(particle, grid, time, dt):
-        particle.u = grid.U[0., particle.lon, particle.lat, particle.dep]
-        particle.v = grid.V[0., particle.lon, particle.lat, particle.dep]
->>>>>>> d0b4986b
-
-    pset = grid.ParticleSet(npart, pclass=pclass(mode), lat=lat,
+
+    pset = grid.ParticleSet(npart, pclass=pclass(mode), lat=lat, dep=dep,
                             lon=np.zeros(npart, dtype=np.float32) - 45.)
     pset.execute(pset.Kernel(samplefunc), endtime=1., dt=1.)
     assert np.allclose(np.array([p.u for p in pset]), lat, rtol=1e-6)
@@ -141,22 +137,13 @@
     grid = grid_geometric_polar
     lon = np.linspace(-170, 170, npart, dtype=np.float32)
     lat = np.linspace(-80, 80, npart, dtype=np.float32)
-    dep = np.linspace(0, 0, npart, dtype=np.float32)
-
-<<<<<<< HEAD
+
     pset = grid.ParticleSet(npart, pclass=pclass(mode), lon=lon,
-=======
-    pset = grid.ParticleSet(npart, pclass=SampleParticle, lon=lon, dep=dep,
->>>>>>> d0b4986b
                             lat=np.zeros(npart, dtype=np.float32) + 70.)
     pset.execute(pset.Kernel(samplefunc), endtime=1., dt=1.)
     assert np.allclose(np.array([p.v for p in pset]), lon, rtol=1e-6)
 
-<<<<<<< HEAD
     pset = grid.ParticleSet(npart, pclass=pclass(mode), lat=lat,
-=======
-    pset = grid.ParticleSet(npart, pclass=SampleParticle, lat=lat, dep=dep,
->>>>>>> d0b4986b
                             lon=np.zeros(npart, dtype=np.float32) - 45.)
     pset.execute(pset.Kernel(samplefunc), endtime=1., dt=1.)
     # Note: 1.e-2 is a very low rtol, so there seems to be a rather
