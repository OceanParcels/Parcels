--- conflicted
+++ resolved
@@ -1,13 +1,7 @@
 import random as py_random
-<<<<<<< HEAD
-from parcels import random as parcels_random
-# from parcels.rng import parcels_random as pa_random
-# from parcels import random as parcels_random => this doesn't work, and we should not 'ghost' up which random module is used; the module shoudl really get a different name
-=======
 #from parcels import random as parcels_random => this doesn't work, and we should not 'ghost' up which random module is used; the module shoudl really get a different name
 from parcels import random as parcels_random
 from parcels.rng import parcels_random as pa_random
->>>>>>> 265dc275
 import numpy as np
 from parcels import FieldSet, ScipyParticle, JITParticle, Variable, ErrorCode
 from parcels.particleset_vectorized import ParticleSet
