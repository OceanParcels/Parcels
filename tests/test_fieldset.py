import datetime
import gc
import os
import sys
from datetime import timedelta

import cftime
import dask
import dask.array as da
import numpy as np
import psutil
import pytest
import xarray as xr

from parcels import (
    AdvectionRK4,
    AdvectionRK4_3D,
    FieldSet,
    JITParticle,
    ParticleSet,
    RectilinearZGrid,
    ScipyParticle,
    TimeExtrapolationError,
    Variable,
)
from parcels.field import Field, VectorField
from parcels.fieldfilebuffer import DaskFileBuffer
from parcels.tools.converters import (
    GeographicPolar,
    TimeConverter,
    UnitConverter,
    _get_cftime_calendars,
    _get_cftime_datetimes,
)
from tests.common_kernels import DoNothing
from tests.utils import TEST_DATA

ptype = {"scipy": ScipyParticle, "jit": JITParticle}


def generate_fieldset_data(xdim, ydim, zdim=1, tdim=1):
    lon = np.linspace(0.0, 10.0, xdim, dtype=np.float32)
    lat = np.linspace(0.0, 10.0, ydim, dtype=np.float32)
    depth = np.zeros(zdim, dtype=np.float32)
    time = np.zeros(tdim, dtype=np.float64)
    if zdim == 1 and tdim == 1:
        U, V = np.meshgrid(lon, lat)
        dimensions = {"lat": lat, "lon": lon}
    else:
        U = np.ones((tdim, zdim, ydim, xdim))
        V = np.ones((tdim, zdim, ydim, xdim))
        dimensions = {"lat": lat, "lon": lon, "depth": depth, "time": time}
    data = {"U": np.array(U, dtype=np.float32), "V": np.array(V, dtype=np.float32)}

    return (data, dimensions)


@pytest.mark.parametrize("xdim", [100, 200])
@pytest.mark.parametrize("ydim", [100, 200])
def test_fieldset_from_data(xdim, ydim):
    """Simple test for fieldset initialisation from data."""
    data, dimensions = generate_fieldset_data(xdim, ydim)
    fieldset = FieldSet.from_data(data, dimensions)
    assert len(fieldset.U.data.shape) == 3
    assert len(fieldset.V.data.shape) == 3
    assert np.allclose(fieldset.U.data[0, :], data["U"], rtol=1e-12)
    assert np.allclose(fieldset.V.data[0, :], data["V"], rtol=1e-12)


def test_fieldset_extra_syntax():
    """Simple test for fieldset initialisation from data."""
    data, dimensions = generate_fieldset_data(10, 10)

    with pytest.raises(SyntaxError):
        FieldSet.from_data(data, dimensions, unknown_keyword=5)


def test_fieldset_vmin_vmax():
    data, dimensions = generate_fieldset_data(11, 11)
    fieldset = FieldSet.from_data(data, dimensions, vmin=3, vmax=7)
    assert np.isclose(np.amin(fieldset.U.data[fieldset.U.data > 0.0]), 3)
    assert np.isclose(np.amax(fieldset.U.data), 7)


@pytest.mark.parametrize("ttype", ["float", "datetime64"])
@pytest.mark.parametrize("tdim", [1, 20])
def test_fieldset_from_data_timedims(ttype, tdim):
    data, dimensions = generate_fieldset_data(10, 10, tdim=tdim)
    if ttype == "float":
        dimensions["time"] = np.linspace(0, 5, tdim)
    else:
        dimensions["time"] = [np.datetime64("2018-01-01") + np.timedelta64(t, "D") for t in range(tdim)]
    fieldset = FieldSet.from_data(data, dimensions)
    for i, dtime in enumerate(dimensions["time"]):
        assert fieldset.U.grid.time_origin.fulltime(fieldset.U.grid.time[i]) == dtime


@pytest.mark.parametrize("xdim", [100, 200])
@pytest.mark.parametrize("ydim", [100, 50])
def test_fieldset_from_data_different_dimensions(xdim, ydim):
    """Test for fieldset initialisation from data using dict-of-dict for dimensions."""
    zdim, tdim = 4, 2
    lon = np.linspace(0.0, 1.0, xdim, dtype=np.float32)
    lat = np.linspace(0.0, 1.0, ydim, dtype=np.float32)
    depth = np.zeros(zdim, dtype=np.float32)
    time = np.zeros(tdim, dtype=np.float64)
    U = np.zeros((xdim, ydim), dtype=np.float32)
    V = np.ones((xdim, ydim), dtype=np.float32)
    P = 2 * np.ones((int(xdim / 2), int(ydim / 2), zdim, tdim), dtype=np.float32)
    data = {"U": U, "V": V, "P": P}
    dimensions = {
        "U": {"lat": lat, "lon": lon},
        "V": {"lat": lat, "lon": lon},
        "P": {"lat": lat[0::2], "lon": lon[0::2], "depth": depth, "time": time},
    }

    fieldset = FieldSet.from_data(data, dimensions, transpose=True)
    assert len(fieldset.U.data.shape) == 3
    assert len(fieldset.V.data.shape) == 3
    assert len(fieldset.P.data.shape) == 4
    assert fieldset.P.data.shape == (tdim, zdim, ydim / 2, xdim / 2)
    assert np.allclose(fieldset.U.data, 0.0, rtol=1e-12)
    assert np.allclose(fieldset.V.data, 1.0, rtol=1e-12)
    assert np.allclose(fieldset.P.data, 2.0, rtol=1e-12)


@pytest.mark.parametrize("xdim", [100, 200])
@pytest.mark.parametrize("ydim", [100, 200])
def test_fieldset_from_parcels(xdim, ydim, tmpdir):
    """Simple test for fieldset initialisation from Parcels FieldSet file format."""
    filepath = tmpdir.join("test_parcels")
    data, dimensions = generate_fieldset_data(xdim, ydim)
    fieldset_out = FieldSet.from_data(data, dimensions)
    fieldset_out.write(filepath)
    fieldset = FieldSet.from_parcels(filepath)
    assert len(fieldset.U.data.shape) == 3  # Will be 4 once we use depth
    assert len(fieldset.V.data.shape) == 3
    assert np.allclose(fieldset.U.data[0, :], data["U"], rtol=1e-12)
    assert np.allclose(fieldset.V.data[0, :], data["V"], rtol=1e-12)


def test_field_from_netcdf_variables():
    filename = str(TEST_DATA / "perlinfieldsU.nc")
    dims = {"lon": "x", "lat": "y"}

    variable = "vozocrtx"
    f1 = Field.from_netcdf(filename, variable, dims)
    variable = ("U", "vozocrtx")
    f2 = Field.from_netcdf(filename, variable, dims)
    variable = {"U": "vozocrtx"}
    f3 = Field.from_netcdf(filename, variable, dims)

    assert np.allclose(f1.data, f2.data, atol=1e-12)
    assert np.allclose(f1.data, f3.data, atol=1e-12)

    with pytest.raises(AssertionError):
        variable = {"U": "vozocrtx", "nav_lat": "nav_lat"}  # multiple variables will fail
        f3 = Field.from_netcdf(filename, variable, dims)


@pytest.mark.parametrize(
    "calendar, cftime_datetime", zip(_get_cftime_calendars(), _get_cftime_datetimes(), strict=True)
)
def test_fieldset_nonstandardtime(
    calendar, cftime_datetime, tmpdir, filename="test_nonstandardtime.nc", xdim=4, ydim=6
):
    filepath = tmpdir.join(filename)
    dates = [getattr(cftime, cftime_datetime)(1, m, 1) for m in range(1, 13)]
    da = xr.DataArray(
        np.random.rand(12, xdim, ydim), coords=[dates, range(xdim), range(ydim)], dims=["time", "lon", "lat"], name="U"
    )
    da.to_netcdf(str(filepath))

    dims = {"lon": "lon", "lat": "lat", "time": "time"}
    try:
        field = Field.from_netcdf(filepath, "U", dims)
    except NotImplementedError:
        field = None

    if field is not None:
        assert field.grid.time_origin.calendar == calendar


@pytest.mark.parametrize("with_timestamps", [True, False])
def test_field_from_netcdf(with_timestamps):
    filenames = {
        "lon": str(TEST_DATA / "mask_nemo_cross_180lon.nc"),
        "lat": str(TEST_DATA / "mask_nemo_cross_180lon.nc"),
        "data": str(TEST_DATA / "Uu_eastward_nemo_cross_180lon.nc"),
    }
    variable = "U"
    dimensions = {"lon": "glamf", "lat": "gphif"}
    if with_timestamps:
        timestamp_types = [[[2]], [[np.datetime64("2000-01-01")]]]
        for timestamps in timestamp_types:
            Field.from_netcdf(filenames, variable, dimensions, interp_method="cgrid_velocity", timestamps=timestamps)
    else:
        Field.from_netcdf(filenames, variable, dimensions, interp_method="cgrid_velocity")


def test_fieldset_from_modulefile():
<<<<<<< HEAD
    data_path = os.path.join(os.path.dirname(__file__), "test_data/")
    fieldset = FieldSet.from_modulefile(data_path + "fieldset_nemo.py")
    assert fieldset.U._creation_log == "from_nemo"
=======
    nemo_fname = str(TEST_DATA / "fieldset_nemo.py")
    nemo_error_fname = str(TEST_DATA / "fieldset_nemo_error.py")

    fieldset = FieldSet.from_modulefile(nemo_fname)
    assert fieldset.U.creation_log == "from_nemo"
>>>>>>> f0791c6a

    indices = {"lon": range(6, 10)}
    fieldset = FieldSet.from_modulefile(nemo_fname, indices=indices)
    assert fieldset.U.grid.lon.shape[1] == 4

    with pytest.raises(IOError):
        FieldSet.from_modulefile(nemo_error_fname)

    FieldSet.from_modulefile(nemo_error_fname, modulename="random_function_name")

    with pytest.raises(IOError):
        FieldSet.from_modulefile(nemo_error_fname, modulename="none_returning_function")


def test_field_from_netcdf_fieldtypes():
    filenames = {
        "varU": {
            "lon": str(TEST_DATA / "mask_nemo_cross_180lon.nc"),
            "lat": str(TEST_DATA / "mask_nemo_cross_180lon.nc"),
            "data": str(TEST_DATA / "Uu_eastward_nemo_cross_180lon.nc"),
        },
        "varV": {
            "lon": str(TEST_DATA / "mask_nemo_cross_180lon.nc"),
            "lat": str(TEST_DATA / "mask_nemo_cross_180lon.nc"),
            "data": str(TEST_DATA / "Vv_eastward_nemo_cross_180lon.nc"),
        },
    }
    variables = {"varU": "U", "varV": "V"}
    dimensions = {"lon": "glamf", "lat": "gphif"}

    # first try without setting fieldtype
    fset = FieldSet.from_nemo(filenames, variables, dimensions)
    assert isinstance(fset.varU.units, UnitConverter)

    # now try with setting fieldtype
    fset = FieldSet.from_nemo(filenames, variables, dimensions, fieldtype={"varU": "U", "varV": "V"})
    assert isinstance(fset.varU.units, GeographicPolar)


def test_fieldset_from_agrid_dataset():
    filenames = {
        "lon": str(TEST_DATA / "mask_nemo_cross_180lon.nc"),
        "lat": str(TEST_DATA / "mask_nemo_cross_180lon.nc"),
        "data": str(TEST_DATA / "Uu_eastward_nemo_cross_180lon.nc"),
    }
    variable = {"U": "U"}
    dimensions = {"lon": "glamf", "lat": "gphif"}
    FieldSet.from_a_grid_dataset(filenames, variable, dimensions)


def test_fieldset_from_cgrid_interpmethod():
    filenames = {
        "lon": str(TEST_DATA / "mask_nemo_cross_180lon.nc"),
        "lat": str(TEST_DATA / "mask_nemo_cross_180lon.nc"),
        "data": str(TEST_DATA / "Uu_eastward_nemo_cross_180lon.nc"),
    }
    variable = "U"
    dimensions = {"lon": "glamf", "lat": "gphif"}

    with pytest.raises(TypeError):
        # should fail because FieldSet.from_c_grid_dataset does not support interp_method
        FieldSet.from_c_grid_dataset(filenames, variable, dimensions, interp_method="partialslip")


@pytest.mark.parametrize("cast_data_dtype", ["float32", "float64"])
@pytest.mark.parametrize("mode", ["scipy", "jit"])
def test_fieldset_float64(cast_data_dtype, mode, tmpdir):
    xdim, ydim = 10, 5
    lon = np.linspace(0.0, 10.0, xdim, dtype=np.float64)
    lat = np.linspace(0.0, 10.0, ydim, dtype=np.float64)
    U, V = np.meshgrid(lon, lat)
    dimensions = {"lat": lat, "lon": lon}
    data = {"U": np.array(U, dtype=np.float64), "V": np.array(V, dtype=np.float64)}

    fieldset = FieldSet.from_data(data, dimensions, mesh="flat", cast_data_dtype=cast_data_dtype)
    if cast_data_dtype == "float32":
        assert fieldset.U.data.dtype == np.float32
    else:
        assert fieldset.U.data.dtype == np.float64
    pset = ParticleSet(fieldset, ptype[mode], lon=1, lat=2)

    failed = False
    try:
        pset.execute(AdvectionRK4, runtime=2)
    except RuntimeError:
        failed = True
    if mode == "jit" and cast_data_dtype == "float64":
        assert failed
    else:
        assert np.isclose(pset[0].lon, 2.70833)
        assert np.isclose(pset[0].lat, 5.41667)
    filepath = tmpdir.join("test_fieldset_float64")
    fieldset.U.write(filepath)
    da = xr.open_dataset(str(filepath) + "U.nc")
    if cast_data_dtype == "float32":
        assert da["U"].dtype == np.float32
    else:
        assert da["U"].dtype == np.float64


@pytest.mark.parametrize("indslon", [range(10, 20), [1]])
@pytest.mark.parametrize("indslat", [range(30, 60), [22]])
def test_fieldset_from_file_subsets(indslon, indslat, tmpdir):
    """Test for subsetting fieldset from file using indices dict."""
    data, dimensions = generate_fieldset_data(100, 100)
    filepath = tmpdir.join("test_subsets")
    fieldsetfull = FieldSet.from_data(data, dimensions)
    fieldsetfull.write(filepath)
    indices = {"lon": indslon, "lat": indslat}
    indices_back = indices.copy()
    fieldsetsub = FieldSet.from_parcels(filepath, indices=indices, chunksize=None)
    assert indices == indices_back
    assert np.allclose(fieldsetsub.U.lon, fieldsetfull.U.grid.lon[indices["lon"]])
    assert np.allclose(fieldsetsub.U.lat, fieldsetfull.U.grid.lat[indices["lat"]])
    assert np.allclose(fieldsetsub.V.lon, fieldsetfull.V.grid.lon[indices["lon"]])
    assert np.allclose(fieldsetsub.V.lat, fieldsetfull.V.grid.lat[indices["lat"]])

    ixgrid = np.ix_([0], indices["lat"], indices["lon"])
    assert np.allclose(fieldsetsub.U.data, fieldsetfull.U.data[ixgrid])
    assert np.allclose(fieldsetsub.V.data, fieldsetfull.V.data[ixgrid])


def test_empty_indices(tmpdir):
    data, dimensions = generate_fieldset_data(100, 100)
    filepath = tmpdir.join("test_subsets")
    FieldSet.from_data(data, dimensions).write(filepath)
    with pytest.raises(RuntimeError):
        FieldSet.from_parcels(filepath, indices={"lon": []})


@pytest.mark.parametrize("calltype", ["from_data", "from_nemo"])
def test_illegal_dimensionsdict(calltype):
    with pytest.raises(NameError):
        if calltype == "from_data":
            data, dimensions = generate_fieldset_data(10, 10)
            dimensions["test"] = None
            FieldSet.from_data(data, dimensions)
        elif calltype == "from_nemo":
            fname = str(TEST_DATA / "mask_nemo_cross_180lon.nc")
            filenames = {"dx": fname, "mesh_mask": fname}
            variables = {"dx": "e1u"}
            dimensions = {"lon": "glamu", "lat": "gphiu", "test": "test"}
            FieldSet.from_nemo(filenames, variables, dimensions)


@pytest.mark.parametrize("xdim", [100, 200])
@pytest.mark.parametrize("ydim", [100, 200])
def test_add_field(xdim, ydim, tmpdir):
    filepath = tmpdir.join("test_add")
    data, dimensions = generate_fieldset_data(xdim, ydim)
    fieldset = FieldSet.from_data(data, dimensions)
    field = Field("newfld", fieldset.U.data, lon=fieldset.U.lon, lat=fieldset.U.lat)
    fieldset.add_field(field)
    assert fieldset.newfld.data.shape == fieldset.U.data.shape
    fieldset.write(filepath)


@pytest.mark.parametrize("dupobject", ["same", "new"])
def test_add_duplicate_field(dupobject):
    data, dimensions = generate_fieldset_data(100, 100)
    fieldset = FieldSet.from_data(data, dimensions)
    field = Field("newfld", fieldset.U.data, lon=fieldset.U.lon, lat=fieldset.U.lat)
    fieldset.add_field(field)
    with pytest.raises(RuntimeError):
        if dupobject == "same":
            fieldset.add_field(field)
        elif dupobject == "new":
            field2 = Field("newfld", np.ones((2, 2)), lon=np.array([0, 1]), lat=np.array([0, 2]))
            fieldset.add_field(field2)


@pytest.mark.parametrize("fieldtype", ["normal", "vector"])
def test_add_field_after_pset(fieldtype):
    data, dimensions = generate_fieldset_data(100, 100)
    fieldset = FieldSet.from_data(data, dimensions)
    pset = ParticleSet(fieldset, ScipyParticle, lon=0, lat=0)  # noqa ; to trigger fieldset._check_complete
    field1 = Field("field1", fieldset.U.data, lon=fieldset.U.lon, lat=fieldset.U.lat)
    field2 = Field("field2", fieldset.U.data, lon=fieldset.U.lon, lat=fieldset.U.lat)
    vfield = VectorField("vfield", field1, field2)
    with pytest.raises(RuntimeError):
        if fieldtype == "normal":
            fieldset.add_field(field1)
        elif fieldtype == "vector":
            fieldset.add_vector_field(vfield)


@pytest.mark.parametrize("chunksize", ["auto", None])
def test_fieldset_samegrids_from_file(tmpdir, chunksize):
    """Test for subsetting fieldset from file using indices dict."""
    data, dimensions = generate_fieldset_data(100, 100)
    filepath1 = tmpdir.join("test_subsets_1")
    fieldset1 = FieldSet.from_data(data, dimensions)
    fieldset1.write(filepath1)

    ufiles = [filepath1 + "U.nc"] * 4
    vfiles = [filepath1 + "V.nc"] * 4
    timestamps = np.arange(0, 4, 1) * 86400.0
    timestamps = np.expand_dims(timestamps, 1)
    files = {"U": ufiles, "V": vfiles}
    variables = {"U": "vozocrtx", "V": "vomecrty"}
    dimensions = {"lon": "nav_lon", "lat": "nav_lat"}
    fieldset = FieldSet.from_netcdf(
        files, variables, dimensions, timestamps=timestamps, allow_time_extrapolation=True, chunksize=chunksize
    )

    if chunksize == "auto":
        assert fieldset.gridset.size == 2
        assert fieldset.U.grid != fieldset.V.grid
    else:
        assert fieldset.gridset.size == 1
        assert fieldset.U.grid == fieldset.V.grid
        assert fieldset.U.chunksize == fieldset.V.chunksize


@pytest.mark.parametrize("gridtype", ["A", "C"])
def test_fieldset_dimlength1_cgrid(gridtype):
    fieldset = FieldSet.from_data({"U": 0, "V": 0}, {"lon": 0, "lat": 0})
    if gridtype == "C":
        fieldset.U.interp_method = "cgrid_velocity"
        fieldset.V.interp_method = "cgrid_velocity"
    try:
        fieldset._check_complete()
        success = True if gridtype == "A" else False
    except NotImplementedError:
        success = True if gridtype == "C" else False
    assert success


@pytest.mark.parametrize("chunksize", ["auto", None])
def test_fieldset_diffgrids_from_file(tmpdir, chunksize):
    """Test for subsetting fieldset from file using indices dict."""
    filename = "test_subsets"
    data, dimensions = generate_fieldset_data(100, 100)
    filepath1 = tmpdir.join(filename + "_1")
    fieldset1 = FieldSet.from_data(data, dimensions)
    fieldset1.write(filepath1)
    data, dimensions = generate_fieldset_data(50, 50)
    filepath2 = tmpdir.join(filename + "_2")
    fieldset2 = FieldSet.from_data(data, dimensions)
    fieldset2.write(filepath2)

    ufiles = [filepath1 + "U.nc"] * 4
    vfiles = [filepath2 + "V.nc"] * 4
    timestamps = np.arange(0, 4, 1) * 86400.0
    timestamps = np.expand_dims(timestamps, 1)
    files = {"U": ufiles, "V": vfiles}
    variables = {"U": "vozocrtx", "V": "vomecrty"}
    dimensions = {"lon": "nav_lon", "lat": "nav_lat"}

    fieldset = FieldSet.from_netcdf(
        files, variables, dimensions, timestamps=timestamps, allow_time_extrapolation=True, chunksize=chunksize
    )
    assert fieldset.gridset.size == 2
    assert fieldset.U.grid != fieldset.V.grid


@pytest.mark.parametrize("chunksize", ["auto", None])
def test_fieldset_diffgrids_from_file_data(tmpdir, chunksize):
    """Test for subsetting fieldset from file using indices dict."""
    data, dimensions = generate_fieldset_data(100, 100)
    filepath = tmpdir.join("test_subsets")
    fieldset_data = FieldSet.from_data(data, dimensions)
    fieldset_data.write(filepath)
    field_data = fieldset_data.U
    field_data.name = "B"

    ufiles = [filepath + "U.nc"] * 4
    vfiles = [filepath + "V.nc"] * 4
    timestamps = np.arange(0, 4, 1) * 86400.0
    timestamps = np.expand_dims(timestamps, 1)
    files = {"U": ufiles, "V": vfiles}
    variables = {"U": "vozocrtx", "V": "vomecrty"}
    dimensions = {"lon": "nav_lon", "lat": "nav_lat"}
    fieldset_file = FieldSet.from_netcdf(
        files, variables, dimensions, timestamps=timestamps, allow_time_extrapolation=True, chunksize=chunksize
    )

    fieldset_file.add_field(field_data, "B")
    fields = [f for f in fieldset_file.get_fields() if isinstance(f, Field)]
    assert len(fields) == 3
    if chunksize == "auto":
        assert fieldset_file.gridset.size == 3
    else:
        assert fieldset_file.gridset.size == 2
    assert fieldset_file.U.grid != fieldset_file.B.grid


def test_fieldset_samegrids_from_data():
    """Test for subsetting fieldset from file using indices dict."""
    data, dimensions = generate_fieldset_data(100, 100)
    fieldset1 = FieldSet.from_data(data, dimensions)
    field_data = fieldset1.U
    field_data.name = "B"
    fieldset1.add_field(field_data, "B")
    assert fieldset1.gridset.size == 1
    assert fieldset1.U.grid == fieldset1.B.grid


@pytest.mark.parametrize("mesh", ["flat", "spherical"])
def test_fieldset_celledgesizes(mesh):
    data, dimensions = generate_fieldset_data(10, 7)
    fieldset = FieldSet.from_data(data, dimensions, mesh=mesh)

    fieldset.U._calc_cell_edge_sizes()
    D_meridional = fieldset.U.cell_edge_sizes["y"]
    D_zonal = fieldset.U.cell_edge_sizes["x"]

    assert np.allclose(
        D_meridional.flatten(), D_meridional[0, 0]
    )  # all meridional distances should be the same in either mesh
    if mesh == "flat":
        assert np.allclose(D_zonal.flatten(), D_zonal[0, 0])  # all zonal distances should be the same in flat mesh
    else:
        assert all((np.gradient(D_zonal, axis=0) < 0).flatten())  # zonal distances should decrease in spherical mesh


@pytest.mark.parametrize("dx, dy", [("e1u", "e2u"), ("e1v", "e2v")])
def test_fieldset_celledgesizes_curvilinear(dx, dy):
    fname = str(TEST_DATA / "mask_nemo_cross_180lon.nc")
    filenames = {"dx": fname, "dy": fname, "mesh_mask": fname}
    variables = {"dx": dx, "dy": dy}
    dimensions = {"dx": {"lon": "glamu", "lat": "gphiu"}, "dy": {"lon": "glamu", "lat": "gphiu"}}
    fieldset = FieldSet.from_nemo(filenames, variables, dimensions)

    # explicitly setting cell_edge_sizes from e1u and e2u etc
    fieldset.dx.grid.cell_edge_sizes["x"] = fieldset.dx.data
    fieldset.dx.grid.cell_edge_sizes["y"] = fieldset.dy.data

    A = fieldset.dx.cell_areas()
    assert np.allclose(A, fieldset.dx.data * fieldset.dy.data)


def test_fieldset_write_curvilinear(tmpdir):
    fname = str(TEST_DATA / "mask_nemo_cross_180lon.nc")
    filenames = {"dx": fname, "mesh_mask": fname}
    variables = {"dx": "e1u"}
    dimensions = {"lon": "glamu", "lat": "gphiu"}
    fieldset = FieldSet.from_nemo(filenames, variables, dimensions)
    assert fieldset.dx._creation_log == "from_nemo"

    newfile = tmpdir.join("curv_field")
    fieldset.write(newfile)

    fieldset2 = FieldSet.from_netcdf(
        filenames=newfile + "dx.nc",
        variables={"dx": "dx"},
        dimensions={"time": "time_counter", "depth": "depthdx", "lon": "nav_lon", "lat": "nav_lat"},
    )
    assert fieldset2.dx._creation_log == "from_netcdf"

    for var in ["lon", "lat", "data"]:
        assert np.allclose(getattr(fieldset2.dx, var), getattr(fieldset.dx, var))


def test_curv_fieldset_add_periodic_halo():
    fname = str(TEST_DATA / "mask_nemo_cross_180lon.nc")
    filenames = {"dx": fname, "dy": fname, "mesh_mask": fname}
    variables = {"dx": "e1u", "dy": "e1v"}
    dimensions = {"dx": {"lon": "glamu", "lat": "gphiu"}, "dy": {"lon": "glamu", "lat": "gphiu"}}
    fieldset = FieldSet.from_nemo(filenames, variables, dimensions)

    fieldset.add_periodic_halo(zonal=3, meridional=2)


@pytest.mark.parametrize("mesh", ["flat", "spherical"])
def test_fieldset_cellareas(mesh):
    data, dimensions = generate_fieldset_data(10, 7)
    fieldset = FieldSet.from_data(data, dimensions, mesh=mesh)
    cell_areas = fieldset.V.cell_areas()
    if mesh == "flat":
        assert np.allclose(cell_areas.flatten(), cell_areas[0, 0], rtol=1e-3)
    else:
        assert all(
            (np.gradient(cell_areas, axis=0) < 0).flatten()
        )  # areas should decrease with latitude in spherical mesh
        for y in range(cell_areas.shape[0]):
            assert np.allclose(cell_areas[y, :], cell_areas[y, 0], rtol=1e-3)


def addConst(particle, fieldset, time):
    particle.lon = particle.lon + fieldset.movewest + fieldset.moveeast


@pytest.mark.parametrize("mode", ["scipy", "jit"])
def test_fieldset_constant(mode):
    data, dimensions = generate_fieldset_data(100, 100)
    fieldset = FieldSet.from_data(data, dimensions)
    westval = -0.2
    eastval = 0.3
    fieldset.add_constant("movewest", westval)
    fieldset.add_constant("moveeast", eastval)
    assert fieldset.movewest == westval

    pset = ParticleSet.from_line(fieldset, size=1, pclass=ptype[mode], start=(0.5, 0.5), finish=(0.5, 0.5))
    pset.execute(pset.Kernel(addConst), dt=1, runtime=1)
    assert abs(pset.lon[0] - (0.5 + westval + eastval)) < 1e-4


@pytest.mark.parametrize("mode", ["scipy", "jit"])
@pytest.mark.parametrize("swapUV", [False, True])
def test_vector_fields(mode, swapUV):
    lon = np.linspace(0.0, 10.0, 12, dtype=np.float32)
    lat = np.linspace(0.0, 10.0, 10, dtype=np.float32)
    U = np.ones((10, 12), dtype=np.float32)
    V = np.zeros((10, 12), dtype=np.float32)
    data = {"U": U, "V": V}
    dimensions = {"U": {"lat": lat, "lon": lon}, "V": {"lat": lat, "lon": lon}}
    fieldset = FieldSet.from_data(data, dimensions, mesh="flat")
    if swapUV:  # we test that we can freely edit whatever UV field
        UV = VectorField("UV", fieldset.V, fieldset.U)
        fieldset.add_vector_field(UV)

    pset = ParticleSet.from_line(fieldset, size=1, pclass=ptype[mode], start=(0.5, 0.5), finish=(0.5, 0.5))
    pset.execute(AdvectionRK4, dt=1, runtime=2)
    if swapUV:
        assert abs(pset.lon[0] - 0.5) < 1e-9
        assert abs(pset.lat[0] - 1.5) < 1e-9
    else:
        assert abs(pset.lon[0] - 1.5) < 1e-9
        assert abs(pset.lat[0] - 0.5) < 1e-9


@pytest.mark.parametrize("mode", ["scipy", "jit"])
def test_add_second_vector_field(mode):
    lon = np.linspace(0.0, 10.0, 12, dtype=np.float32)
    lat = np.linspace(0.0, 10.0, 10, dtype=np.float32)
    U = np.ones((10, 12), dtype=np.float32)
    V = np.zeros((10, 12), dtype=np.float32)
    data = {"U": U, "V": V}
    dimensions = {"U": {"lat": lat, "lon": lon}, "V": {"lat": lat, "lon": lon}}
    fieldset = FieldSet.from_data(data, dimensions, mesh="flat")

    data2 = {"U2": U, "V2": V}
    dimensions2 = {"lon": [ln + 0.1 for ln in lon], "lat": [lt - 0.1 for lt in lat]}
    fieldset2 = FieldSet.from_data(data2, dimensions2, mesh="flat")

    UV2 = VectorField("UV2", fieldset2.U2, fieldset2.V2)
    fieldset.add_vector_field(UV2)

    def SampleUV2(particle, fieldset, time):
        u, v = fieldset.UV2[time, particle.depth, particle.lat, particle.lon]
        particle_dlon += u * particle.dt  # noqa
        particle_dlat += v * particle.dt  # noqa

    pset = ParticleSet(fieldset, pclass=ptype[mode], lon=0.5, lat=0.5)
    pset.execute(AdvectionRK4 + pset.Kernel(SampleUV2), dt=1, runtime=2)

    assert abs(pset.lon[0] - 2.5) < 1e-9
    assert abs(pset.lat[0] - 0.5) < 1e-9


def test_fieldset_write(tmpdir):
    filepath = tmpdir.join("fieldset_write.zarr")
    xdim, ydim = 3, 4
    lon = np.linspace(0.0, 10.0, xdim, dtype=np.float32)
    lat = np.linspace(0.0, 10.0, ydim, dtype=np.float32)
    U = np.ones((ydim, xdim), dtype=np.float32)
    V = np.zeros((ydim, xdim), dtype=np.float32)
    data = {"U": U, "V": V}
    dimensions = {"U": {"lat": lat, "lon": lon}, "V": {"lat": lat, "lon": lon}}
    fieldset = FieldSet.from_data(data, dimensions, mesh="flat")

    fieldset.U.to_write = True

    def UpdateU(particle, fieldset, time):
        tmp1, tmp2 = fieldset.UV[particle]
        fieldset.U.data[particle.ti, particle.yi, particle.xi] += 1
        fieldset.U.grid.time[0] = time

    pset = ParticleSet(fieldset, pclass=ScipyParticle, lon=5, lat=5)
    ofile = pset.ParticleFile(name=filepath, outputdt=2.0)
    pset.execute(UpdateU, dt=1, runtime=10, output_file=ofile)

    assert fieldset.U.data[0, 1, 0] == 11

    da = xr.open_dataset(str(filepath).replace(".zarr", "_0005U.nc"))
    assert np.allclose(fieldset.U.data, da["U"].values, atol=1.0)


@pytest.mark.parametrize("mode", ["scipy", "jit"])
@pytest.mark.parametrize("time_periodic", [4 * 86400.0, False])
@pytest.mark.parametrize("dt", [-3600, 3600])
@pytest.mark.parametrize(
    "chunksize", [False, "auto", {"time": ("time_counter", 1), "lat": ("y", 32), "lon": ("x", 32)}]
)
@pytest.mark.parametrize("with_GC", [False, True])
@pytest.mark.skipif(sys.platform.startswith("win"), reason="skipping windows test as windows memory leaks (#787)")
def test_from_netcdf_memory_containment(mode, time_periodic, dt, chunksize, with_GC):
    if time_periodic and dt < 0:
        return  # time_periodic does not work in backward-time mode
    if chunksize == "auto":
        dask.config.set({"array.chunk-size": "2MiB"})
    else:
        dask.config.set({"array.chunk-size": "128MiB"})

    class PerformanceLog:
        samples = []
        memory_steps = []
        _iter = 0

        def advance(self):
            process = psutil.Process(os.getpid())
            self.memory_steps.append(process.memory_info().rss)
            self.samples.append(self._iter)
            self._iter += 1

    def perIterGC():
        gc.collect()

    def periodicBoundaryConditions(particle, fieldset, time):
        while particle.lon > 180.0:
            particle_dlon -= 360.0  # noqa
        while particle.lon < -180.0:
            particle_dlon += 360.0
        while particle.lat > 90.0:
            particle_dlat -= 180.0  # noqa
        while particle.lat < -90.0:
            particle_dlat += 180.0

    process = psutil.Process(os.getpid())
    mem_0 = process.memory_info().rss
    fnameU = str(TEST_DATA / "perlinfieldsU.nc")
    fnameV = str(TEST_DATA / "perlinfieldsV.nc")
    ufiles = [fnameU] * 4
    vfiles = [fnameV] * 4
    timestamps = np.arange(0, 4, 1) * 86400.0
    timestamps = np.expand_dims(timestamps, 1)
    files = {"U": ufiles, "V": vfiles}
    variables = {"U": "vozocrtx", "V": "vomecrty"}
    dimensions = {"lon": "nav_lon", "lat": "nav_lat"}

    fieldset = FieldSet.from_netcdf(
        files,
        variables,
        dimensions,
        timestamps=timestamps,
        time_periodic=time_periodic,
        allow_time_extrapolation=True if time_periodic in [False, None] else False,
        chunksize=chunksize,
    )
    perflog = PerformanceLog()
    postProcessFuncs = [perflog.advance]
    if with_GC:
        postProcessFuncs.append(perIterGC)
    pset = ParticleSet(fieldset=fieldset, pclass=ptype[mode], lon=[0.5], lat=[0.5])
    mem_0 = process.memory_info().rss
    mem_exhausted = False
    try:
        pset.execute(
            pset.Kernel(AdvectionRK4) + periodicBoundaryConditions,
            dt=dt,
            runtime=timedelta(days=7),
            postIterationCallbacks=postProcessFuncs,
            callbackdt=timedelta(hours=12),
        )
    except MemoryError:
        mem_exhausted = True
    mem_steps_np = np.array(perflog.memory_steps)
    if with_GC:
        assert np.allclose(mem_steps_np[8:], perflog.memory_steps[-1], rtol=0.01)
    if (chunksize is not False or with_GC) and mode != "scipy":
        assert np.all((mem_steps_np - mem_0) <= 5275648)  # represents 4 x [U|V] * sizeof(field data) + 562816
    assert not mem_exhausted


@pytest.mark.parametrize("mode", ["scipy", "jit"])
@pytest.mark.parametrize("time_periodic", [4 * 86400.0, False])
@pytest.mark.parametrize(
    "chunksize",
    [
        False,
        "auto",
        {"lat": ("y", 32), "lon": ("x", 32)},
        {"time": ("time_counter", 1), "lat": ("y", 32), "lon": ("x", 32)},
    ],
)
@pytest.mark.parametrize("deferLoad", [True, False])
def test_from_netcdf_chunking(mode, time_periodic, chunksize, deferLoad):
    fnameU = str(TEST_DATA / "perlinfieldsU.nc")
    fnameV = str(TEST_DATA / "perlinfieldsV.nc")
    ufiles = [fnameU] * 4
    vfiles = [fnameV] * 4
    timestamps = np.arange(0, 4, 1) * 86400.0
    timestamps = np.expand_dims(timestamps, 1)
    files = {"U": ufiles, "V": vfiles}
    variables = {"U": "vozocrtx", "V": "vomecrty"}
    dimensions = {"lon": "nav_lon", "lat": "nav_lat"}

    fieldset = FieldSet.from_netcdf(
        files,
        variables,
        dimensions,
        timestamps=timestamps,
        time_periodic=time_periodic,
        deferred_load=deferLoad,
        allow_time_extrapolation=True if time_periodic in [False, None] else False,
        chunksize=chunksize,
    )
    pset = ParticleSet.from_line(fieldset, size=1, pclass=ptype[mode], start=(0.5, 0.5), finish=(0.5, 0.5))
    pset.execute(AdvectionRK4, dt=1, runtime=1)


@pytest.mark.parametrize("datetype", ["float", "datetime64"])
def test_timestamps(datetype, tmpdir):
    data1, dims1 = generate_fieldset_data(10, 10, 1, 10)
    data2, dims2 = generate_fieldset_data(10, 10, 1, 4)
    if datetype == "float":
        dims1["time"] = np.arange(0, 10, 1) * 86400
        dims2["time"] = np.arange(10, 14, 1) * 86400
    else:
        dims1["time"] = np.arange("2005-02-01", "2005-02-11", dtype="datetime64[D]")
        dims2["time"] = np.arange("2005-02-11", "2005-02-15", dtype="datetime64[D]")

    fieldset1 = FieldSet.from_data(data1, dims1)
    fieldset1.U.data[0, :, :] = 2.0
    fieldset1.write(tmpdir.join("file1"))

    fieldset2 = FieldSet.from_data(data2, dims2)
    fieldset2.U.data[0, :, :] = 0.0
    fieldset2.write(tmpdir.join("file2"))

    fieldset3 = FieldSet.from_parcels(tmpdir.join("file*"), time_periodic=timedelta(days=14))
    timestamps = [dims1["time"], dims2["time"]]
    fieldset4 = FieldSet.from_parcels(tmpdir.join("file*"), timestamps=timestamps, time_periodic=timedelta(days=14))
    assert np.allclose(fieldset3.U.grid.time_full, fieldset4.U.grid.time_full)

    for d in [0, 8, 10, 13]:
        fieldset3.computeTimeChunk(d * 86400.0, 1.0)
        fieldset4.computeTimeChunk(d * 86400.0, 1.0)
        assert np.allclose(fieldset3.U.data, fieldset4.U.data)


@pytest.mark.parametrize("mode", ["scipy", "jit"])
@pytest.mark.parametrize("use_xarray", [True, False])
@pytest.mark.parametrize("time_periodic", [86400.0, False])
@pytest.mark.parametrize("dt_sign", [-1, 1])
def test_periodic(mode, use_xarray, time_periodic, dt_sign):
    lon = np.array([0, 1], dtype=np.float32)
    lat = np.array([0, 1], dtype=np.float32)
    depth = np.array([0, 1], dtype=np.float32)
    tsize = 24 * 60 + 1
    period = 86400
    time = np.linspace(0, period, tsize, dtype=np.float64)

    def temp_func(time):
        return 20 + 2 * np.sin(time * 2 * np.pi / period)

    temp_vec = temp_func(time)

    U = np.zeros((2, 2, 2, tsize), dtype=np.float32)
    V = np.zeros((2, 2, 2, tsize), dtype=np.float32)
    V[0, 0, 0, :] = 1e-5
    W = np.zeros((2, 2, 2, tsize), dtype=np.float32)
    temp = np.zeros((2, 2, 2, tsize), dtype=np.float32)
    temp[:, :, :, :] = temp_vec
    D = np.ones((2, 2), dtype=np.float32)  # adding non-timevarying field

    full_dims = {"lon": lon, "lat": lat, "depth": depth, "time": time}
    dimensions = {"U": full_dims, "V": full_dims, "W": full_dims, "temp": full_dims, "D": {"lon": lon, "lat": lat}}
    if use_xarray:
        coords = {"lat": lat, "lon": lon, "depth": depth, "time": time}
        variables = {"U": "Uxr", "V": "Vxr", "W": "Wxr", "temp": "Txr", "D": "Dxr"}
        dimnames = {"lon": "lon", "lat": "lat", "depth": "depth", "time": "time"}
        ds = xr.Dataset(
            {
                "Uxr": xr.DataArray(U, coords=coords, dims=("lon", "lat", "depth", "time")),
                "Vxr": xr.DataArray(V, coords=coords, dims=("lon", "lat", "depth", "time")),
                "Wxr": xr.DataArray(W, coords=coords, dims=("lon", "lat", "depth", "time")),
                "Txr": xr.DataArray(temp, coords=coords, dims=("lon", "lat", "depth", "time")),
                "Dxr": xr.DataArray(D, coords={"lat": lat, "lon": lon}, dims=("lon", "lat")),
            }
        )
        fieldset = FieldSet.from_xarray_dataset(
            ds,
            variables,
            {"U": dimnames, "V": dimnames, "W": dimnames, "temp": dimnames, "D": {"lon": "lon", "lat": "lat"}},
            time_periodic=time_periodic,
            transpose=True,
            allow_time_extrapolation=True,
        )
    else:
        data = {"U": U, "V": V, "W": W, "temp": temp, "D": D}
        fieldset = FieldSet.from_data(
            data, dimensions, mesh="flat", time_periodic=time_periodic, transpose=True, allow_time_extrapolation=True
        )

    def sampleTemp(particle, fieldset, time):
        particle.temp = fieldset.temp[time, particle.depth, particle.lat, particle.lon]
        # test if we can interpolate UV and UVW together
        (particle.u1, particle.v1) = fieldset.UV[time, particle.depth, particle.lat, particle.lon]
        (particle.u2, particle.v2, w_) = fieldset.UVW[time, particle.depth, particle.lat, particle.lon]
        # test if we can sample a non-timevarying field too
        particle.d = fieldset.D[0, 0, particle.lat, particle.lon]

    MyParticle = ptype[mode].add_variables(
        [
            Variable("temp", dtype=np.float32, initial=20.0),
            Variable("u1", dtype=np.float32, initial=0.0),
            Variable("u2", dtype=np.float32, initial=0.0),
            Variable("v1", dtype=np.float32, initial=0.0),
            Variable("v2", dtype=np.float32, initial=0.0),
            Variable("d", dtype=np.float32, initial=0.0),
        ]
    )

    pset = ParticleSet.from_list(fieldset, pclass=MyParticle, lon=[0.5], lat=[0.5], depth=[0.5])
    pset.execute(
        AdvectionRK4_3D + pset.Kernel(sampleTemp), runtime=timedelta(hours=51), dt=timedelta(hours=dt_sign * 1)
    )

    if time_periodic is not False:
        t = pset.time[0]
        temp_theo = temp_func(t)
    elif dt_sign == 1:
        temp_theo = temp_vec[-1]
    elif dt_sign == -1:
        temp_theo = temp_vec[0]
    assert np.allclose(temp_theo, pset.temp[0], atol=1e-5)
    assert np.allclose(pset.u1[0], pset.u2[0])
    assert np.allclose(pset.v1[0], pset.v2[0])
    assert np.allclose(pset.d[0], 1.0)


@pytest.mark.parametrize("fail", [False, pytest.param(True, marks=pytest.mark.xfail(strict=True))])
def test_fieldset_defer_loading_with_diff_time_origin(tmpdir, fail):
    filepath = tmpdir.join("test_parcels_defer_loading")
    data0, dims0 = generate_fieldset_data(10, 10, 1, 10)
    dims0["time"] = np.arange(0, 10, 1) * 3600
    fieldset_out = FieldSet.from_data(data0, dims0)
    fieldset_out.U.grid.time_origin = TimeConverter(np.datetime64("2018-04-20"))
    fieldset_out.V.grid.time_origin = TimeConverter(np.datetime64("2018-04-20"))
    data1, dims1 = generate_fieldset_data(10, 10, 1, 10)
    if fail:
        dims1["time"] = np.arange(0, 10, 1) * 3600
    else:
        dims1["time"] = np.arange(0, 10, 1) * 1800 + (24 + 25) * 3600
    if fail:
        Wtime_origin = TimeConverter(np.datetime64("2018-04-22"))
    else:
        Wtime_origin = TimeConverter(np.datetime64("2018-04-18"))
    gridW = RectilinearZGrid(dims1["lon"], dims1["lat"], dims1["depth"], dims1["time"], time_origin=Wtime_origin)
    fieldW = Field("W", np.zeros(data1["U"].shape), grid=gridW)
    fieldset_out.add_field(fieldW)
    fieldset_out.write(filepath)
    fieldset = FieldSet.from_parcels(filepath, extra_fields={"W": "W"})
    assert fieldset.U._creation_log == "from_parcels"
    pset = ParticleSet.from_list(
        fieldset, pclass=JITParticle, lon=[0.5], lat=[0.5], depth=[0.5], time=[datetime.datetime(2018, 4, 20, 1)]
    )
    pset.execute(AdvectionRK4_3D, runtime=timedelta(hours=4), dt=timedelta(hours=1))


@pytest.mark.parametrize("zdim", [2, 8])
@pytest.mark.parametrize("scale_fac", [0.2, 4, 1])
def test_fieldset_defer_loading_function(zdim, scale_fac, tmpdir):
    filepath = tmpdir.join("test_parcels_defer_loading")
    data0, dims0 = generate_fieldset_data(3, 3, zdim, 10)
    data0["U"][:, 0, :, :] = (
        np.nan
    )  # setting first layer to nan, which will be changed to zero (and all other layers to 1)
    dims0["time"] = np.arange(0, 10, 1) * 3600
    dims0["depth"] = np.arange(0, zdim, 1)
    fieldset_out = FieldSet.from_data(data0, dims0)
    fieldset_out.write(filepath)
    fieldset = FieldSet.from_parcels(
        filepath, chunksize={"time": ("time_counter", 1), "depth": ("depthu", 1), "lat": ("y", 2), "lon": ("x", 2)}
    )

    # testing for combination of deferred-loaded and numpy Fields
    with pytest.raises(ValueError):
        fieldset.add_field(Field("numpyfield", np.zeros((10, zdim, 3, 3)), grid=fieldset.U.grid))

    # testing for scaling factors
    fieldset.U.set_scaling_factor(scale_fac)

    dz = np.gradient(fieldset.U.depth)
    DZ = np.moveaxis(np.tile(dz, (fieldset.U.grid.ydim, fieldset.U.grid.xdim, 1)), [0, 1, 2], [1, 2, 0])

    def compute(fieldset):
        # Calculating vertical weighted average
        f: Field
        for f in [fieldset.U, fieldset.V]:
            for tind in f._loaded_time_indices:
                data = da.sum(f.data[tind, :] * DZ, axis=0) / sum(dz)
                data = da.broadcast_to(data, (1, f.grid.zdim, f.grid.ydim, f.grid.xdim))
                f.data = f._data_concatenate(f.data, data, tind)

    fieldset.compute_on_defer = compute
    fieldset.computeTimeChunk(1, 1)
    assert isinstance(fieldset.U.data, da.core.Array)
    assert np.allclose(fieldset.U.data, scale_fac * (zdim - 1.0) / zdim)

    pset = ParticleSet(fieldset, JITParticle, 0, 0)

    pset.execute(DoNothing, dt=3600)
    assert np.allclose(fieldset.U.data, scale_fac * (zdim - 1.0) / zdim)


@pytest.mark.parametrize("time2", [1, 7])
def test_fieldset_initialisation_kernel_dask(time2, tmpdir):
    filepath = tmpdir.join("test_parcels_defer_loading")
    data0, dims0 = generate_fieldset_data(3, 3, 4, 10)
    data0["U"] = np.random.rand(10, 4, 3, 3)
    dims0["time"] = np.arange(0, 10, 1)
    dims0["depth"] = np.arange(0, 4, 1)
    fieldset_out = FieldSet.from_data(data0, dims0)
    fieldset_out.write(filepath)
    fieldset = FieldSet.from_parcels(
        filepath, chunksize={"time": ("time_counter", 1), "depth": ("depthu", 1), "lat": ("y", 2), "lon": ("x", 2)}
    )

    def SampleField(particle, fieldset, time):
        particle.u_kernel, particle.v_kernel = fieldset.UV[time, particle.depth, particle.lat, particle.lon]

    SampleParticle = JITParticle.add_variables(
        [
            Variable("u_kernel", dtype=np.float32, initial=0.0),
            Variable("v_kernel", dtype=np.float32, initial=0.0),
            Variable("u_scipy", dtype=np.float32, initial=0.0),
        ]
    )

    pset = ParticleSet(
        fieldset, pclass=SampleParticle, time=[0, time2], lon=[0.5, 0.5], lat=[0.5, 0.5], depth=[0.5, 0.5]
    )

    if time2 > 1:
        with pytest.raises(TimeExtrapolationError):
            pset.execute(SampleField, runtime=10)
    else:
        pset.execute(SampleField, runtime=1)
        assert np.allclose([p.u_kernel for p in pset], [p.u_scipy for p in pset], atol=1e-5)
        assert isinstance(fieldset.U.data, da.core.Array)


@pytest.mark.parametrize("tdim", [10, None])
def test_fieldset_from_xarray(tdim):
    def generate_dataset(xdim, ydim, zdim=1, tdim=1):
        lon = np.linspace(0.0, 12, xdim, dtype=np.float32)
        lat = np.linspace(0.0, 12, ydim, dtype=np.float32)
        depth = np.linspace(0.0, 20.0, zdim, dtype=np.float32)
        if tdim:
            time = np.linspace(0.0, 10, tdim, dtype=np.float64)
            Uxr = np.ones((tdim, zdim, ydim, xdim), dtype=np.float32)
            Vxr = np.ones((tdim, zdim, ydim, xdim), dtype=np.float32)
            for t in range(Uxr.shape[0]):
                Uxr[t, :, :, :] = t / 10.0
            coords = {"lat": lat, "lon": lon, "depth": depth, "time": time}
            dims = ("time", "depth", "lat", "lon")
        else:
            Uxr = np.ones((zdim, ydim, xdim), dtype=np.float32)
            Vxr = np.ones((zdim, ydim, xdim), dtype=np.float32)
            for z in range(Uxr.shape[0]):
                Uxr[z, :, :] = z / 2.0
            coords = {"lat": lat, "lon": lon, "depth": depth}
            dims = ("depth", "lat", "lon")
        return xr.Dataset(
            {"Uxr": xr.DataArray(Uxr, coords=coords, dims=dims), "Vxr": xr.DataArray(Vxr, coords=coords, dims=dims)}
        )

    ds = generate_dataset(3, 3, 2, tdim)
    variables = {"U": "Uxr", "V": "Vxr"}
    if tdim:
        dimensions = {"lat": "lat", "lon": "lon", "depth": "depth", "time": "time"}
    else:
        dimensions = {"lat": "lat", "lon": "lon", "depth": "depth"}
    fieldset = FieldSet.from_xarray_dataset(ds, variables, dimensions, mesh="flat")
    assert fieldset.U._creation_log == "from_xarray_dataset"

    pset = ParticleSet(fieldset, JITParticle, 0, 0, depth=20)

    pset.execute(AdvectionRK4, dt=1, runtime=10)
    if tdim == 10:
        assert np.allclose(pset.lon_nextloop[0], 4.5) and np.allclose(pset.lat_nextloop[0], 10)
    else:
        assert np.allclose(pset.lon_nextloop[0], 5.0) and np.allclose(pset.lat_nextloop[0], 10)


@pytest.mark.parametrize("mode", ["scipy", "jit"])
def test_fieldset_frompop(mode):
    filenames = str(TEST_DATA / "POPtestdata_time.nc")
    variables = {"U": "U", "V": "V", "W": "W", "T": "T"}
    dimensions = {"lon": "lon", "lat": "lat", "time": "time"}

    fieldset = FieldSet.from_pop(filenames, variables, dimensions, mesh="flat")
    pset = ParticleSet.from_list(fieldset, ptype[mode], lon=[3, 5, 1], lat=[3, 5, 1])
    pset.execute(AdvectionRK4, runtime=3, dt=1)


def test_fieldset_from_data_gridtypes():
    """Simple test for fieldset initialisation from data."""
    xdim, ydim, zdim = 20, 10, 4

    lon = np.linspace(0.0, 10.0, xdim, dtype=np.float32)
    lat = np.linspace(0.0, 10.0, ydim, dtype=np.float32)
    depth = np.linspace(0.0, 1.0, zdim, dtype=np.float32)
    depth_s = np.ones((zdim, ydim, xdim))
    U = np.ones((zdim, ydim, xdim))
    V = np.ones((zdim, ydim, xdim))
    dimensions = {"lat": lat, "lon": lon, "depth": depth}
    data = {"U": np.array(U, dtype=np.float32), "V": np.array(V, dtype=np.float32)}
    lonm, latm = np.meshgrid(lon, lat)
    for k in range(zdim):
        data["U"][k, :, :] = lonm * (depth[k] + 1) + 0.1
        depth_s[k, :, :] = depth[k]

    # Rectilinear Z grid
    fieldset = FieldSet.from_data(data, dimensions, mesh="flat")
    pset = ParticleSet(fieldset, ScipyParticle, [0, 0], [0, 0], [0, 0.4])
    pset.execute(AdvectionRK4, runtime=1.5, dt=0.5)
    plon = pset.lon
    plat = pset.lat
    # sol of  dx/dt = (init_depth+1)*x+0.1; x(0)=0
    assert np.allclose(plon, [0.17173462592827032, 0.2177736932123214])
    assert np.allclose(plat, [1, 1])

    # Rectilinear S grid
    dimensions["depth"] = depth_s
    fieldset = FieldSet.from_data(data, dimensions, mesh="flat")
    pset = ParticleSet(fieldset, ScipyParticle, [0, 0], [0, 0], [0, 0.4])
    pset.execute(AdvectionRK4, runtime=1.5, dt=0.5)
    assert np.allclose(plon, pset.lon)
    assert np.allclose(plat, pset.lat)

    # Curvilinear Z grid
    dimensions["lon"] = lonm
    dimensions["lat"] = latm
    dimensions["depth"] = depth
    fieldset = FieldSet.from_data(data, dimensions, mesh="flat")
    pset = ParticleSet(fieldset, ScipyParticle, [0, 0], [0, 0], [0, 0.4])
    pset.execute(AdvectionRK4, runtime=1.5, dt=0.5)
    assert np.allclose(plon, pset.lon)
    assert np.allclose(plat, pset.lat)

    # Curvilinear S grid
    dimensions["depth"] = depth_s
    fieldset = FieldSet.from_data(data, dimensions, mesh="flat")
    pset = ParticleSet(fieldset, ScipyParticle, [0, 0], [0, 0], [0, 0.4])
    pset.execute(AdvectionRK4, runtime=1.5, dt=0.5)
    assert np.allclose(plon, pset.lon)
    assert np.allclose(plat, pset.lat)


@pytest.mark.parametrize("mode", ["scipy", "jit"])
@pytest.mark.parametrize("direction", [1, -1])
@pytest.mark.parametrize("time_extrapolation", [True, False])
def test_deferredload_simplefield(mode, direction, time_extrapolation, tmpdir):
    tdim = 10
    filename = tmpdir.join("simplefield_deferredload.nc")
    data = np.zeros((tdim, 2, 2))
    for ti in range(tdim):
        data[ti, :, :] = ti if direction == 1 else tdim - ti - 1
    ds = xr.Dataset(
        {"U": (("t", "y", "x"), data), "V": (("t", "y", "x"), data)},
        coords={"x": [0, 1], "y": [0, 1], "t": np.arange(tdim)},
    )
    ds.to_netcdf(filename)

    fieldset = FieldSet.from_netcdf(
        filename,
        {"U": "U", "V": "V"},
        {"lon": "x", "lat": "y", "time": "t"},
        deferred_load=True,
        mesh="flat",
        allow_time_extrapolation=time_extrapolation,
    )

    SamplingParticle = ptype[mode].add_variable("p")
    pset = ParticleSet(fieldset, SamplingParticle, lon=0.5, lat=0.5)

    def SampleU(particle, fieldset, time):
        particle.p, tmp = fieldset.UV[particle]

    runtime = tdim * 2 if time_extrapolation else None
    pset.execute(SampleU, dt=direction, runtime=runtime)
    assert pset.p == tdim - 1 if time_extrapolation else tdim - 2


def test_daskfieldfilebuffer_dimnames():
    DaskFileBuffer.add_to_dimension_name_map_global({"lat": "nydim", "lon": "nxdim"})
    fnameU = str(TEST_DATA / "perlinfieldsU.nc")
    dimensions = {"lon": "nav_lon", "lat": "nav_lat"}
    fb = DaskFileBuffer(fnameU, dimensions, indices={})
    assert ("nxdim" in fb._static_name_maps["lon"]) and ("ntdim" not in fb._static_name_maps["time"])
    fb.add_to_dimension_name_map({"time": "ntdim", "depth": "nddim"})
    assert ("nxdim" in fb._static_name_maps["lon"]) and ("ntdim" in fb._static_name_maps["time"])
    assert fb._get_available_dims_indices_by_request() == {"time": None, "depth": None, "lat": 0, "lon": 1}
    assert fb._get_available_dims_indices_by_namemap() == {"time": 0, "depth": 1, "lat": 2, "lon": 3}
    assert fb._is_dimension_chunked("lon") is False
    assert fb._is_dimension_in_chunksize_request("lon") == (-1, "", 0)<|MERGE_RESOLUTION|>--- conflicted
+++ resolved
@@ -199,17 +199,11 @@
 
 
 def test_fieldset_from_modulefile():
-<<<<<<< HEAD
-    data_path = os.path.join(os.path.dirname(__file__), "test_data/")
-    fieldset = FieldSet.from_modulefile(data_path + "fieldset_nemo.py")
-    assert fieldset.U._creation_log == "from_nemo"
-=======
     nemo_fname = str(TEST_DATA / "fieldset_nemo.py")
     nemo_error_fname = str(TEST_DATA / "fieldset_nemo_error.py")
 
     fieldset = FieldSet.from_modulefile(nemo_fname)
-    assert fieldset.U.creation_log == "from_nemo"
->>>>>>> f0791c6a
+    assert fieldset.U._creation_log == "from_nemo"
 
     indices = {"lon": range(6, 10)}
     fieldset = FieldSet.from_modulefile(nemo_fname, indices=indices)
