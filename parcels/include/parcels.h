#ifndef _PARCELS_H
#define _PARCELS_H
#ifdef __cplusplus
extern "C" {
#endif

#include <omp.h>
#include <stdio.h>
#include <stdlib.h>
#include <math.h>
<<<<<<< HEAD
#include "random.h"
#include "index_search.h"
#include "interpolation_utils.h"
=======
#include <gsl/gsl_rng.h>

#define GSL_RNG_TYPE mt19937
#define GSL_RNG_SEED 0x1UL
>>>>>>> f3bd74e5

#define min(X, Y) (((X) < (Y)) ? (X) : (Y))
#define max(X, Y) (((X) > (Y)) ? (X) : (Y))

typedef struct
{
  int xdim, ydim, zdim, tdim, igrid, allow_time_extrapolation, time_periodic;
  float ***data;
  CGrid *grid;
} CField;

/* Bilinear interpolation routine for 2D grid */
static inline ErrorCode spatial_interpolation_bilinear(double xsi, double eta, int xi, int yi, int xdim, float **f_data, float *value)
{
  /* Cast data array into data[lat][lon] as per NEMO convention */
  float (*data)[xdim] = (float (*)[xdim]) f_data;
  *value = (1-xsi)*(1-eta) * data[yi  ][xi  ]
         +    xsi *(1-eta) * data[yi  ][xi+1]
         +    xsi *   eta  * data[yi+1][xi+1]
         + (1-xsi)*   eta  * data[yi+1][xi  ];
  return SUCCESS;
}

/* Trilinear interpolation routine for 3D grid */
static inline ErrorCode spatial_interpolation_trilinear(double xsi, double eta, double zeta, int xi, int yi, int zi,
                                                        int xdim, int ydim, float **f_data, float *value)
{
  float (*data)[ydim][xdim] = (float (*)[ydim][xdim]) f_data;
  float f0, f1;
  f0 = (1-xsi)*(1-eta) * data[zi  ][yi  ][xi  ]
     +    xsi *(1-eta) * data[zi  ][yi  ][xi+1]
     +    xsi *   eta  * data[zi  ][yi+1][xi+1]
     + (1-xsi)*   eta  * data[zi  ][yi+1][xi  ];
  f1 = (1-xsi)*(1-eta) * data[zi+1][yi  ][xi  ]
     +    xsi *(1-eta) * data[zi+1][yi  ][xi+1]
     +    xsi *   eta  * data[zi+1][yi+1][xi+1]
     + (1-xsi)*   eta  * data[zi+1][yi+1][xi  ];
  *value = (1-zeta) * f0 + zeta * f1;
  return SUCCESS;
}

/* Nearest neighbour interpolation routine for 2D grid */
static inline ErrorCode spatial_interpolation_nearest2D(double xsi, double eta, int xi, int yi, int xdim,
                                                        float **f_data, float *value)
{
  /* Cast data array into data[lat][lon] as per NEMO convention */
  float (*data)[xdim] = (float (*)[xdim]) f_data;
  int ii, jj;
  if (xsi < .5) {ii = xi;} else {ii = xi + 1;}
  if (eta < .5) {jj = yi;} else {jj = yi + 1;}
  *value = data[jj][ii];
  return SUCCESS;
}

/* C grid interpolation routine for tracers on 2D grid */
static inline ErrorCode spatial_interpolation_tracer_c_grid_2D(int xi, int yi, int xdim,
                                                        float **f_data, float *value)
{
  float (*data)[xdim] = (float (*)[xdim]) f_data;
  *value = data[yi+1][xi+1];
  return SUCCESS;
}

/* Nearest neighbour interpolation routine for 3D grid */
static inline ErrorCode spatial_interpolation_nearest3D(double xsi, double eta, double zeta, int xi, int yi, int zi,
                                                        int xdim, int ydim, float **f_data, float *value)
{
  float (*data)[ydim][xdim] = (float (*)[ydim][xdim]) f_data;
  int ii, jj, kk;
  if (xsi < .5) {ii = xi;} else {ii = xi + 1;}
  if (eta < .5) {jj = yi;} else {jj = yi + 1;}
  if (zeta < .5) {kk = zi;} else {kk = zi + 1;}
  *value = data[kk][jj][ii];
  return SUCCESS;
}

/* C grid interpolation routine for tracers on 3D grid */
static inline ErrorCode spatial_interpolation_tracer_c_grid_3D(int xi, int yi, int zi,
                                                        int xdim, int ydim, float **f_data, float *value)
{
  float (*data)[ydim][xdim] = (float (*)[ydim][xdim]) f_data;
  *value = data[zi][yi+1][xi+1];
  return SUCCESS;
}

/* Linear interpolation along the time axis */
static inline ErrorCode temporal_interpolation_structured_grid(type_coord x, type_coord y, type_coord z, double time, CField *f,
                                                               GridCode gcode, int *xi, int *yi, int *zi, int *ti,
                                                               float *value, int interp_method)
{
  ErrorCode err;
  CStructuredGrid *grid = f->grid->grid;
  int igrid = f->igrid;

  /* Find time index for temporal interpolation */
  if (f->time_periodic == 0 && f->allow_time_extrapolation == 0 && (time < grid->time[0] || time > grid->time[grid->tdim-1])){
    return ERROR_TIME_EXTRAPOLATION;
  }
  err = search_time_index(&time, grid->tdim, grid->time, &ti[igrid], f->time_periodic, grid->tfull_min, grid->tfull_max, grid->periods); CHECKERROR(err);

  /* Cast data array intp data[time][depth][lat][lon] as per NEMO convention */
  float (*data)[f->zdim][f->ydim][f->xdim] = (float (*)[f->zdim][f->ydim][f->xdim]) f->data;
  double xsi, eta, zeta;


  if (ti[igrid] < grid->tdim-1 && time > grid->time[ti[igrid]]) {
    float f0, f1;
    double t0 = grid->time[ti[igrid]]; double t1 = grid->time[ti[igrid]+1];
    /* Identify grid cell to sample through local linear search */
    err = search_indices(x, y, z, grid, &xi[igrid], &yi[igrid], &zi[igrid], &xsi, &eta, &zeta, gcode, ti[igrid], time, t0, t1, interp_method); CHECKERROR(err);
    if ((interp_method == LINEAR) || (interp_method == CGRID_VELOCITY) || (interp_method == BGRID_VELOCITY) || (interp_method == BGRID_W_VELOCITY)){
      if ((interp_method == CGRID_VELOCITY) || (interp_method == BGRID_W_VELOCITY)){ // interpolate w
        xsi = 1;
        eta = 1;
      }
      else if (interp_method == BGRID_VELOCITY){
          zeta = 0;
      }
      if (grid->zdim==1){
        err = spatial_interpolation_bilinear(xsi, eta, xi[igrid], yi[igrid], grid->xdim, (float**)(data[ti[igrid]]), &f0); CHECKERROR(err);
        err = spatial_interpolation_bilinear(xsi, eta, xi[igrid], yi[igrid], grid->xdim, (float**)(data[ti[igrid]+1]), &f1); CHECKERROR(err);
      } else {
        err = spatial_interpolation_trilinear(xsi, eta, zeta, xi[igrid], yi[igrid], zi[igrid], grid->xdim, grid->ydim, (float**)(data[ti[igrid]]), &f0); CHECKERROR(err);
        err = spatial_interpolation_trilinear(xsi, eta, zeta, xi[igrid], yi[igrid], zi[igrid], grid->xdim, grid->ydim, (float**)(data[ti[igrid]+1]), &f1); CHECKERROR(err);
      }
    }
    else if  (interp_method == NEAREST){
      if (grid->zdim==1){
        err = spatial_interpolation_nearest2D(xsi, eta, xi[igrid], yi[igrid], grid->xdim, (float**)(data[ti[igrid]]), &f0); CHECKERROR(err);
        err = spatial_interpolation_nearest2D(xsi, eta, xi[igrid], yi[igrid], grid->xdim, (float**)(data[ti[igrid]+1]), &f1); CHECKERROR(err);
      } else {
        err = spatial_interpolation_nearest3D(xsi, eta, zeta, xi[igrid], yi[igrid], zi[igrid], grid->xdim, grid->ydim,
                                              (float**)(data[ti[igrid]]), &f0); CHECKERROR(err);
        err = spatial_interpolation_nearest3D(xsi, eta, zeta, xi[igrid], yi[igrid], zi[igrid], grid->xdim, grid->ydim,
                                              (float**)(data[ti[igrid]+1]), &f1); CHECKERROR(err);
      }
    }
	else if  ((interp_method == CGRID_TRACER) || (interp_method == BGRID_TRACER)){
      if (grid->zdim==1){
        err = spatial_interpolation_tracer_c_grid_2D(xi[igrid], yi[igrid], grid->xdim, (float**)(data[ti[igrid]]), &f0);
        err = spatial_interpolation_tracer_c_grid_2D(xi[igrid], yi[igrid], grid->xdim, (float**)(data[ti[igrid]+1]), &f1);
      } else {
        err = spatial_interpolation_tracer_c_grid_3D(xi[igrid], yi[igrid], zi[igrid], grid->xdim, grid->ydim,
                                              (float**)(data[ti[igrid]]), &f0);
        err = spatial_interpolation_tracer_c_grid_3D(xi[igrid], yi[igrid], zi[igrid], grid->xdim, grid->ydim,
                                              (float**)(data[ti[igrid]+1]), &f1);
      }
    }
    else {
        return ERROR;
    }
    *value = f0 + (f1 - f0) * (float)((time - t0) / (t1 - t0));
    return SUCCESS;
  } else {
    double t0 = grid->time[ti[igrid]];
    err = search_indices(x, y, z, grid, &xi[igrid], &yi[igrid], &zi[igrid], &xsi, &eta, &zeta, gcode, ti[igrid], t0, t0, t0+1, interp_method); CHECKERROR(err);
    if ((interp_method == LINEAR) || (interp_method == CGRID_VELOCITY) || (interp_method == BGRID_VELOCITY) ||(interp_method == BGRID_W_VELOCITY)){
      if ((interp_method == CGRID_VELOCITY) || (interp_method == BGRID_W_VELOCITY)){ // interpolate w
        xsi = 1;
        eta = 1;
        if (grid->zdim==1)
          return ERROR;
      }
      else if (interp_method == BGRID_VELOCITY){
        zeta = 0;
      }    
      if (grid->zdim==1){
        err = spatial_interpolation_bilinear(xsi, eta, xi[igrid], yi[igrid], grid->xdim, (float**)(data[ti[igrid]]), value); CHECKERROR(err);
      }
      else{
        err = spatial_interpolation_trilinear(xsi, eta, zeta, xi[igrid], yi[igrid], zi[igrid], grid->xdim, grid->ydim,
                                             (float**)(data[ti[igrid]]), value); CHECKERROR(err);
      }
    }
    else if (interp_method == NEAREST){
      if (grid->zdim==1){
        err = spatial_interpolation_nearest2D(xsi, eta, xi[igrid], yi[igrid], grid->xdim, (float**)(data[ti[igrid]]), value); CHECKERROR(err);
      }
      else {
        err = spatial_interpolation_nearest3D(xsi, eta, zeta, xi[igrid], yi[igrid], zi[igrid], grid->xdim, grid->ydim,
                                             (float**)(data[ti[igrid]]), value); CHECKERROR(err);
      }
    }
    else if ((interp_method == CGRID_TRACER) || (interp_method == BGRID_TRACER)){
      if (grid->zdim==1){
        err = spatial_interpolation_tracer_c_grid_2D(xi[igrid], yi[igrid], grid->xdim, (float**)(data[ti[igrid]]), value);
	  }
	  else {
        err = spatial_interpolation_tracer_c_grid_3D(xi[igrid], yi[igrid], zi[igrid], grid->xdim, grid->ydim,
                                             (float**)(data[ti[igrid]]), value);
      }
    }
    else {
        return ERROR;    
    }
    return SUCCESS;
  }
}

static double dist(double lon1, double lon2, double lat1, double lat2, int sphere_mesh, double lat)
{
  if (sphere_mesh == 1){
    double rad = M_PI / 180.;
    double deg2m = 1852 * 60.;
    return sqrt((lon2-lon1)*(lon2-lon1) * deg2m * deg2m * cos(rad * lat) * cos(rad * lat) + (lat2-lat1)*(lat2-lat1) * deg2m * deg2m);
  }
  else{
    return sqrt((lon2-lon1)*(lon2-lon1) + (lat2-lat1)*(lat2-lat1));
  }
}

/* Linear interpolation routine for 2D C grid */
static inline ErrorCode spatial_interpolation_UV_c_grid(double xsi, double eta, int xi, int yi, CStructuredGrid *grid,
                                                        GridCode gcode, float **u_data, float **v_data, float *u, float *v)
{
  /* Cast data array into data[lat][lon] as per NEMO convention */
  int xdim = grid->xdim;
  float (*dataU)[xdim] = (float (*)[xdim]) u_data;
  float (*dataV)[xdim] = (float (*)[xdim]) v_data;

  double xgrid_loc[4];
  double ygrid_loc[4];
  int iN;
  if( (gcode == RECTILINEAR_Z_GRID) || (gcode == RECTILINEAR_S_GRID) ){
    float *xgrid = grid->lon;
    float *ygrid = grid->lat;
    for (iN=0; iN < 4; ++iN){
      xgrid_loc[iN] = xgrid[xi+min(1, (iN%3))];
      ygrid_loc[iN] = ygrid[yi+iN/2];
    }
  }
  else{
    float (* xgrid)[xdim] = (float (*)[xdim]) grid->lon;
    float (* ygrid)[xdim] = (float (*)[xdim]) grid->lat;
    for (iN=0; iN < 4; ++iN){
      xgrid_loc[iN] = xgrid[yi+iN/2][xi+min(1, (iN%3))];
      ygrid_loc[iN] = ygrid[yi+iN/2][xi+min(1, (iN%3))];
    }
  }
  int i4;
  for (i4 = 1; i4 < 4; ++i4){
    if (xgrid_loc[i4] < xgrid_loc[0] - 180) xgrid_loc[i4] += 360;
    if (xgrid_loc[i4] > xgrid_loc[0] + 180) xgrid_loc[i4] -= 360;
  }


  double phi[4];
  phi2D_lin(0., eta, phi);
  double U0 = dataU[yi+1][xi]   * dist(xgrid_loc[3], xgrid_loc[0], ygrid_loc[3], ygrid_loc[0], grid->sphere_mesh, dot_prod(phi, ygrid_loc, 4));
  phi2D_lin(1., eta, phi);
  double U1 = dataU[yi+1][xi+1] * dist(xgrid_loc[1], xgrid_loc[2], ygrid_loc[1], ygrid_loc[2], grid->sphere_mesh, dot_prod(phi, ygrid_loc, 4));
  phi2D_lin(xsi, 0., phi);
  double V0 = dataV[yi][xi+1]   * dist(xgrid_loc[0], xgrid_loc[1], ygrid_loc[0], ygrid_loc[1], grid->sphere_mesh, dot_prod(phi, ygrid_loc, 4));
  phi2D_lin(xsi, 1., phi);
  double V1 = dataV[yi+1][xi+1] * dist(xgrid_loc[2], xgrid_loc[3], ygrid_loc[2], ygrid_loc[3], grid->sphere_mesh, dot_prod(phi, ygrid_loc, 4));
  double U = (1-xsi) * U0 + xsi * U1;
  double V = (1-eta) * V0 + eta * V1;

  double dphidxsi[4] = {eta-1, 1-eta, eta, -eta};
  double dphideta[4] = {xsi-1, -xsi, xsi, 1-xsi};
  double dxdxsi = 0; double dxdeta = 0;
  double dydxsi = 0; double dydeta = 0;
  int i;
  for(i=0; i<4; ++i){
    dxdxsi += xgrid_loc[i] *dphidxsi[i];
    dxdeta += xgrid_loc[i] *dphideta[i];
    dydxsi += ygrid_loc[i] *dphidxsi[i];
    dydeta += ygrid_loc[i] *dphideta[i];
  }
  double meshJac = 1;
  if (grid->sphere_mesh == 1){
    double deg2m = 1852 * 60.;
    double rad = M_PI / 180.;
    phi2D_lin(xsi, eta, phi);
    double lat = dot_prod(phi, ygrid_loc, 4);
    meshJac = deg2m * deg2m * cos(rad * lat);
  }
  double jac = (dxdxsi*dydeta - dxdeta * dydxsi) * meshJac;

  *u = ( (-(1-eta) * U - (1-xsi) * V ) * xgrid_loc[0] +
         ( (1-eta) * U -  xsi    * V ) * xgrid_loc[1] +
         (    eta  * U +  xsi    * V ) * xgrid_loc[2] +
         (   -eta  * U + (1-xsi) * V ) * xgrid_loc[3] ) / jac;
  *v = ( (-(1-eta) * U - (1-xsi) * V ) * ygrid_loc[0] +
         ( (1-eta) * U -  xsi    * V ) * ygrid_loc[1] +
         (    eta  * U +  xsi    * V ) * ygrid_loc[2] +
         (   -eta  * U + (1-xsi) * V ) * ygrid_loc[3] ) / jac;

  return SUCCESS;
}



<<<<<<< HEAD
static inline ErrorCode temporal_interpolationUV_c_grid(type_coord x, type_coord y, type_coord z, double time, CField *U, CField *V,
                                                         GridCode gcode, int *xi, int *yi, int *zi, int *ti,
                                                         float *u, float *v)
{
  ErrorCode err;
  CStructuredGrid *grid = U->grid->grid;
  int igrid = U->igrid;
=======
/**************************************************/
/*   Random number generation (RNG) functions     */
/**************************************************/
extern gsl_rng *prng_state;
>>>>>>> f3bd74e5

  /* Find time index for temporal interpolation */
  if (U->time_periodic == 0 && U->allow_time_extrapolation == 0 && (time < grid->time[0] || time > grid->time[grid->tdim-1])){
    return ERROR_TIME_EXTRAPOLATION;
  }
  err = search_time_index(&time, grid->tdim, grid->time, &ti[igrid], U->time_periodic, grid->tfull_min, grid->tfull_max, grid->periods); CHECKERROR(err);

  /* Cast data array intp data[time][depth][lat][lon] as per NEMO convention */
  float (*dataU)[U->zdim][U->ydim][U->xdim] = (float (*)[U->zdim][U->ydim][U->xdim]) U->data;
  float (*dataV)[V->zdim][V->ydim][V->xdim] = (float (*)[V->zdim][V->ydim][V->xdim]) V->data;
  double xsi, eta, zeta;


  if (ti[igrid] < grid->tdim-1 && time > grid->time[ti[igrid]]) {
    float u0, u1, v0, v1;
    double t0 = grid->time[ti[igrid]]; double t1 = grid->time[ti[igrid]+1];
    /* Identify grid cell to sample through local linear search */
    err = search_indices(x, y, z, grid, &xi[igrid], &yi[igrid], &zi[igrid], &xsi, &eta, &zeta, gcode, ti[igrid], time, t0, t1, CGRID_VELOCITY); CHECKERROR(err);
    if (grid->zdim==1){
      err = spatial_interpolation_UV_c_grid(xsi, eta, xi[igrid], yi[igrid], grid, gcode, (float**)(dataU[ti[igrid]])  , (float**)(dataV[ti[igrid]]),   &u0, &v0); CHECKERROR(err);
      err = spatial_interpolation_UV_c_grid(xsi, eta, xi[igrid], yi[igrid], grid, gcode, (float**)(dataU[ti[igrid]+1]), (float**)(dataV[ti[igrid]+1]), &u1, &v1); CHECKERROR(err);
    } else {
      err = spatial_interpolation_UV_c_grid(xsi, eta, xi[igrid], yi[igrid], grid, gcode, (float**)(dataU[ti[igrid]][zi[igrid]])  , (float**)(dataV[ti[igrid]][zi[igrid]]),   &u0, &v0); CHECKERROR(err);
      err = spatial_interpolation_UV_c_grid(xsi, eta, xi[igrid], yi[igrid], grid, gcode, (float**)(dataU[ti[igrid]+1][zi[igrid]]), (float**)(dataV[ti[igrid]+1][zi[igrid]]), &u1, &v1); CHECKERROR(err);
    }
    *u = u0 + (u1 - u0) * (float)((time - t0) / (t1 - t0));
    *v = v0 + (v1 - v0) * (float)((time - t0) / (t1 - t0));
    return SUCCESS;
  } else {
    double t0 = grid->time[ti[igrid]];
    err = search_indices(x, y, z, grid, &xi[igrid], &yi[igrid], &zi[igrid], &xsi, &eta, &zeta, gcode, ti[igrid], t0, t0, t0+1, CGRID_VELOCITY); CHECKERROR(err);
    if (grid->zdim==1){
      err = spatial_interpolation_UV_c_grid(xsi, eta, xi[igrid], yi[igrid], grid, gcode, (float**)(dataU[ti[igrid]])  , (float**)(dataV[ti[igrid]]), u, v); CHECKERROR(err);
    }
    else{
      err = spatial_interpolation_UV_c_grid(xsi, eta, xi[igrid], yi[igrid], grid, gcode, (float**)(dataU[ti[igrid]][zi[igrid]])  , (float**)(dataV[ti[igrid]][zi[igrid]]), u, v); CHECKERROR(err);
    }
    return SUCCESS;
  }
}

/* Quadratic interpolation routine for 3D C grid */
static inline ErrorCode spatial_interpolation_UVW_c_grid(double xsi, double eta, double zet, int xi, int yi, int zi, int ti, CStructuredGrid *grid,
                                                        GridCode gcode, float **u_data, float **v_data, float **w_data, float *u, float *v, float *w)
{
<<<<<<< HEAD
  /* Cast data array into data[lat][lon] as per NEMO convention */
  int xdim = grid->xdim;
  int ydim = grid->ydim;
  int zdim = grid->zdim;
  float (*dataU)[ydim][xdim] = (float (*)[ydim][xdim]) u_data;
  float (*dataV)[ydim][xdim] = (float (*)[ydim][xdim]) v_data;
  float (*dataW)[ydim][xdim] = (float (*)[ydim][xdim]) w_data;

  float xgrid_loc[4];
  float ygrid_loc[4];
  int iN;
  if( gcode == RECTILINEAR_S_GRID ){
    float *xgrid = grid->lon;
    float *ygrid = grid->lat;
    for (iN=0; iN < 4; ++iN){
      xgrid_loc[iN] = xgrid[xi+min(1, (iN%3))];
      ygrid_loc[iN] = ygrid[yi+iN/2];
    }
  }
  else{
    float (* xgrid)[xdim] = (float (*)[xdim]) grid->lon;
    float (* ygrid)[xdim] = (float (*)[xdim]) grid->lat;
    for (iN=0; iN < 4; ++iN){
      xgrid_loc[iN] = xgrid[yi+iN/2][xi+min(1, (iN%3))];
      ygrid_loc[iN] = ygrid[yi+iN/2][xi+min(1, (iN%3))];
    }
  }
  int i4;
  for (i4 = 1; i4 < 4; ++i4){
    if (xgrid_loc[i4] < xgrid_loc[0] - 180) xgrid_loc[i4] += 360;
    if (xgrid_loc[i4] > xgrid_loc[0] + 180) xgrid_loc[i4] -= 360;
  }

  float u0 = dataU[zi][yi+1][xi];
  float u1 = dataU[zi][yi+1][xi+1];
  float v0 = dataV[zi][yi][xi+1];
  float v1 = dataV[zi][yi+1][xi+1];
  float w0 = dataW[zi][yi+1][xi+1];
  float w1 = dataW[zi+1][yi+1][xi+1];

  double px[8] = {xgrid_loc[0], xgrid_loc[1], xgrid_loc[2], xgrid_loc[3],
                  xgrid_loc[0], xgrid_loc[1], xgrid_loc[2], xgrid_loc[3]};
  double py[8] = {ygrid_loc[0], ygrid_loc[1], ygrid_loc[2], ygrid_loc[3],
                  ygrid_loc[0], ygrid_loc[1], ygrid_loc[2], ygrid_loc[3]};
  double pz[8];
  if (grid->z4d == 1){
    float (*zvals)[zdim][ydim][xdim] = (float (*)[zdim][ydim][xdim]) grid->depth;
    for (iN=0; iN < 4; ++iN){
      pz[iN] = zvals[ti][zi][yi+iN/2][xi+min(1, (iN%3))];
      pz[iN+4] = zvals[ti][zi+1][yi+iN/2][xi+min(1, (iN%3))];
    }
  }
  else{
    float (*zvals)[ydim][xdim] = (float (*)[zdim][ydim][xdim]) grid->depth;
    for (iN=0; iN < 4; ++iN){
      pz[iN] = zvals[zi][yi+iN/2][xi+min(1, (iN%3))];
      pz[iN+4] = zvals[zi+1][yi+iN/2][xi+min(1, (iN%3))];
    }
  }

  double U0 = u0 * jacobian3D_lin_face(px, py, pz, 0, eta, zet, ZONAL, grid->sphere_mesh);
  double U1 = u1 * jacobian3D_lin_face(px, py, pz, 1, eta, zet, ZONAL, grid->sphere_mesh);
  double V0 = v0 * jacobian3D_lin_face(px, py, pz, xsi, 0, zet, MERIDIONAL, grid->sphere_mesh);
  double V1 = v1 * jacobian3D_lin_face(px, py, pz, xsi, 1, zet, MERIDIONAL, grid->sphere_mesh);
  double W0 = w0 * jacobian3D_lin_face(px, py, pz, xsi, eta, 0, VERTICAL, grid->sphere_mesh);
  double W1 = w1 * jacobian3D_lin_face(px, py, pz, xsi, eta, 1, VERTICAL, grid->sphere_mesh);

  // Computing fluxes in half left hexahedron -> flux_u05
  double xxu[8] = {px[0], (px[0]+px[1])/2, (px[2]+px[3])/2, px[3], px[4], (px[4]+px[5])/2, (px[6]+px[7])/2, px[7]};
  double yyu[8] = {py[0], (py[0]+py[1])/2, (py[2]+py[3])/2, py[3], py[4], (py[4]+py[5])/2, (py[6]+py[7])/2, py[7]};
  double zzu[8] = {pz[0], (pz[0]+pz[1])/2, (pz[2]+pz[3])/2, pz[3], pz[4], (pz[4]+pz[5])/2, (pz[6]+pz[7])/2, pz[7]};
  double flux_u0 = u0 * jacobian3D_lin_face(xxu, yyu, zzu, 0, .5, .5, ZONAL, grid->sphere_mesh);
  double flux_v0_halfx = v0 * jacobian3D_lin_face(xxu, yyu, zzu, .5, 0, .5, MERIDIONAL, grid->sphere_mesh);
  double flux_v1_halfx = v1 * jacobian3D_lin_face(xxu, yyu, zzu, .5, 1, .5, MERIDIONAL, grid->sphere_mesh);
  double flux_w0_halfx = w0 * jacobian3D_lin_face(xxu, yyu, zzu, .5, .5, 0, VERTICAL, grid->sphere_mesh);
  double flux_w1_halfx = w1 * jacobian3D_lin_face(xxu, yyu, zzu, .5, .5, 1, VERTICAL, grid->sphere_mesh);
  double flux_u05 = flux_u0 + flux_v0_halfx - flux_v1_halfx + flux_w0_halfx - flux_w1_halfx;

  // Computing fluxes in half front hexahedron -> flux_v05
  double xxv[8] = {px[0], px[1], (px[1]+px[2])/2, (px[0]+px[3])/2, px[4], px[5], (px[5]+px[6])/2, (px[4]+px[7])/2};
  double yyv[8] = {py[0], py[1], (py[1]+py[2])/2, (py[0]+py[3])/2, py[4], py[5], (py[5]+py[6])/2, (py[4]+py[7])/2};
  double zzv[8] = {pz[0], pz[1], (pz[1]+pz[2])/2, (pz[0]+pz[3])/2, pz[4], pz[5], (pz[5]+pz[6])/2, (pz[4]+pz[7])/2};
  double flux_u0_halfy = u0 * jacobian3D_lin_face(xxv, yyv, zzv, 0, .5, .5, ZONAL, grid->sphere_mesh);
  double flux_u1_halfy = u1 * jacobian3D_lin_face(xxv, yyv, zzv, 1, .5, .5, ZONAL, grid->sphere_mesh);
  double flux_v0 = v0 * jacobian3D_lin_face(xxv, yyv, zzv, .5, 0, .5, MERIDIONAL, grid->sphere_mesh);
  double flux_w0_halfy = w0 * jacobian3D_lin_face(xxv, yyv, zzv, .5, .5, 0, VERTICAL, grid->sphere_mesh);
  double flux_w1_halfy = w1 * jacobian3D_lin_face(xxv, yyv, zzv, .5, .5, 1, VERTICAL, grid->sphere_mesh);
  double flux_v05 = flux_u0_halfy - flux_u1_halfy + flux_v0 + flux_w0_halfy - flux_w1_halfy;

  // Computing fluxes in half lower hexahedron -> flux_w05
  double xx[8] = {px[0], px[1], px[2], px[3], (px[0]+px[4])/2, (px[1]+px[5])/2, (px[2]+px[6])/2, (px[3]+px[7])/2};
  double yy[8] = {py[0], py[1], py[2], py[3], (py[0]+py[4])/2, (py[1]+py[5])/2, (py[2]+py[6])/2, (py[3]+py[7])/2};
  double zz[8] = {pz[0], pz[1], pz[2], pz[3], (pz[0]+pz[4])/2, (pz[1]+pz[5])/2, (pz[2]+pz[6])/2, (pz[3]+pz[7])/2};
  double flux_u0_halfz = u0 * jacobian3D_lin_face(xx, yy, zz, 0, .5, .5, ZONAL, grid->sphere_mesh);
  double flux_u1_halfz = u1 * jacobian3D_lin_face(xx, yy, zz, 1, .5, .5, ZONAL, grid->sphere_mesh);
  double flux_v0_halfz = v0 * jacobian3D_lin_face(xx, yy, zz, .5, 0, .5, MERIDIONAL, grid->sphere_mesh);
  double flux_v1_halfz = v1 * jacobian3D_lin_face(xx, yy, zz, .5, 1, .5, MERIDIONAL, grid->sphere_mesh);
  double flux_w0 = w0 * jacobian3D_lin_face(xx, yy, zz, .5, .5, 0, VERTICAL, grid->sphere_mesh);
  double flux_w05 = flux_u0_halfz - flux_u1_halfz + flux_v0_halfz - flux_v1_halfz + flux_w0;

  double surf_u05 = jacobian3D_lin_face(px, py, pz, .5, .5, .5, ZONAL, grid->sphere_mesh);
  double jac_u05 = jacobian3D_lin_face(px, py, pz, .5, eta, zet, ZONAL, grid->sphere_mesh);
  double U05 = flux_u05 / surf_u05 * jac_u05;

  double surf_v05 = jacobian3D_lin_face(px, py, pz, .5, .5, .5, MERIDIONAL, grid->sphere_mesh);
  double jac_v05 = jacobian3D_lin_face(px, py, pz, xsi, .5, zet, MERIDIONAL, grid->sphere_mesh);
  double V05 = flux_v05 / surf_v05 * jac_v05;

  double surf_w05 = jacobian3D_lin_face(px, py, pz, .5, .5, .5, VERTICAL, grid->sphere_mesh);
  double jac_w05 = jacobian3D_lin_face(px, py, pz, xsi, eta, .5, VERTICAL, grid->sphere_mesh);
  double W05 = flux_w05 / surf_w05 * jac_w05;

  double jac = jacobian3D_lin(px, py, pz, xsi, eta, zet, grid->sphere_mesh);

  double phi[3];
  phi1D_quad(xsi, phi);
  double uvec[3] = {U0, U05, U1};
  double dxsidt = dot_prod(phi, uvec, 3) / jac;
  phi1D_quad(eta, phi);
  double vvec[3] = {V0, V05, V1};
  double detadt = dot_prod(phi, vvec, 3) / jac;
  phi1D_quad(zet, phi);
  double wvec[3] = {W0, W05, W1};
  double dzetdt = dot_prod(phi, wvec, 3) / jac;

  double dphidxsi[8], dphideta[8], dphidzet[8];
  dphidxsi3D_lin(xsi, eta, zet, dphidxsi, dphideta, dphidzet);

  *u = dot_prod(dphidxsi, px, 8) * dxsidt + dot_prod(dphideta, px, 8) * detadt + dot_prod(dphidzet, px, 8) * dzetdt;
  *v = dot_prod(dphidxsi, py, 8) * dxsidt + dot_prod(dphideta, py, 8) * detadt + dot_prod(dphidzet, py, 8) * dzetdt;
  *w = dot_prod(dphidxsi, pz, 8) * dxsidt + dot_prod(dphideta, pz, 8) * detadt + dot_prod(dphidzet, pz, 8) * dzetdt;

  return SUCCESS;
=======
  gsl_rng_env_setup();
  const gsl_rng_type *default_rng_type = gsl_rng_default;
  if (prng_state != NULL)
  {
	  gsl_rng_free(prng_state);
	  prng_state = NULL;
  }
  prng_state = gsl_rng_alloc(default_rng_type);
  gsl_rng_set(prng_state, (unsigned long)seed);
>>>>>>> f3bd74e5
}

static inline ErrorCode temporal_interpolationUVW_c_grid(type_coord x, type_coord y, type_coord z, double time, CField *U, CField *V, CField *W,
                                                         GridCode gcode, int *xi, int *yi, int *zi, int *ti,
                                                         float *u, float *v, float *w)
{
<<<<<<< HEAD
  ErrorCode err;
  CStructuredGrid *grid = U->grid->grid;
  int igrid = U->igrid;

  /* Find time index for temporal interpolation */
  if (U->time_periodic == 0 && U->allow_time_extrapolation == 0 && (time < grid->time[0] || time > grid->time[grid->tdim-1])){
    return ERROR_TIME_EXTRAPOLATION;
  }
  err = search_time_index(&time, grid->tdim, grid->time, &ti[igrid], U->time_periodic, grid->tfull_min, grid->tfull_max, grid->periods); CHECKERROR(err);

  /* Cast data array intp data[time][depth][lat][lon] as per NEMO convention */
  float (*dataU)[U->zdim][U->ydim][U->xdim] = (float (*)[U->zdim][U->ydim][U->xdim]) U->data;
  float (*dataV)[V->zdim][V->ydim][V->xdim] = (float (*)[V->zdim][V->ydim][V->xdim]) V->data;
  float (*dataW)[W->zdim][W->ydim][W->xdim] = (float (*)[W->zdim][W->ydim][W->xdim]) W->data;
  double xsi, eta, zet;


  if (ti[igrid] < grid->tdim-1 && time > grid->time[ti[igrid]]) {
    float u0, u1, v0, v1, w0, w1;
    double t0 = grid->time[ti[igrid]]; double t1 = grid->time[ti[igrid]+1];
    /* Identify grid cell to sample through local linear search */
    err = search_indices(x, y, z, grid, &xi[igrid], &yi[igrid], &zi[igrid], &xsi, &eta, &zet, gcode, ti[igrid], time, t0, t1, CGRID_VELOCITY); CHECKERROR(err);
    if (grid->zdim==1){
      return ERROR;
    } else {
      err = spatial_interpolation_UVW_c_grid(xsi, eta, zet, xi[igrid], yi[igrid], zi[igrid], ti[igrid], grid, gcode, (float**)(dataU[ti[igrid]])  , (float**)(dataV[ti[igrid]]),   (float**)(dataW[ti[igrid]]),   &u0, &v0, &w0); CHECKERROR(err);
      err = spatial_interpolation_UVW_c_grid(xsi, eta, zet, xi[igrid], yi[igrid], zi[igrid], ti[igrid], grid, gcode, (float**)(dataU[ti[igrid]+1]), (float**)(dataV[ti[igrid]+1]), (float**)(dataW[ti[igrid]+1]), &u1, &v1, &w1); CHECKERROR(err);
    }
    *u = u0 + (u1 - u0) * (float)((time - t0) / (t1 - t0));
    *v = v0 + (v1 - v0) * (float)((time - t0) / (t1 - t0));
    *w = w0 + (w1 - w0) * (float)((time - t0) / (t1 - t0));
    return SUCCESS;
  } else {
    double t0 = grid->time[ti[igrid]];
    err = search_indices(x, y, z, grid, &xi[igrid], &yi[igrid], &zi[igrid], &xsi, &eta, &zet, gcode, ti[igrid], t0, t0, t0+1, CGRID_VELOCITY); CHECKERROR(err);
    if (grid->zdim==1){
      return ERROR;
    }
    else{
      err = spatial_interpolation_UVW_c_grid(xsi, eta, zet, xi[igrid], yi[igrid], zi[igrid], ti[igrid], grid, gcode, (float**)(dataU[ti[igrid]]), (float**)(dataV[ti[igrid]]), (float**)(dataW[ti[igrid]]), u, v, w); CHECKERROR(err);
    }
    return SUCCESS;
  }
=======
  return (float)gsl_rng_uniform(prng_state);
>>>>>>> f3bd74e5
}


static inline ErrorCode temporal_interpolation(type_coord x, type_coord y, type_coord z, double time, CField *f,
                                               void *vxi, void *vyi, void *vzi, void *vti,
                                               float *value, int interp_method)
{
<<<<<<< HEAD
  CGrid *_grid = f->grid;
  GridCode gcode = _grid->gtype;
  int *xi = (int *) vxi;
  int *yi = (int *) vyi;
  int *zi = (int *) vzi;
  int *ti = (int *) vti;

  if (gcode == RECTILINEAR_Z_GRID || gcode == RECTILINEAR_S_GRID || gcode == CURVILINEAR_Z_GRID || gcode == CURVILINEAR_S_GRID)
    return temporal_interpolation_structured_grid(x, y, z, time, f, gcode, xi, yi, zi, ti, value, interp_method);
  else{
    printf("Only RECTILINEAR_Z_GRID, RECTILINEAR_S_GRID, CURVILINEAR_Z_GRID and CURVILINEAR_S_GRID grids are currently implemented\n");
    return ERROR;
  }
=======
  return (float)parcels_random()/(1.0 / (high-low)) + low;
>>>>>>> f3bd74e5
}

static inline ErrorCode temporal_interpolationUV(type_coord x, type_coord y, type_coord z, double time,
                                                 CField *U, CField *V,
                                                 void *vxi, void *vyi, void *vzi, void *vti,
                                                 float *valueU, float *valueV, int interp_method)
{
<<<<<<< HEAD
  ErrorCode err;
  if (interp_method == CGRID_VELOCITY){
    CGrid *_grid = U->grid;
    GridCode gcode = _grid->gtype;
    int *xi = (int *) vxi;
    int *yi = (int *) vyi;
    int *zi = (int *) vzi;
    int *ti = (int *) vti;
    err = temporal_interpolationUV_c_grid(x, y, z, time, U, V, gcode, xi, yi, zi, ti, valueU, valueV); CHECKERROR(err);
    return SUCCESS;
  }
  else{
    err = temporal_interpolation(x, y, z, time, U, vxi, vyi, vzi, vti, valueU, interp_method); CHECKERROR(err);
    err = temporal_interpolation(x, y, z, time, V, vxi, vyi, vzi, vti, valueV, interp_method); CHECKERROR(err);
    return SUCCESS;
  }
=======
  return (int)(gsl_rng_get(prng_state) % (high-low)) + low;
>>>>>>> f3bd74e5
}

static inline ErrorCode temporal_interpolationUVW(type_coord x, type_coord y, type_coord z, double time,
                                                  CField *U, CField *V, CField *W,
                                                  void *vxi, void *vyi, void *vzi, void *vti,
                                                  float *valueU, float *valueV, float *valueW, int interp_method)
{
<<<<<<< HEAD
  ErrorCode err;
  if (interp_method == CGRID_VELOCITY){
    CGrid *_grid = U->grid;
    GridCode gcode = _grid->gtype;
    if (gcode == RECTILINEAR_S_GRID || gcode == CURVILINEAR_S_GRID){
      int *xi = (int *) vxi;
      int *yi = (int *) vyi;
      int *zi = (int *) vzi;
      int *ti = (int *) vti;
      err = temporal_interpolationUVW_c_grid(x, y, z, time, U, V, W, gcode, xi, yi, zi, ti, valueU, valueV, valueW); CHECKERROR(err);
      return SUCCESS;
    }
  }
  err = temporal_interpolationUV(x, y, z, time, U, V, vxi, vyi, vzi, vti, valueU, valueV, interp_method); CHECKERROR(err);
  if (interp_method == BGRID_VELOCITY)
    interp_method = BGRID_W_VELOCITY;
  err = temporal_interpolation(x, y, z, time, W, vxi, vyi, vzi, vti, valueW, interp_method); CHECKERROR(err);
  return SUCCESS;
}



=======
  float x1, x2, w, y1;
  static float y2;

  do {
    x1 = 2.0 * (float)gsl_rng_uniform(prng_state) - 1.0;
    x2 = 2.0 * (float)gsl_rng_uniform(prng_state) - 1.0;
    w = x1 * x1 + x2 * x2;
  } while ( w >= 1.0 );

  w = sqrt( (-2.0 * log( w ) ) / w );
  y1 = x1 * w;
  y2 = x2 * w;
  return( loc + y1 * scale );
}

/*Function which is called when the library is unloaded from the system.*/
__attribute__((destructor))
static inline void close_library()
{
  if(prng_state != NULL)
    gsl_rng_free(prng_state);
}
>>>>>>> f3bd74e5
#ifdef __cplusplus
}
#endif
#endif<|MERGE_RESOLUTION|>--- conflicted
+++ resolved
@@ -8,16 +8,9 @@
 #include <stdio.h>
 #include <stdlib.h>
 #include <math.h>
-<<<<<<< HEAD
 #include "random.h"
 #include "index_search.h"
 #include "interpolation_utils.h"
-=======
-#include <gsl/gsl_rng.h>
-
-#define GSL_RNG_TYPE mt19937
-#define GSL_RNG_SEED 0x1UL
->>>>>>> f3bd74e5
 
 #define min(X, Y) (((X) < (Y)) ? (X) : (Y))
 #define max(X, Y) (((X) > (Y)) ? (X) : (Y))
@@ -311,7 +304,6 @@
 
 
 
-<<<<<<< HEAD
 static inline ErrorCode temporal_interpolationUV_c_grid(type_coord x, type_coord y, type_coord z, double time, CField *U, CField *V,
                                                          GridCode gcode, int *xi, int *yi, int *zi, int *ti,
                                                          float *u, float *v)
@@ -319,12 +311,6 @@
   ErrorCode err;
   CStructuredGrid *grid = U->grid->grid;
   int igrid = U->igrid;
-=======
-/**************************************************/
-/*   Random number generation (RNG) functions     */
-/**************************************************/
-extern gsl_rng *prng_state;
->>>>>>> f3bd74e5
 
   /* Find time index for temporal interpolation */
   if (U->time_periodic == 0 && U->allow_time_extrapolation == 0 && (time < grid->time[0] || time > grid->time[grid->tdim-1])){
@@ -370,7 +356,6 @@
 static inline ErrorCode spatial_interpolation_UVW_c_grid(double xsi, double eta, double zet, int xi, int yi, int zi, int ti, CStructuredGrid *grid,
                                                         GridCode gcode, float **u_data, float **v_data, float **w_data, float *u, float *v, float *w)
 {
-<<<<<<< HEAD
   /* Cast data array into data[lat][lon] as per NEMO convention */
   int xdim = grid->xdim;
   int ydim = grid->ydim;
@@ -504,24 +489,12 @@
   *w = dot_prod(dphidxsi, pz, 8) * dxsidt + dot_prod(dphideta, pz, 8) * detadt + dot_prod(dphidzet, pz, 8) * dzetdt;
 
   return SUCCESS;
-=======
-  gsl_rng_env_setup();
-  const gsl_rng_type *default_rng_type = gsl_rng_default;
-  if (prng_state != NULL)
-  {
-	  gsl_rng_free(prng_state);
-	  prng_state = NULL;
-  }
-  prng_state = gsl_rng_alloc(default_rng_type);
-  gsl_rng_set(prng_state, (unsigned long)seed);
->>>>>>> f3bd74e5
 }
 
 static inline ErrorCode temporal_interpolationUVW_c_grid(type_coord x, type_coord y, type_coord z, double time, CField *U, CField *V, CField *W,
                                                          GridCode gcode, int *xi, int *yi, int *zi, int *ti,
                                                          float *u, float *v, float *w)
 {
-<<<<<<< HEAD
   ErrorCode err;
   CStructuredGrid *grid = U->grid->grid;
   int igrid = U->igrid;
@@ -565,9 +538,6 @@
     }
     return SUCCESS;
   }
-=======
-  return (float)gsl_rng_uniform(prng_state);
->>>>>>> f3bd74e5
 }
 
 
@@ -575,7 +545,6 @@
                                                void *vxi, void *vyi, void *vzi, void *vti,
                                                float *value, int interp_method)
 {
-<<<<<<< HEAD
   CGrid *_grid = f->grid;
   GridCode gcode = _grid->gtype;
   int *xi = (int *) vxi;
@@ -589,9 +558,6 @@
     printf("Only RECTILINEAR_Z_GRID, RECTILINEAR_S_GRID, CURVILINEAR_Z_GRID and CURVILINEAR_S_GRID grids are currently implemented\n");
     return ERROR;
   }
-=======
-  return (float)parcels_random()/(1.0 / (high-low)) + low;
->>>>>>> f3bd74e5
 }
 
 static inline ErrorCode temporal_interpolationUV(type_coord x, type_coord y, type_coord z, double time,
@@ -599,7 +565,6 @@
                                                  void *vxi, void *vyi, void *vzi, void *vti,
                                                  float *valueU, float *valueV, int interp_method)
 {
-<<<<<<< HEAD
   ErrorCode err;
   if (interp_method == CGRID_VELOCITY){
     CGrid *_grid = U->grid;
@@ -616,9 +581,6 @@
     err = temporal_interpolation(x, y, z, time, V, vxi, vyi, vzi, vti, valueV, interp_method); CHECKERROR(err);
     return SUCCESS;
   }
-=======
-  return (int)(gsl_rng_get(prng_state) % (high-low)) + low;
->>>>>>> f3bd74e5
 }
 
 static inline ErrorCode temporal_interpolationUVW(type_coord x, type_coord y, type_coord z, double time,
@@ -626,7 +588,6 @@
                                                   void *vxi, void *vyi, void *vzi, void *vti,
                                                   float *valueU, float *valueV, float *valueW, int interp_method)
 {
-<<<<<<< HEAD
   ErrorCode err;
   if (interp_method == CGRID_VELOCITY){
     CGrid *_grid = U->grid;
@@ -649,30 +610,6 @@
 
 
 
-=======
-  float x1, x2, w, y1;
-  static float y2;
-
-  do {
-    x1 = 2.0 * (float)gsl_rng_uniform(prng_state) - 1.0;
-    x2 = 2.0 * (float)gsl_rng_uniform(prng_state) - 1.0;
-    w = x1 * x1 + x2 * x2;
-  } while ( w >= 1.0 );
-
-  w = sqrt( (-2.0 * log( w ) ) / w );
-  y1 = x1 * w;
-  y2 = x2 * w;
-  return( loc + y1 * scale );
-}
-
-/*Function which is called when the library is unloaded from the system.*/
-__attribute__((destructor))
-static inline void close_library()
-{
-  if(prng_state != NULL)
-    gsl_rng_free(prng_state);
-}
->>>>>>> f3bd74e5
 #ifdef __cplusplus
 }
 #endif
