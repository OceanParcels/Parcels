--- conflicted
+++ resolved
@@ -54,23 +54,18 @@
 
 static inline ErrorCode search_indices_vertical_z(type_coord z, int zdim, float *zvals, int *zi, double *zeta)
 {
-<<<<<<< HEAD
   if (zvals[zdim-1] > zvals[0]){
-    if (z < zvals[0] || z > zvals[zdim-1]) {return ERROR_OUT_OF_BOUNDS;}
+    if (z < zvals[0]) {return ERROR_THROUGH_SURFACE;}
+    if (z > zvals[zdim-1]) {return ERROR_OUT_OF_BOUNDS;}
     while (*zi < zdim-1 && z > zvals[*zi+1]) ++(*zi);
     while (*zi > 0 && z < zvals[*zi]) --(*zi);
   }
   else{
-    if (z > zvals[0] || z < zvals[zdim-1]) {return ERROR_OUT_OF_BOUNDS;}
+    if (z > zvals[0]) {return ERROR_THROUGH_SURFACE;}
+    if (z < zvals[zdim-1]) {return ERROR_OUT_OF_BOUNDS;}
     while (*zi < zdim-1 && z < zvals[*zi+1]) ++(*zi);
     while (*zi > 0 && z > zvals[*zi]) --(*zi);
   }
-=======
-  if (z < zvals[0]) {return ERROR_THROUGH_SURFACE;}
-  if (z > zvals[zdim-1]) {return ERROR_OUT_OF_BOUNDS;}
-  while (*zi < zdim-1 && z > zvals[*zi+1]) ++(*zi);
-  while (*zi > 0 && z < zvals[*zi]) --(*zi);
->>>>>>> 6bcdac9d
   if (*zi == zdim-1) {--*zi;}
 
   *zeta = (z - zvals[*zi]) / (zvals[*zi+1] - zvals[*zi]);
@@ -116,23 +111,18 @@
     }
   }
 
-<<<<<<< HEAD
   if (zcol[zdim-1] > zcol[0]){
-    if (z < zcol[0] || z > zcol[zdim-1]) {return ERROR_OUT_OF_BOUNDS;}
+    if (z < zcol[0]) {return ERROR_THROUGH_SURFACE;}
+    if (z > zcol[zdim-1]) {return ERROR_OUT_OF_BOUNDS;}
     while (*zi < zdim-1 && z > zcol[*zi+1]) ++(*zi);
     while (*zi > 0 && z < zcol[*zi]) --(*zi);
   }
   else{
-    if (z > zcol[0] || z < zcol[zdim-1]) {return ERROR_OUT_OF_BOUNDS;}
+    if (z > zcol[0]) {return ERROR_THROUGH_SURFACE;}
+    if (z < zcol[zdim-1]) {return ERROR_OUT_OF_BOUNDS;}
     while (*zi < zdim-1 && z < zcol[*zi+1]) ++(*zi);
     while (*zi > 0 && z > zcol[*zi]) --(*zi);
   }
-=======
-  if (z < zcol[0]) {return ERROR_THROUGH_SURFACE;}
-  if (z > zcol[zdim-1]) {return ERROR_OUT_OF_BOUNDS;}
-  while (*zi < zdim-1 && z > zcol[*zi+1]) ++(*zi);
-  while (*zi > 0 && z < zcol[*zi]) --(*zi);
->>>>>>> 6bcdac9d
   if (*zi == zdim-1) {--*zi;}
 
   *zeta = (z - zcol[*zi]) / (zcol[*zi+1] - zcol[*zi]);
