import inspect
import sys
from collections import defaultdict

import numpy as np

try:
    from mpi4py import MPI
except ModuleNotFoundError:
    MPI = None

from parcels.field import NestedField, VectorField
from parcels.kernel import BaseKernel
from parcels.tools.loggers import logger
from parcels.tools.statuscodes import StatusCode

__all__ = ["InteractionKernel"]


class InteractionKernel(BaseKernel):
    """InteractionKernel object that encapsulates auto-generated code.

    InteractionKernels do not implement ways to catch or recover from
    errors caused during execution of the kernel function(s).
    It is strongly recommended not to sample from fields inside an
    InteractionKernel.
    """

    def __init__(
        self,
        fieldset,
        ptype,
        pyfunc=None,
        funcname=None,
        funccode=None,
        py_ast=None,
        funcvars=None,
        c_include="",
        delete_cfiles=True,
    ):
        if MPI is not None and MPI.COMM_WORLD.Get_size() > 1:
            raise NotImplementedError(
                "InteractionKernels are not supported in an MPI environment. Please run your simulation outside MPI."
            )

        if MPI is not None and MPI.COMM_WORLD.Get_size() > 1:
            raise NotImplementedError(
                "InteractionKernels are not supported in an MPI environment. Please run your simulation outside MPI."
            )

        if pyfunc is not None:
            if isinstance(pyfunc, list):
                funcname = "".join([func.__name__ for func in pyfunc])
            else:
                funcname = pyfunc.__name__

        super().__init__(
            fieldset=fieldset,
            ptype=ptype,
            pyfunc=pyfunc,
            funcname=funcname,
            funccode=funccode,
            py_ast=py_ast,
            funcvars=funcvars,
            c_include=c_include,
            delete_cfiles=delete_cfiles,
        )

        if pyfunc is not None:
            if isinstance(pyfunc, list):
                funcname = "".join([func.__name__ for func in pyfunc])
            else:
                funcname = pyfunc.__name__

        if pyfunc is not None:
            if isinstance(pyfunc, list):
                self._pyfunc = pyfunc
            else:
                self._pyfunc = [pyfunc]

        if self._ptype.uses_jit:
            raise NotImplementedError(
<<<<<<< HEAD
                "JIT mode is not supported for" " InteractionKernels. Please run your" " simulation in SciPy mode."
=======
                "JIT mode is not supported for InteractionKernels. Please run your simulation in SciPy mode."
>>>>>>> fcb5c961
            )

        for func in self._pyfunc:
            self.check_fieldsets_in_kernels(func)

        numkernelargs = self.check_kernel_signature_on_version()

        assert numkernelargs[0] == 5 and numkernelargs.count(numkernelargs[0]) == len(
            numkernelargs
        ), "Interactionkernels take exactly 5 arguments: particle, fieldset, time, neighbors, mutator"

        # At this time, JIT mode is not supported for InteractionKernels,
        # so there is no need for any further "processing" of pyfunc's.

    @property
    def _cache_key(self):
        raise NotImplementedError

    def check_fieldsets_in_kernels(self, pyfunc):
        # Currently, the implemented interaction kernels do not impose
        # any requirements on the fieldset
        pass

    def check_kernel_signature_on_version(self):
        """
        Returns numkernelargs.
        Adaptation of this method in the BaseKernel that works with
        lists of functions.
        """
        numkernelargs = []
        if self._pyfunc is not None and isinstance(self._pyfunc, list):
            for func in self._pyfunc:
                if sys.version_info[0] < 3:
                    numkernelargs.append(len(inspect.getargspec(func).args))
                else:
                    numkernelargs.append(len(inspect.getfullargspec(func).args))
        return numkernelargs

    def remove_lib(self):
        # Currently, no libs are generated/linked, so nothing has to be
        # removed
        pass

    def get_kernel_compile_files(self):
        raise NotImplementedError

    def compile(self, compiler):
        raise NotImplementedError

    def load_lib(self):
        raise NotImplementedError

    def merge(self, kernel, kclass):
        assert self.__class__ == kernel.__class__
        funcname = self.funcname + kernel.funcname
        # delete_cfiles = self.delete_cfiles and kernel.delete_cfiles
        pyfunc = self._pyfunc + kernel._pyfunc
        return kclass(self._fieldset, self._ptype, pyfunc=pyfunc, funcname=funcname)

    def __add__(self, kernel):
        if not isinstance(kernel, InteractionKernel):
            kernel = InteractionKernel(self.fieldset, self.ptype, pyfunc=kernel)
        return self.merge(kernel, InteractionKernel)

    def __radd__(self, kernel):
        if not isinstance(kernel, InteractionKernel):
            kernel = InteractionKernel(self.fieldset, self.ptype, pyfunc=kernel)
        return kernel.merge(self, InteractionKernel)

    def __del__(self):
        # Clean-up the in-memory dynamic linked libraries.
        # This is not really necessary, as these programs are not that large, but with the new random
        # naming scheme which is required on Windows OS'es to deal with updates to a Parcels' kernel.)
        super().__del__()

    @staticmethod
    def cleanup_remove_files(lib_file, all_files_array, delete_cfiles):
        raise NotImplementedError

    @staticmethod
    def cleanup_unload_lib(lib):
        raise NotImplementedError

    def execute_jit(self, pset, endtime, dt):
        raise NotImplementedError(
<<<<<<< HEAD
            "JIT mode is not supported for" " InteractionKernels. Please run your" " simulation in SciPy mode."
=======
            "JIT mode is not supported for InteractionKernels. Please run your simulation in SciPy mode."
>>>>>>> fcb5c961
        )

    def execute_python(self, pset, endtime, dt):
        """Performs the core update loop via Python.

        InteractionKernels do not implement ways to catch or recover from
        errors caused during execution of the kernel function(s).
        It is strongly recommended not to sample from fields inside an
        InteractionKernel.
        """
        if self.fieldset is not None:
            for f in self.fieldset.get_fields():
                if isinstance(f, (VectorField, NestedField)):
                    continue
                f.data = np.array(f.data)

        reset_particle_idx = []
        for pyfunc in self._pyfunc:
            pset.compute_neighbor_tree(endtime, dt)
            active_idx = pset._active_particle_idx

            mutator = defaultdict(lambda: [])

            # Loop only over particles that are in a positive state and have started.
            for particle_idx in active_idx:
                p = pset[particle_idx]
                # Don't use particles that are not started.
                if (endtime - p.time) / dt <= -1e-7:
                    continue
                elif (endtime - p.time) / dt < 1:
                    p.dt = endtime - p.time
                    reset_particle_idx.append(particle_idx)

                neighbors = pset.neighbors_by_index(particle_idx)
                try:
                    res = pyfunc(p, pset.fieldset, p.time, neighbors, mutator)
                except Exception as e:
                    res = StatusCode.Error
                    p.exception = e

                # InteractionKernels do not implement a way to recover
                # from errors.
                if res != StatusCode.Success:
                    logger.warning_once(
                        "Some InteractionKernel was not completed succesfully, likely because a Particle threw an error that was not captured."
                    )

            for particle_idx in active_idx:
                p = pset[particle_idx]
                try:
                    for mutator_func, args in mutator[p.id]:
                        mutator_func(p, *args)
                except KeyError:
                    pass
            for particle_idx in reset_particle_idx:
                pset[particle_idx].dt = dt

    def execute(self, pset, endtime, dt, output_file=None):
        """Execute this Kernel over a ParticleSet for several timesteps.

        InteractionKernels do not implement ways to catch or recover from
        errors caused during execution of the kernel function(s).
        It is strongly recommended not to sample from fields inside an
        InteractionKernel.
        """
        pset.particledata.state[:] = StatusCode.Evaluate

        if abs(dt) < 1e-6:
            logger.warning_once(
                "'dt' is too small, causing numerical accuracy limit problems. Please chose a higher 'dt' and rather scale the 'time' axis of the field accordingly. (related issue #762)"
            )

        if pset.fieldset is not None:
            for g in pset.fieldset.gridset.grids:
                if len(g.load_chunk) > g.chunk_not_loaded:  # not the case if a field in not called in the kernel
                    g.load_chunk = np.where(g.load_chunk == g.chunk_loaded_touched, g.chunk_deprecated, g.load_chunk)

        # Execute the kernel over the particle set
        if self.ptype.uses_jit:
            # This should never happen, as it is already checked in the
            # initialization.
            self.execute_jit(pset, endtime, dt)
        else:
            self.execute_python(pset, endtime, dt)

        # Remove all particles that signalled deletion
        self.remove_deleted(pset)  # Generalizable version!

        # Identify particles that threw errors
        n_error = pset.num_error_particles

        while n_error > 0:
            error_pset = pset.error_particles
            # Check for StatusCodes
            for p in error_pset:
                if p.state == StatusCode.StopExecution:
                    return
                if p.state == StatusCode.Repeat:
                    p.state = StatusCode.Evaluate
                elif p.state == StatusCode.Delete:
                    pass
                else:
                    logger.warning_once(f"Deleting particle {p.id} because of non-recoverable error")
                    p.delete()

            # Remove all particles that signalled deletion
            self.remove_deleted(pset)  # Generalizable version!

            # Execute core loop again to continue interrupted particles
            if self.ptype.uses_jit:
                self.execute_jit(pset, endtime, dt)
            else:
                self.execute_python(pset, endtime, dt)

            n_error = pset.num_error_particles<|MERGE_RESOLUTION|>--- conflicted
+++ resolved
@@ -80,11 +80,7 @@
 
         if self._ptype.uses_jit:
             raise NotImplementedError(
-<<<<<<< HEAD
-                "JIT mode is not supported for" " InteractionKernels. Please run your" " simulation in SciPy mode."
-=======
                 "JIT mode is not supported for InteractionKernels. Please run your simulation in SciPy mode."
->>>>>>> fcb5c961
             )
 
         for func in self._pyfunc:
@@ -170,11 +166,7 @@
 
     def execute_jit(self, pset, endtime, dt):
         raise NotImplementedError(
-<<<<<<< HEAD
-            "JIT mode is not supported for" " InteractionKernels. Please run your" " simulation in SciPy mode."
-=======
             "JIT mode is not supported for InteractionKernels. Please run your simulation in SciPy mode."
->>>>>>> fcb5c961
         )
 
     def execute_python(self, pset, endtime, dt):
