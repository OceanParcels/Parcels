--- conflicted
+++ resolved
@@ -1,11 +1,4 @@
-<<<<<<< HEAD
 """Module controlling the writing of ParticleSets to Zarr file."""
-from abc import ABC
-from abc import abstractmethod
-from datetime import timedelta as delta
-=======
-"""Module controlling the writing of ParticleSets to Zarr file"""
->>>>>>> 69102666
 import os
 from abc import ABC, abstractmethod
 from datetime import timedelta as delta
