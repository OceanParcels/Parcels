import subprocess
from os import path, getenv
from tempfile import gettempdir
from struct import calcsize
try:
    from pathlib import Path
except ImportError:
    from pathlib2 import Path  # python 2 backport
try:
    from os import getuid
except:
    # Windows does not have getuid(), so define to simply return 'tmp'
    def getuid():
        return 'tmp'


def get_package_dir():
    return path.abspath(path.dirname(__file__))


def get_cache_dir():
    directory = path.join(gettempdir(), "parcels-%s" % getuid())
    Path(directory).mkdir(exist_ok=True)
    return directory


class Compiler(object):
    """A compiler object for creating and loading shared libraries.

    :arg cc: C compiler executable (uses environment variable ``CC`` if not provided).
    :arg cppargs: A list of arguments to the C compiler (optional).
    :arg ldargs: A list of arguments to the linker (optional)."""

    def __init__(self, cc=None, cppargs=None, ldargs=None):
        if cppargs is None:
            cppargs = []
        if ldargs is None:
            ldargs = []

        self._cc = getenv('CC') if cc is None else cc
        self._cppargs = cppargs
        self._ldargs = ldargs

    def compile(self, src, obj, log):
        cc = [self._cc] + self._cppargs + ['-o', obj, src] + self._ldargs
        with open(log, 'w') as logfile:
            logfile.write("Compiling: %s\n" % " ".join(cc))
            try:
                subprocess.check_call(cc, stdout=logfile, stderr=logfile)
            except OSError:
                err = """OSError during compilation
Please check if compiler exists: %s""" % self._cc
                raise RuntimeError(err)
            except subprocess.CalledProcessError:
                with open(log, 'r') as logfile2:
                    err = """Error during compilation:
Compilation command: %s
Source file: %s
Log file: %s

Log output: %s""" % (" ".join(cc), src, logfile.name, logfile2.read())
                raise RuntimeError(err)


class GNUCompiler(Compiler):
    """A compiler object for the GNU Linux toolchain.

    :arg cppargs: A list of arguments to pass to the C compiler
         (optional).
    :arg ldargs: A list of arguments to pass to the linker (optional)."""
    def __init__(self, cppargs=None, ldargs=None):
        if cppargs is None:
            cppargs = []
        if ldargs is None:
            ldargs = []

        opt_flags = ['-g', '-O3']
<<<<<<< HEAD
        arch_flag = ['-m64' if calcsize("P") == 8 else '-m32']
        cppargs = ['-Wall', '-fPIC', '-I%s' % path.join(get_package_dir(), 'include')] + opt_flags + cppargs
        cppargs += arch_flag
        ldargs = ['-shared'] + ldargs + arch_flag
=======
        arch_flag = ['-m64' if calcsize("P") is 8 else '-m32']
        cppargs = ['-Wall', '-fPIC', '-I%s' % path.join(get_package_dir(), 'include')] + opt_flags + cppargs + arch_flag
        ldargs = ['-shared'] + ldargs + arch_flag + ['-lgomp', '-lgsl', '-lgslcblas', '-fopenmp']
>>>>>>> f3bd74e5
        super(GNUCompiler, self).__init__("gcc", cppargs=cppargs, ldargs=ldargs)<|MERGE_RESOLUTION|>--- conflicted
+++ resolved
@@ -75,14 +75,8 @@
             ldargs = []
 
         opt_flags = ['-g', '-O3']
-<<<<<<< HEAD
         arch_flag = ['-m64' if calcsize("P") == 8 else '-m32']
         cppargs = ['-Wall', '-fPIC', '-I%s' % path.join(get_package_dir(), 'include')] + opt_flags + cppargs
         cppargs += arch_flag
-        ldargs = ['-shared'] + ldargs + arch_flag
-=======
-        arch_flag = ['-m64' if calcsize("P") is 8 else '-m32']
-        cppargs = ['-Wall', '-fPIC', '-I%s' % path.join(get_package_dir(), 'include')] + opt_flags + cppargs + arch_flag
         ldargs = ['-shared'] + ldargs + arch_flag + ['-lgomp', '-lgsl', '-lgslcblas', '-fopenmp']
->>>>>>> f3bd74e5
         super(GNUCompiler, self).__init__("gcc", cppargs=cppargs, ldargs=ldargs)