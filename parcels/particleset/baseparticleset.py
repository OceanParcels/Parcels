--- conflicted
+++ resolved
@@ -513,7 +513,32 @@
                         break
             # End of interaction specific code
             time = next_time
-<<<<<<< HEAD
+
+            if abs(time - next_output) < tol or dt == 0:
+                for fld in self.fieldset.get_fields():
+                    if hasattr(fld, 'to_write') and fld.to_write:
+                        if fld.grid.tdim > 1:
+                            raise RuntimeError('Field writing during execution only works for Fields with one snapshot in time')
+                        fldfilename = str(output_file.fname).replace('.zarr', '_%.4d' % fld.to_write)
+                        fld.write(fldfilename)
+                        fld.to_write += 1
+
+            if abs(time - next_output) < tol:
+                if output_file:
+                    if output_file.analytical:  # output analytical solution at later time
+                        output_file.write_latest_locations(self, time)
+                    else:
+                        output_file.write(self, time_at_startofloop)
+                if np.isfinite(outputdt):
+                    next_output += outputdt * np.sign(dt)
+
+            # ==== insert post-process here to also allow for memory clean-up via external func ==== #
+            if abs(time-next_callback) < tol:
+                if postIterationCallbacks is not None:
+                    for extFunc in postIterationCallbacks:
+                        extFunc()
+                next_callback += callbackdt * np.sign(dt)
+
             if abs(time-next_prelease) < tol:
                 pset_new = self.__class__(
                     fieldset=self.fieldset, time=time, lon=self.repeatlon,
@@ -525,45 +550,6 @@
                     p.dt = dt
                 self.add(pset_new)
                 next_prelease += self.repeatdt * np.sign(dt)
-=======
-
->>>>>>> af09027f
-            if abs(time - next_output) < tol or dt == 0:
-                for fld in self.fieldset.get_fields():
-                    if hasattr(fld, 'to_write') and fld.to_write:
-                        if fld.grid.tdim > 1:
-                            raise RuntimeError('Field writing during execution only works for Fields with one snapshot in time')
-                        fldfilename = str(output_file.fname).replace('.zarr', '_%.4d' % fld.to_write)
-                        fld.write(fldfilename)
-                        fld.to_write += 1
-
-            if abs(time - next_output) < tol:
-                if output_file:
-                    if output_file.analytical:  # output analytical solution at later time
-                        output_file.write_latest_locations(self, time)
-                    else:
-                        output_file.write(self, time_at_startofloop)
-                if np.isfinite(outputdt):
-                    next_output += outputdt * np.sign(dt)
-
-            # ==== insert post-process here to also allow for memory clean-up via external func ==== #
-            if abs(time-next_callback) < tol:
-                if postIterationCallbacks is not None:
-                    for extFunc in postIterationCallbacks:
-                        extFunc()
-                next_callback += callbackdt * np.sign(dt)
-
-            if abs(time-next_prelease) < tol:
-                pset_new = self.__class__(
-                    fieldset=self.fieldset, time=time, lon=self.repeatlon,
-                    lat=self.repeatlat, depth=self.repeatdepth,
-                    pclass=self.repeatpclass,
-                    lonlatdepth_dtype=self.collection.lonlatdepth_dtype,
-                    partitions=False, pid_orig=self.repeatpid, **self.repeatkwargs)
-                for p in pset_new:
-                    p.dt = dt
-                self.add(pset_new)
-                next_prelease += self.repeatdt * np.sign(dt)
 
             if time != endtime:
                 next_input = self.fieldset.computeTimeChunk(time, dt)
