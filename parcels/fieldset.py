import importlib.util
import os
import sys
import warnings
from copy import deepcopy
from glob import glob

import dask.array as da
import numpy as np

from parcels._compat import MPI
from parcels._typing import GridIndexingType, InterpMethodOption, Mesh, TimePeriodic
from parcels.field import DeferredArray, Field, NestedField, VectorField
from parcels.grid import Grid
from parcels.gridset import GridSet
from parcels.particlefile import ParticleFile
from parcels.tools.converters import TimeConverter, convert_xarray_time_units
from parcels.tools.loggers import logger
from parcels.tools.statuscodes import TimeExtrapolationError
from parcels.tools.warnings import FieldSetWarning

__all__ = ["FieldSet"]


class FieldSet:
    """FieldSet class that holds hydrodynamic data needed to execute particles.

    Parameters
    ----------
    U : parcels.field.Field
        Field object for zonal velocity component
    V : parcels.field.Field
        Field object for meridional velocity component
    fields : dict mapping str to Field
        Additional fields to include in the FieldSet. These fields can be used
        in custom kernels.
    """

    def __init__(self, U: Field | NestedField | None, V: Field | NestedField | None, fields=None):
        self.gridset = GridSet()
        self.completed: bool = False
        self.particlefile: ParticleFile | None = None
        if U:
            self.add_field(U, "U")
            # see #1663 for type-ignore reason
            self.time_origin = self.U.grid.time_origin if isinstance(self.U, Field) else self.U[0].grid.time_origin  # type: ignore
        if V:
            self.add_field(V, "V")

        # Add additional fields as attributes
        if fields:
            for name, field in fields.items():
                self.add_field(field, name)

        self.compute_on_defer = None
        self.add_UVfield()

    @staticmethod
    def checkvaliddimensionsdict(dims):
        for d in dims:
            if d not in ["lon", "lat", "depth", "time"]:
                raise NameError(f"{d} is not a valid key in the dimensions dictionary")

    @classmethod
    def from_data(
        cls,
        data,
        dimensions,
        transpose=False,
        mesh: Mesh = "spherical",
        allow_time_extrapolation: bool | None = None,
        time_periodic: TimePeriodic = False,
        **kwargs,
    ):
        """Initialise FieldSet object from raw data.

        Parameters
        ----------
        data :
            Dictionary mapping field names to numpy arrays.
            Note that at least a 'U' and 'V' numpy array need to be given, and that
            the built-in Advection kernels assume that U and V are in m/s

            1. If data shape is [xdim, ydim], [xdim, ydim, zdim], [xdim, ydim, tdim] or [xdim, ydim, zdim, tdim],
               whichever is relevant for the dataset, use the flag transpose=True
            2. If data shape is [ydim, xdim], [zdim, ydim, xdim], [tdim, ydim, xdim] or [tdim, zdim, ydim, xdim],
               use the flag transpose=False (default value)
            3. If data has any other shape, you first need to reorder it
        dimensions : dict
            Dictionary mapping field dimensions (lon,
            lat, depth, time) to numpy arrays.
            Note that dimensions can also be a dictionary of dictionaries if
            dimension names are different for each variable
            (e.g. dimensions['U'], dimensions['V'], etc).
        transpose : bool
            Whether to transpose data on read-in (Default value = False)
        mesh : str
            String indicating the type of mesh coordinates and
            units used during velocity interpolation, see also `this tutorial <../examples/tutorial_unitconverters.ipynb>`__:

            1. spherical (default): Lat and lon in degree, with a
               correction for zonal velocity U near the poles.
            2. flat: No conversion, lat/lon are assumed to be in m.
        allow_time_extrapolation : bool
            boolean whether to allow for extrapolation
            (i.e. beyond the last available time snapshot)
            Default is False if dimensions includes time, else True
        time_periodic : bool, float or datetime.timedelta
            To loop periodically over the time component of the Field. It is set to either False or the length of the period (either float in seconds or datetime.timedelta object). (Default: False)
            This flag overrides the allow_time_extrapolation and sets it to False
        **kwargs :
            Keyword arguments passed to the :class:`Field` constructor.

        Examples
        --------
        For usage examples see the following tutorials:

        * `Analytical advection <../examples/tutorial_analyticaladvection.ipynb>`__

        * `Diffusion <../examples/tutorial_diffusion.ipynb>`__

        * `Interpolation <../examples/tutorial_interpolation.ipynb>`__

        * `Unit converters <../examples/tutorial_unitconverters.ipynb>`__
        """
        fields = {}
        for name, datafld in data.items():
            # Use dimensions[name] if dimensions is a dict of dicts
            dims = dimensions[name] if name in dimensions else dimensions
            cls.checkvaliddimensionsdict(dims)

            if allow_time_extrapolation is None:
                allow_time_extrapolation = False if "time" in dims else True

            lon = dims["lon"]
            lat = dims["lat"]
            depth = np.zeros(1, dtype=np.float32) if "depth" not in dims else dims["depth"]
            time = np.zeros(1, dtype=np.float64) if "time" not in dims else dims["time"]
            time = np.array(time)
            if isinstance(time[0], np.datetime64):
                time_origin = TimeConverter(time[0])
                time = np.array([time_origin.reltime(t) for t in time])
            else:
                time_origin = kwargs.pop("time_origin", TimeConverter(0))
            grid = Grid.create_grid(lon, lat, depth, time, time_origin=time_origin, mesh=mesh)
            if "creation_log" not in kwargs.keys():
                kwargs["creation_log"] = "from_data"

            fields[name] = Field(
                name,
                datafld,
                grid=grid,
                transpose=transpose,
                allow_time_extrapolation=allow_time_extrapolation,
                time_periodic=time_periodic,
                **kwargs,
            )
        u = fields.pop("U", None)
        v = fields.pop("V", None)
        return cls(u, v, fields=fields)

    def add_field(self, field: Field | NestedField, name: str | None = None):
        """Add a :class:`parcels.field.Field` object to the FieldSet.

        Parameters
        ----------
        field : parcels.field.Field
            Field object to be added
        name : str
            Name of the :class:`parcels.field.Field` object to be added. Defaults
            to name in Field object.


        Examples
        --------
        For usage examples see the following tutorials:

        * `Nested Fields <../examples/tutorial_NestedFields.ipynb>`__

        * `Unit converters <../examples/tutorial_unitconverters.ipynb>`__ (Default value = None)

        """
        if self.completed:
            raise RuntimeError(
                "FieldSet has already been completed. Are you trying to add a Field after you've created the ParticleSet?"
            )
        name = field.name if name is None else name

        if hasattr(self, name):  # check if Field with same name already exists when adding new Field
            raise RuntimeError(f"FieldSet already has a Field with name '{name}'")
        if isinstance(field, NestedField):
            setattr(self, name, field)
            for fld in field:
                self.gridset.add_grid(fld)
                fld.fieldset = self
        else:
            setattr(self, name, field)
            self.gridset.add_grid(field)
            field.fieldset = self

    def add_constant_field(self, name: str, value: float, mesh: Mesh = "flat"):
        """Wrapper function to add a Field that is constant in space,
           useful e.g. when using constant horizontal diffusivity

        Parameters
        ----------
        name : str
            Name of the :class:`parcels.field.Field` object to be added
        value : float
            Value of the constant field (stored as 32-bit float)
        mesh : str
            String indicating the type of mesh coordinates and
            units used during velocity interpolation, see also `this tutorial <../examples/tutorial_unitconverters.ipynb>`__:

            1. spherical (default): Lat and lon in degree, with a
               correction for zonal velocity U near the poles.
            2. flat: No conversion, lat/lon are assumed to be in m.
        """
        self.add_field(Field(name, value, lon=0, lat=0, mesh=mesh))

    def add_vector_field(self, vfield):
        """Add a :class:`parcels.field.VectorField` object to the FieldSet.

        Parameters
        ----------
        vfield : parcels.VectorField
            class:`parcels.field.VectorField` object to be added
        """
        setattr(self, vfield.name, vfield)
        for v in vfield.__dict__.values():
            if isinstance(v, Field) and (v not in self.get_fields()):
                self.add_field(v)
        vfield.fieldset = self
        if isinstance(vfield, NestedField):
            for f in vfield:
                f.fieldset = self

    def add_UVfield(self):
        if not hasattr(self, "UV") and hasattr(self, "U") and hasattr(self, "V"):
            if isinstance(self.U, NestedField):
                self.add_vector_field(NestedField("UV", self.U, self.V))
            else:
                self.add_vector_field(VectorField("UV", self.U, self.V))
        if not hasattr(self, "UVW") and hasattr(self, "W"):
            if isinstance(self.U, NestedField):
                self.add_vector_field(NestedField("UVW", self.U, self.V, self.W))
            else:
                self.add_vector_field(VectorField("UVW", self.U, self.V, self.W))

    def check_complete(self):
        assert self.U, 'FieldSet does not have a Field named "U"'
        assert self.V, 'FieldSet does not have a Field named "V"'
        for attr, value in vars(self).items():
            if type(value) is Field:
                assert value.name == attr, f"Field {value.name}.name ({attr}) is not consistent"

        def check_velocityfields(U, V, W):
            if (U.interp_method == "cgrid_velocity" and V.interp_method != "cgrid_velocity") or (
                U.interp_method != "cgrid_velocity" and V.interp_method == "cgrid_velocity"
            ):
                raise ValueError("If one of U,V.interp_method='cgrid_velocity', the other should be too")

            if "linear_invdist_land_tracer" in [U.interp_method, V.interp_method]:
                raise NotImplementedError(
                    "interp_method='linear_invdist_land_tracer' is not implemented for U and V Fields"
                )

            if U.interp_method == "cgrid_velocity":
                if U.grid.xdim == 1 or U.grid.ydim == 1 or V.grid.xdim == 1 or V.grid.ydim == 1:
                    raise NotImplementedError(
                        "C-grid velocities require longitude and latitude dimensions at least length 2"
                    )

            if U.gridindexingtype not in ["nemo", "mitgcm", "mom5", "pop"]:
                raise ValueError("Field.gridindexing has to be one of 'nemo', 'mitgcm', 'mom5' or 'pop'")

            if V.gridindexingtype != U.gridindexingtype or (W and W.gridindexingtype != U.gridindexingtype):
                raise ValueError("Not all velocity Fields have the same gridindexingtype")

            if U.cast_data_dtype != V.cast_data_dtype or (W and W.cast_data_dtype != U.cast_data_dtype):
                raise ValueError("Not all velocity Fields have the same dtype")

        if isinstance(self.U, NestedField):
            w = self.W if hasattr(self, "W") else [None] * len(self.U)
            for U, V, W in zip(self.U, self.V, w, strict=True):
                check_velocityfields(U, V, W)
        else:
            W = self.W if hasattr(self, "W") else None
            check_velocityfields(self.U, self.V, W)

        for g in self.gridset.grids:
            g.check_zonal_periodic()
            if len(g.time) == 1:
                continue
            assert isinstance(
                g.time_origin.time_origin, type(self.time_origin.time_origin)
            ), "time origins of different grids must be have the same type"
            g.time = g.time + self.time_origin.reltime(g.time_origin)
            if g.defer_load:
                g.time_full = g.time_full + self.time_origin.reltime(g.time_origin)
            g.time_origin = self.time_origin
        self.add_UVfield()

        ccode_fieldnames = []
        counter = 1
        for fld in self.get_fields():
            if fld.name not in ccode_fieldnames:
                fld.ccode_name = fld.name
            else:
                fld.ccode_name = fld.name + str(counter)
                counter += 1
            ccode_fieldnames.append(fld.ccode_name)

        for f in self.get_fields():
            if isinstance(f, (VectorField, NestedField)) or f.dataFiles is None:
                continue
            if f.grid.depth_field is not None:
                if f.grid.depth_field == "not_yet_set":
                    raise ValueError(
                        "If depth dimension is set at 'not_yet_set', it must be added later using Field.set_depth_from_field(field)"
                    )
                if not f.grid.defer_load:
                    depth_data = f.grid.depth_field.data
                    f.grid.depth = depth_data if isinstance(depth_data, np.ndarray) else np.array(depth_data)
        self.completed = True

    @classmethod
    def parse_wildcards(cls, paths, filenames, var):
        if not isinstance(paths, list):
            paths = sorted(glob(str(paths)))
        if len(paths) == 0:
            notfound_paths = filenames[var] if isinstance(filenames, dict) and var in filenames else filenames
            raise OSError(f"FieldSet files not found for variable {var}: {notfound_paths}")
        for fp in paths:
            if not os.path.exists(fp):
                raise OSError(f"FieldSet file not found: {fp}")
        return paths

    @classmethod
    def from_netcdf(
        cls,
        filenames,
        variables,
        dimensions,
        indices=None,
        fieldtype=None,
        mesh: Mesh = "spherical",
        timestamps=None,
        allow_time_extrapolation: bool | None = None,
        time_periodic: TimePeriodic = False,
        deferred_load=True,
        chunksize=None,
        **kwargs,
    ):
        """Initialises FieldSet object from NetCDF files.

        Parameters
        ----------
        filenames :
            Dictionary mapping variables to file(s). The
            filepath may contain wildcards to indicate multiple files
            or be a list of file.
            filenames can be a list ``[files]``, a dictionary ``{var:[files]}``,
            a dictionary ``{dim:[files]}`` (if lon, lat, depth and/or data not stored in same files as data),
            or a dictionary of dictionaries ``{var:{dim:[files]}}``.
            time values are in ``filenames[data]``
        variables : dict
            Dictionary mapping variables to variable names in the netCDF file(s).
            Note that the built-in Advection kernels assume that U and V are in m/s
        dimensions : dict
            Dictionary mapping data dimensions (lon,
            lat, depth, time, data) to dimensions in the netCF file(s).
            Note that dimensions can also be a dictionary of dictionaries if
            dimension names are different for each variable
            (e.g. dimensions['U'], dimensions['V'], etc).
        indices :
            Optional dictionary of indices for each dimension
            to read from file(s), to allow for reading of subset of data.
            Default is to read the full extent of each dimension.
            Note that negative indices are not allowed.
        fieldtype :
            Optional dictionary mapping fields to fieldtypes to be used for UnitConverter.
            (either 'U', 'V', 'Kh_zonal', 'Kh_meridional' or None) (Default value = None)
        mesh : str
            String indicating the type of mesh coordinates and
            units used during velocity interpolation, see also `this tutorial <../examples/tutorial_unitconverters.ipynb>`__:

            1. spherical (default): Lat and lon in degree, with a
               correction for zonal velocity U near the poles.
            2. flat: No conversion, lat/lon are assumed to be in m.
        timestamps :
            list of lists or array of arrays containing the timestamps for
            each of the files in filenames. Outer list/array corresponds to files, inner
            array corresponds to indices within files.
            Default is None if dimensions includes time.
        allow_time_extrapolation : bool
            boolean whether to allow for extrapolation
            (i.e. beyond the last available time snapshot)
            Default is False if dimensions includes time, else True
        time_periodic : bool, float or datetime.timedelta
            To loop periodically over the time component of the Field. It is set to either False or the length of the period (either float in seconds or datetime.timedelta object). (Default: False)
            This flag overrides the allow_time_extrapolation and sets it to False
        deferred_load : bool
            boolean whether to only pre-load data (in deferred mode) or
            fully load them (default: True). It is advised to deferred load the data, since in
            that case Parcels deals with a better memory management during particle set execution.
            deferred_load=False is however sometimes necessary for plotting the fields.
        interp_method : str
            Method for interpolation. Options are 'linear' (default), 'nearest',
            'linear_invdist_land_tracer', 'cgrid_velocity', 'cgrid_tracer' and 'bgrid_velocity'
        gridindexingtype : str
            The type of gridindexing. Either 'nemo' (default) or 'mitgcm' are supported.
            See also the Grid indexing documentation on oceanparcels.org
        chunksize :
            size of the chunks in dask loading. Default is None (no chunking). Can be None or False (no chunking),
            'auto' (chunking is done in the background, but results in one grid per field individually), or a dict in the format
            ``{parcels_varname: {netcdf_dimname : (parcels_dimname, chunksize_as_int)}, ...}``, where ``parcels_dimname`` is one of ('time', 'depth', 'lat', 'lon')
        netcdf_engine :
            engine to use for netcdf reading in xarray. Default is 'netcdf',
            but in cases where this doesn't work, setting netcdf_engine='scipy' could help. Accepted options are the same as the ``engine`` parameter in ``xarray.open_dataset()``.
        **kwargs :
            Keyword arguments passed to the :class:`parcels.Field` constructor.


        Examples
        --------
        For usage examples see the following tutorials:

        * `Basic Parcels setup <../examples/parcels_tutorial.ipynb>`__

        * `Argo floats <../examples/tutorial_Argofloats.ipynb>`__

        * `Timestamps <../examples/tutorial_timestamps.ipynb>`__

        * `Time-evolving depth dimensions <../examples/tutorial_timevaryingdepthdimensions.ipynb>`__

        """
        # Ensure that times are not provided both in netcdf file and in 'timestamps'.
        if timestamps is not None and "time" in dimensions:
<<<<<<< HEAD
            warnings.warn(
                "Time already provided, defaulting to dimensions['time'] over timestamps.",
                FieldSetWarning,
                stacklevel=2,
            )
=======
            logger.warning_once("Time already provided, defaulting to dimensions['time'] over timestamps.")  # type: ignore
>>>>>>> 679d06d7
            timestamps = None

        fields: dict[str, Field] = {}
        if "creation_log" not in kwargs.keys():
            kwargs["creation_log"] = "from_netcdf"
        for var, name in variables.items():
            # Resolve all matching paths for the current variable
            paths = filenames[var] if type(filenames) is dict and var in filenames else filenames
            if type(paths) is not dict:
                paths = cls.parse_wildcards(paths, filenames, var)
            else:
                for dim, p in paths.items():
                    paths[dim] = cls.parse_wildcards(p, filenames, var)

            # Use dimensions[var] and indices[var] if either of them is a dict of dicts
            dims = dimensions[var] if var in dimensions else dimensions
            cls.checkvaliddimensionsdict(dims)
            inds = indices[var] if (indices and var in indices) else indices
            fieldtype = fieldtype[var] if (fieldtype and var in fieldtype) else fieldtype
            varchunksize = (
                chunksize[var] if (chunksize and var in chunksize) else chunksize
            )  # <varname> -> {<netcdf_dimname>: (<parcels_dimname>, <chunksize_as_int_numeral>) }

            grid = None
            dFiles = None
            # check if grid has already been processed (i.e. if other fields have same filenames, dimensions and indices)
            for procvar, _ in fields.items():
                procdims = dimensions[procvar] if procvar in dimensions else dimensions
                procinds = indices[procvar] if (indices and procvar in indices) else indices
                procpaths = filenames[procvar] if isinstance(filenames, dict) and procvar in filenames else filenames
                procchunk = chunksize[procvar] if (chunksize and procvar in chunksize) else chunksize
                nowpaths = filenames[var] if isinstance(filenames, dict) and var in filenames else filenames
                if procdims == dims and procinds == inds:
                    possibly_samegrid = True
                    if procchunk != varchunksize:
                        for dim in varchunksize:
                            if varchunksize[dim][1] != procchunk[dim][1]:
                                possibly_samegrid &= False
                    if not possibly_samegrid:
                        break
                    if varchunksize == "auto":
                        break
                    if "depth" in dims and dims["depth"] == "not_yet_set":
                        break
                    processedGrid = False
                    if (not isinstance(filenames, dict)) or filenames[procvar] == filenames[var]:
                        processedGrid = True
                    elif isinstance(filenames[procvar], dict):
                        processedGrid = True
                        for dim in ["lon", "lat", "depth"]:
                            if dim in dimensions:
                                processedGrid *= filenames[procvar][dim] == filenames[var][dim]
                    if processedGrid:
                        grid = fields[procvar].grid
                        if procpaths == nowpaths:
                            dFiles = fields[procvar].dataFiles
                            break
            fields[var] = Field.from_netcdf(
                paths,
                (var, name),
                dims,
                inds,
                grid=grid,
                mesh=mesh,
                timestamps=timestamps,
                allow_time_extrapolation=allow_time_extrapolation,
                time_periodic=time_periodic,
                deferred_load=deferred_load,
                fieldtype=fieldtype,
                chunksize=varchunksize,
                dataFiles=dFiles,
                **kwargs,
            )

        u = fields.pop("U", None)
        v = fields.pop("V", None)
        return cls(u, v, fields=fields)

    @classmethod
    def from_nemo(
        cls,
        filenames,
        variables,
        dimensions,
        indices=None,
        mesh: Mesh = "spherical",
        allow_time_extrapolation: bool | None = None,
        time_periodic: TimePeriodic = False,
        tracer_interp_method: InterpMethodOption = "cgrid_tracer",
        chunksize=None,
        **kwargs,
    ):
        """Initialises FieldSet object from NetCDF files of Curvilinear NEMO fields.

        See `here <../examples/tutorial_nemo_curvilinear.ipynb>`__
        for a detailed tutorial on the setup for 2D NEMO fields and `here <../examples/tutorial_nemo_3D.ipynb>`__
        for the tutorial on the setup for 3D NEMO fields.

        See `here <../examples/documentation_indexing.ipynb>`__
        for a more detailed explanation of the different methods that can be used for c-grid datasets.

        Parameters
        ----------
        filenames :
            Dictionary mapping variables to file(s). The
            filepath may contain wildcards to indicate multiple files,
            or be a list of file.
            filenames can be a list ``[files]``, a dictionary ``{var:[files]}``,
            a dictionary ``{dim:[files]}`` (if lon, lat, depth and/or data not stored in same files as data),
            or a dictionary of dictionaries ``{var:{dim:[files]}}``
            time values are in ``filenames[data]``
        variables : dict
            Dictionary mapping variables to variable names in the netCDF file(s).
            Note that the built-in Advection kernels assume that U and V are in m/s
        dimensions : dict
            Dictionary mapping data dimensions (lon,
            lat, depth, time, data) to dimensions in the netCF file(s).
            Note that dimensions can also be a dictionary of dictionaries if
            dimension names are different for each variable.
            Watch out: NEMO is discretised on a C-grid:
            U and V velocities are not located on the same nodes (see https://www.nemo-ocean.eu/doc/node19.html). ::

                +-----------------------------+-----------------------------+-----------------------------+
                |                             |         V[k,j+1,i+1]        |                             |
                +-----------------------------+-----------------------------+-----------------------------+
                |U[k,j+1,i]                   |W[k:k+2,j+1,i+1],T[k,j+1,i+1]|U[k,j+1,i+1]                 |
                +-----------------------------+-----------------------------+-----------------------------+
                |                             |         V[k,j,i+1]          |                             |
                +-----------------------------+-----------------------------+-----------------------------+

            To interpolate U, V velocities on the C-grid, Parcels needs to read the f-nodes,
            which are located on the corners of the cells.
            (for indexing details: https://www.nemo-ocean.eu/doc/img360.png )
            In 3D, the depth is the one corresponding to W nodes
            The gridindexingtype is set to 'nemo'. See also the Grid indexing documentation on oceanparcels.org
        indices :
            Optional dictionary of indices for each dimension
            to read from file(s), to allow for reading of subset of data.
            Default is to read the full extent of each dimension.
            Note that negative indices are not allowed.
        fieldtype :
            Optional dictionary mapping fields to fieldtypes to be used for UnitConverter.
            (either 'U', 'V', 'Kh_zonal', 'Kh_meridional' or None)
        mesh : str
            String indicating the type of mesh coordinates and
            units used during velocity interpolation, see also `this tutorial <../examples/tutorial_unitconverters.ipynb>`__:

            1. spherical (default): Lat and lon in degree, with a
               correction for zonal velocity U near the poles.
            2. flat: No conversion, lat/lon are assumed to be in m.
        allow_time_extrapolation : bool
            boolean whether to allow for extrapolation
            (i.e. beyond the last available time snapshot)
            Default is False if dimensions includes time, else True
        time_periodic : bool, float or datetime.timedelta
            To loop periodically over the time component of the Field. It is set to either False or the length of the period (either float in seconds or datetime.timedelta object). (Default: False)
            This flag overrides the allow_time_extrapolation and sets it to False
        tracer_interp_method : str
            Method for interpolation of tracer fields. It is recommended to use 'cgrid_tracer' (default)
            Note that in the case of from_nemo() and from_c_grid_dataset(), the velocity fields are default to 'cgrid_velocity'
        chunksize :
            size of the chunks in dask loading. Default is None (no chunking)
        **kwargs :
            Keyword arguments passed to the :func:`Fieldset.from_c_grid_dataset` constructor.

        """
        if "creation_log" not in kwargs.keys():
            kwargs["creation_log"] = "from_nemo"
        if kwargs.pop("gridindexingtype", "nemo") != "nemo":
            raise ValueError(
                "gridindexingtype must be 'nemo' in FieldSet.from_nemo(). Use FieldSet.from_c_grid_dataset otherwise"
            )
        fieldset = cls.from_c_grid_dataset(
            filenames,
            variables,
            dimensions,
            mesh=mesh,
            indices=indices,
            time_periodic=time_periodic,
            allow_time_extrapolation=allow_time_extrapolation,
            tracer_interp_method=tracer_interp_method,
            chunksize=chunksize,
            gridindexingtype="nemo",
            **kwargs,
        )
        if hasattr(fieldset, "W"):
            fieldset.W.set_scaling_factor(-1.0)
        return fieldset

    @classmethod
    def from_mitgcm(
        cls,
        filenames,
        variables,
        dimensions,
        indices=None,
        mesh: Mesh = "spherical",
        allow_time_extrapolation: bool | None = None,
        time_periodic: TimePeriodic = False,
        tracer_interp_method: InterpMethodOption = "cgrid_tracer",
        chunksize=None,
        **kwargs,
    ):
        """Initialises FieldSet object from NetCDF files of MITgcm fields.
        All parameters and keywords are exactly the same as for FieldSet.from_nemo(), except that
        gridindexing is set to 'mitgcm' for grids that have the shape::

            +-----------------------------+-----------------------------+-----------------------------+
            |                             |         V[k,j+1,i]          |                             |
            +-----------------------------+-----------------------------+-----------------------------+
            |U[k,j,i]                     |    W[k-1:k,j,i], T[k,j,i]   |U[k,j,i+1]                   |
            +-----------------------------+-----------------------------+-----------------------------+
            |                             |         V[k,j,i]            |                             |
            +-----------------------------+-----------------------------+-----------------------------+

        For indexing details: https://mitgcm.readthedocs.io/en/latest/algorithm/algorithm.html#spatial-discretization-of-the-dynamical-equations
        Note that vertical velocity (W) is assumed positive in the positive z direction (which is upward in MITgcm)
        """
        if "creation_log" not in kwargs.keys():
            kwargs["creation_log"] = "from_mitgcm"
        if kwargs.pop("gridindexingtype", "mitgcm") != "mitgcm":
            raise ValueError(
                "gridindexingtype must be 'mitgcm' in FieldSet.from_mitgcm(). Use FieldSet.from_c_grid_dataset otherwise"
            )
        fieldset = cls.from_c_grid_dataset(
            filenames,
            variables,
            dimensions,
            mesh=mesh,
            indices=indices,
            time_periodic=time_periodic,
            allow_time_extrapolation=allow_time_extrapolation,
            tracer_interp_method=tracer_interp_method,
            chunksize=chunksize,
            gridindexingtype="mitgcm",
            **kwargs,
        )
        return fieldset

    @classmethod
    def from_c_grid_dataset(
        cls,
        filenames,
        variables,
        dimensions,
        indices=None,
        mesh: Mesh = "spherical",
        allow_time_extrapolation: bool | None = None,
        time_periodic: TimePeriodic = False,
        tracer_interp_method: InterpMethodOption = "cgrid_tracer",
        gridindexingtype: GridIndexingType = "nemo",
        chunksize=None,
        **kwargs,
    ):
        """Initialises FieldSet object from NetCDF files of Curvilinear NEMO fields.

        See `here <../examples/documentation_indexing.ipynb>`__
        for a more detailed explanation of the different methods that can be used for c-grid datasets.

        Parameters
        ----------
        filenames :
            Dictionary mapping variables to file(s). The
            filepath may contain wildcards to indicate multiple files,
            or be a list of file.
            filenames can be a list ``[files]``, a dictionary ``{var:[files]}``,
            a dictionary ``{dim:[files]}`` (if lon, lat, depth and/or data not stored in same files as data),
            or a dictionary of dictionaries ``{var:{dim:[files]}}``
            time values are in ``filenames[data]``
        variables : dict
            Dictionary mapping variables to variable
            names in the netCDF file(s).
        dimensions : dict
            Dictionary mapping data dimensions (lon,
            lat, depth, time, data) to dimensions in the netCF file(s).
            Note that dimensions can also be a dictionary of dictionaries if
            dimension names are different for each variable.
            Watch out: NEMO is discretised on a C-grid:
            U and V velocities are not located on the same nodes (see https://www.nemo-ocean.eu/doc/node19.html ). ::

                +-----------------------------+-----------------------------+-----------------------------+
                |                             |         V[k,j+1,i+1]        |                             |
                +-----------------------------+-----------------------------+-----------------------------+
                |U[k,j+1,i]                   |W[k:k+2,j+1,i+1],T[k,j+1,i+1]|U[k,j+1,i+1]                 |
                +-----------------------------+-----------------------------+-----------------------------+
                |                             |         V[k,j,i+1]          |                             |
                +-----------------------------+-----------------------------+-----------------------------+

            To interpolate U, V velocities on the C-grid, Parcels needs to read the f-nodes,
            which are located on the corners of the cells.
            (for indexing details: https://www.nemo-ocean.eu/doc/img360.png )
            In 3D, the depth is the one corresponding to W nodes.
        indices :
            Optional dictionary of indices for each dimension
            to read from file(s), to allow for reading of subset of data.
            Default is to read the full extent of each dimension.
            Note that negative indices are not allowed.
        fieldtype :
            Optional dictionary mapping fields to fieldtypes to be used for UnitConverter.
            (either 'U', 'V', 'Kh_zonal', 'Kh_meridional' or None)
        mesh : str
            String indicating the type of mesh coordinates and
            units used during velocity interpolation, see also `this tutorial <../examples/tutorial_unitconverters.ipynb>`__:

            1. spherical (default): Lat and lon in degree, with a
               correction for zonal velocity U near the poles.
            2. flat: No conversion, lat/lon are assumed to be in m.
        allow_time_extrapolation : bool
            boolean whether to allow for extrapolation
            (i.e. beyond the last available time snapshot)
            Default is False if dimensions includes time, else True
        time_periodic : bool, float or datetime.timedelta
            To loop periodically over the time component of the Field. It is set to either False or the length of the period (either float in seconds or datetime.timedelta object). (Default: False)
            This flag overrides the allow_time_extrapolation and sets it to False
        tracer_interp_method : str
            Method for interpolation of tracer fields. It is recommended to use 'cgrid_tracer' (default)
            Note that in the case of from_nemo() and from_c_grid_dataset(), the velocity fields are default to 'cgrid_velocity'
        gridindexingtype : str
            The type of gridindexing. Set to 'nemo' in FieldSet.from_nemo()
            See also the Grid indexing documentation on oceanparcels.org (Default value = 'nemo')
        chunksize :
            size of the chunks in dask loading. (Default value = None)
        **kwargs :
            Keyword arguments passed to the :func:`Fieldset.from_netcdf` constructor.
        """
        if "U" in dimensions and "V" in dimensions and dimensions["U"] != dimensions["V"]:
            raise ValueError(
                "On a C-grid, the dimensions of velocities should be the corners (f-points) of the cells, so the same for U and V. "
                "See also https://docs.oceanparcels.org/en/latest/examples/documentation_indexing.html"
            )
        if "U" in dimensions and "W" in dimensions and dimensions["U"] != dimensions["W"]:
            raise ValueError(
                "On a C-grid, the dimensions of velocities should be the corners (f-points) of the cells, so the same for U, V and W. "
                "See also https://docs.oceanparcels.org/en/latest/examples/documentation_indexing.html"
            )
        if "interp_method" in kwargs.keys():
            raise TypeError("On a C-grid, the interpolation method for velocities should not be overridden")

        interp_method = {}
        for v in variables:
            if v in ["U", "V", "W"]:
                interp_method[v] = "cgrid_velocity"
            else:
                interp_method[v] = tracer_interp_method
        if "creation_log" not in kwargs.keys():
            kwargs["creation_log"] = "from_c_grid_dataset"

        return cls.from_netcdf(
            filenames,
            variables,
            dimensions,
            mesh=mesh,
            indices=indices,
            time_periodic=time_periodic,
            allow_time_extrapolation=allow_time_extrapolation,
            interp_method=interp_method,
            chunksize=chunksize,
            gridindexingtype=gridindexingtype,
            **kwargs,
        )

    @classmethod
    def from_pop(
        cls,
        filenames,
        variables,
        dimensions,
        indices=None,
        mesh: Mesh = "spherical",
        allow_time_extrapolation: bool | None = None,
        time_periodic: TimePeriodic = False,
        tracer_interp_method: InterpMethodOption = "bgrid_tracer",
        chunksize=None,
        depth_units="m",
        **kwargs,
    ):
        """Initialises FieldSet object from NetCDF files of POP fields.
            It is assumed that the velocities in the POP fields is in cm/s.

        Parameters
        ----------
        filenames :
            Dictionary mapping variables to file(s). The
            filepath may contain wildcards to indicate multiple files,
            or be a list of file.
            filenames can be a list ``[files]``, a dictionary ``{var:[files]}``,
            a dictionary ``{dim:[files]}`` (if lon, lat, depth and/or data not stored in same files as data),
            or a dictionary of dictionaries ``{var:{dim:[files]}}``
            time values are in ``filenames[data]``
        variables : dict
            Dictionary mapping variables to variable names in the netCDF file(s).
            Note that the built-in Advection kernels assume that U and V are in m/s
        dimensions : dict
            Dictionary mapping data dimensions (lon,
            lat, depth, time, data) to dimensions in the netCF file(s).
            Note that dimensions can also be a dictionary of dictionaries if
            dimension names are different for each variable.
            Watch out: POP is discretised on a B-grid:
            U and V velocity nodes are not located as W velocity and T tracer nodes (see http://www2.cesm.ucar.edu/models/cesm1.0/pop2/doc/sci/POPRefManual.pdf ). ::

                +-----------------------------+-----------------------------+-----------------------------+
                |U[k,j+1,i],V[k,j+1,i]        |                             |U[k,j+1,i+1],V[k,j+1,i+1]    |
                +-----------------------------+-----------------------------+-----------------------------+
                |                             |W[k:k+2,j+1,i+1],T[k,j+1,i+1]|                             |
                +-----------------------------+-----------------------------+-----------------------------+
                |U[k,j,i],V[k,j,i]            |                             |U[k,j,i+1],V[k,j,i+1]        |
                +-----------------------------+-----------------------------+-----------------------------+

            In 2D: U and V nodes are on the cell vertices and interpolated bilinearly as a A-grid.
            T node is at the cell centre and interpolated constant per cell as a C-grid.
            In 3D: U and V nodes are at the middle of the cell vertical edges,
            They are interpolated bilinearly (independently of z) in the cell.
            W nodes are at the centre of the horizontal interfaces.
            They are interpolated linearly (as a function of z) in the cell.
            T node is at the cell centre, and constant per cell.
            Note that Parcels assumes that the length of the depth dimension (at the W-points)
            is one larger than the size of the velocity and tracer fields in the depth dimension.
        indices :
            Optional dictionary of indices for each dimension
            to read from file(s), to allow for reading of subset of data.
            Default is to read the full extent of each dimension.
            Note that negative indices are not allowed.
        fieldtype :
            Optional dictionary mapping fields to fieldtypes to be used for UnitConverter.
            (either 'U', 'V', 'Kh_zonal', 'Kh_meridional' or None)
        mesh : str
            String indicating the type of mesh coordinates and
            units used during velocity interpolation, see also `this tutorial <../examples/tutorial_unitconverters.ipynb>`__:

            1. spherical (default): Lat and lon in degree, with a
               correction for zonal velocity U near the poles.
            2. flat: No conversion, lat/lon are assumed to be in m.
        allow_time_extrapolation : bool
            boolean whether to allow for extrapolation
            (i.e. beyond the last available time snapshot)
            Default is False if dimensions includes time, else True
        time_periodic : bool, float or datetime.timedelta
            To loop periodically over the time component of the Field. It is set to either False or the length of the period (either float in seconds or datetime.timedelta object). (Default: False)
            This flag overrides the allow_time_extrapolation and sets it to False
        tracer_interp_method : str
            Method for interpolation of tracer fields. It is recommended to use 'bgrid_tracer' (default)
            Note that in the case of from_pop() and from_b_grid_dataset(), the velocity fields are default to 'bgrid_velocity'
        chunksize :
            size of the chunks in dask loading (Default value = None)
        depth_units :
            The units of the vertical dimension. Default in Parcels is 'm',
            but many POP outputs are in 'cm'
        **kwargs :
            Keyword arguments passed to the :func:`Fieldset.from_b_grid_dataset` constructor.

        """
        if "creation_log" not in kwargs.keys():
            kwargs["creation_log"] = "from_pop"
        fieldset = cls.from_b_grid_dataset(
            filenames,
            variables,
            dimensions,
            mesh=mesh,
            indices=indices,
            time_periodic=time_periodic,
            allow_time_extrapolation=allow_time_extrapolation,
            tracer_interp_method=tracer_interp_method,
            chunksize=chunksize,
            gridindexingtype="pop",
            **kwargs,
        )
        if hasattr(fieldset, "U"):
            fieldset.U.set_scaling_factor(0.01)  # cm/s to m/s
        if hasattr(fieldset, "V"):
            fieldset.V.set_scaling_factor(0.01)  # cm/s to m/s
        if hasattr(fieldset, "W"):
            if depth_units == "m":
                fieldset.W.set_scaling_factor(-0.01)  # cm/s to m/s and change the W direction
<<<<<<< HEAD
                warnings.warn(
                    "Parcels assumes depth in POP output to be in 'm'. Use depth_units='cm' if the output depth is in 'cm'.",
                    FieldSetWarning,
                    stacklevel=2,
=======
                logger.warning_once(  # type: ignore
                    "Parcels assumes depth in POP output to be in 'm'. Use depth_units='cm' if the output depth is in 'cm'."
>>>>>>> 679d06d7
                )
            elif depth_units == "cm":
                fieldset.W.set_scaling_factor(-1.0)  # change the W direction but keep W in cm/s because depth is in cm
            else:
                raise SyntaxError("'depth_units' has to be 'm' or 'cm'")
        return fieldset

    @classmethod
    def from_mom5(
        cls,
        filenames,
        variables,
        dimensions,
        indices=None,
        mesh: Mesh = "spherical",
        allow_time_extrapolation: bool | None = None,
        time_periodic: TimePeriodic = False,
        tracer_interp_method: InterpMethodOption = "bgrid_tracer",
        chunksize=None,
        **kwargs,
    ):
        """Initialises FieldSet object from NetCDF files of MOM5 fields.

        Parameters
        ----------
        filenames :
            Dictionary mapping variables to file(s). The
            filepath may contain wildcards to indicate multiple files,
            or be a list of file.
            filenames can be a list ``[files]``, a dictionary ``{var:[files]}``,
            a dictionary ``{dim:[files]}`` (if lon, lat, depth and/or data not stored in same files as data),
            or a dictionary of dictionaries ``{var:{dim:[files]}}``
            time values are in ``filenames[data]``
        variables : dict
            Dictionary mapping variables to variable names in the netCDF file(s).
            Note that the built-in Advection kernels assume that U and V are in m/s
        dimensions : dict
            Dictionary mapping data dimensions (lon,
            lat, depth, time, data) to dimensions in the netCF file(s).
            Note that dimensions can also be a dictionary of dictionaries if
            dimension names are different for each variable. ::

                +-------------------------------+-------------------------------+-------------------------------+
                |U[k,j+1,i],V[k,j+1,i]          |                               |U[k,j+1,i+1],V[k,j+1,i+1]      |
                +-------------------------------+-------------------------------+-------------------------------+
                |                               |W[k-1:k+1,j+1,i+1],T[k,j+1,i+1]|                               |
                +-------------------------------+-------------------------------+-------------------------------+
                |U[k,j,i],V[k,j,i]              |                               |U[k,j,i+1],V[k,j,i+1]          |
                +-------------------------------+-------------------------------+-------------------------------+

            In 2D: U and V nodes are on the cell vertices and interpolated bilinearly as a A-grid.
            T node is at the cell centre and interpolated constant per cell as a C-grid.
            In 3D: U and V nodes are at the middle of the cell vertical edges,
            They are interpolated bilinearly (independently of z) in the cell.
            W nodes are at the centre of the horizontal interfaces, but below the U and V.
            They are interpolated linearly (as a function of z) in the cell.
            Note that W is normally directed upward in MOM5, but Parcels requires W
            in the positive z-direction (downward) so W is multiplied by -1.
            T node is at the cell centre, and constant per cell.
        indices :
            Optional dictionary of indices for each dimension
            to read from file(s), to allow for reading of subset of data.
            Default is to read the full extent of each dimension.
            Note that negative indices are not allowed.
        fieldtype :
            Optional dictionary mapping fields to fieldtypes to be used for UnitConverter.
            (either 'U', 'V', 'Kh_zonal', 'Kh_meridional' or None)
        mesh : str
            String indicating the type of mesh coordinates and
            units used during velocity interpolation, see also the `Unit converters tutorial <../examples/tutorial_unitconverters.ipynb>`__:

            1. spherical (default): Lat and lon in degree, with a
               correction for zonal velocity U near the poles.
            2. flat: No conversion, lat/lon are assumed to be in m.
        allow_time_extrapolation : bool
            boolean whether to allow for extrapolation
            (i.e. beyond the last available time snapshot)
            Default is False if dimensions includes time, else True
        time_periodic:
            To loop periodically over the time component of the Field. It is set to either False or the length of the period (either float in seconds or datetime.timedelta object). (Default: False)
            This flag overrides the allow_time_extrapolation and sets it to False
        tracer_interp_method : str
            Method for interpolation of tracer fields. It is recommended to use 'bgrid_tracer' (default)
            Note that in the case of from_mom5() and from_b_grid_dataset(), the velocity fields are default to 'bgrid_velocity'
        chunksize :
            size of the chunks in dask loading (Default value = None)
        **kwargs :
            Keyword arguments passed to the :func:`Fieldset.from_b_grid_dataset` constructor.
        """
        if "creation_log" not in kwargs.keys():
            kwargs["creation_log"] = "from_mom5"
        fieldset = cls.from_b_grid_dataset(
            filenames,
            variables,
            dimensions,
            mesh=mesh,
            indices=indices,
            time_periodic=time_periodic,
            allow_time_extrapolation=allow_time_extrapolation,
            tracer_interp_method=tracer_interp_method,
            chunksize=chunksize,
            gridindexingtype="mom5",
            **kwargs,
        )
        if hasattr(fieldset, "W"):
            fieldset.W.set_scaling_factor(-1)
        return fieldset

    @classmethod
    def from_a_grid_dataset(cls, filenames, variables, dimensions, **kwargs):
        """
        Load a FieldSet from an A-grid dataset, which is the default grid type.

        Parameters
        ----------
        filenames :
            Path(s) to the input files.
        variables :
            Dictionary of the variables in the NetCDF file.
        dimensions :
            Dictionary of the dimensions in the NetCDF file.
        **kwargs :
            Additional keyword arguments for `from_netcdf()`.

        Returns
        -------
        FieldSet
            A FieldSet object.
        """
        return cls.from_netcdf(filenames, variables, dimensions, **kwargs)

    @classmethod
    def from_b_grid_dataset(
        cls,
        filenames,
        variables,
        dimensions,
        indices=None,
        mesh: Mesh = "spherical",
        allow_time_extrapolation: bool | None = None,
        time_periodic: TimePeriodic = False,
        tracer_interp_method: InterpMethodOption = "bgrid_tracer",
        chunksize=None,
        **kwargs,
    ):
        """Initialises FieldSet object from NetCDF files of Bgrid fields.

        Parameters
        ----------
        filenames :
            Dictionary mapping variables to file(s). The
            filepath may contain wildcards to indicate multiple files,
            or be a list of file.
            filenames can be a list ``[files]``, a dictionary ``{var:[files]}``,
            a dictionary ``{dim:[files]}`` (if lon, lat, depth and/or data not stored in same files as data),
            or a dictionary of dictionaries ``{var:{dim:[files]}}``
            time values are in ``filenames[data]``
        variables : dict
            Dictionary mapping variables to variable
            names in the netCDF file(s).
        dimensions : dict
            Dictionary mapping data dimensions (lon,
            lat, depth, time, data) to dimensions in the netCF file(s).
            Note that dimensions can also be a dictionary of dictionaries if
            dimension names are different for each variable.
            U and V velocity nodes are not located as W velocity and T tracer nodes (see http://www2.cesm.ucar.edu/models/cesm1.0/pop2/doc/sci/POPRefManual.pdf ). ::

                +-----------------------------+-----------------------------+-----------------------------+
                |U[k,j+1,i],V[k,j+1,i]        |                             |U[k,j+1,i+1],V[k,j+1,i+1]    |
                +-----------------------------+-----------------------------+-----------------------------+
                |                             |W[k:k+2,j+1,i+1],T[k,j+1,i+1]|                             |
                +-----------------------------+-----------------------------+-----------------------------+
                |U[k,j,i],V[k,j,i]            |                             |U[k,j,i+1],V[k,j,i+1]        |
                +-----------------------------+-----------------------------+-----------------------------+

            In 2D: U and V nodes are on the cell vertices and interpolated bilinearly as a A-grid.
            T node is at the cell centre and interpolated constant per cell as a C-grid.
            In 3D: U and V nodes are at the midlle of the cell vertical edges,
            They are interpolated bilinearly (independently of z) in the cell.
            W nodes are at the centre of the horizontal interfaces.
            They are interpolated linearly (as a function of z) in the cell.
            T node is at the cell centre, and constant per cell.
        indices :
            Optional dictionary of indices for each dimension
            to read from file(s), to allow for reading of subset of data.
            Default is to read the full extent of each dimension.
            Note that negative indices are not allowed.
        fieldtype :
            Optional dictionary mapping fields to fieldtypes to be used for UnitConverter.
            (either 'U', 'V', 'Kh_zonal', 'Kh_meridional' or None)
        mesh : str
            String indicating the type of mesh coordinates and
            units used during velocity interpolation, see also `this tutorial <../examples/tutorial_unitconverters.ipynb>`__:

            1. spherical (default): Lat and lon in degree, with a
               correction for zonal velocity U near the poles.
            2. flat: No conversion, lat/lon are assumed to be in m.
        allow_time_extrapolation : bool
            boolean whether to allow for extrapolation
            (i.e. beyond the last available time snapshot)
            Default is False if dimensions includes time, else True
        time_periodic : bool, float or datetime.timedelta
            To loop periodically over the time component of the Field. It is set to either False or the length of the period (either float in seconds or datetime.timedelta object). (Default: False)
            This flag overrides the allow_time_extrapolation and sets it to False
        tracer_interp_method : str
            Method for interpolation of tracer fields. It is recommended to use 'bgrid_tracer' (default)
            Note that in the case of from_pop() and from_b_grid_dataset(), the velocity fields are default to 'bgrid_velocity'
        chunksize :
            size of the chunks in dask loading (Default value = None)
        **kwargs :
            Keyword arguments passed to the :func:`Fieldset.from_netcdf` constructor.
        """
        if "U" in dimensions and "V" in dimensions and dimensions["U"] != dimensions["V"]:
            raise ValueError(
                "On a B-grid, the dimensions of velocities should be the (top) corners of the grid cells, so the same for U and V. "
                "See also https://docs.oceanparcels.org/en/latest/examples/documentation_indexing.html"
            )
        if "U" in dimensions and "W" in dimensions and dimensions["U"] != dimensions["W"]:
            raise ValueError(
                "On a B-grid, the dimensions of velocities should be the (top) corners of the grid cells, so the same for U, V and W. "
                "See also https://docs.oceanparcels.org/en/latest/examples/documentation_indexing.html"
            )

        interp_method = {}
        for v in variables:
            if v in ["U", "V"]:
                interp_method[v] = "bgrid_velocity"
            elif v in ["W"]:
                interp_method[v] = "bgrid_w_velocity"
            else:
                interp_method[v] = tracer_interp_method
        if "creation_log" not in kwargs.keys():
            kwargs["creation_log"] = "from_b_grid_dataset"

        return cls.from_netcdf(
            filenames,
            variables,
            dimensions,
            mesh=mesh,
            indices=indices,
            time_periodic=time_periodic,
            allow_time_extrapolation=allow_time_extrapolation,
            interp_method=interp_method,
            chunksize=chunksize,
            **kwargs,
        )

    @classmethod
    def from_parcels(
        cls,
        basename,
        uvar="vozocrtx",
        vvar="vomecrty",
        indices=None,
        extra_fields=None,
        allow_time_extrapolation: bool | None = None,
        time_periodic: TimePeriodic = False,
        deferred_load=True,
        chunksize=None,
        **kwargs,
    ):
        """Initialises FieldSet data from NetCDF files using the Parcels FieldSet.write() conventions.

        Parameters
        ----------
        basename : str
            Base name of the file(s); may contain
            wildcards to indicate multiple files.
        indices :
            Optional dictionary of indices for each dimension
            to read from file(s), to allow for reading of subset of data.
            Default is to read the full extent of each dimension.
            Note that negative indices are not allowed.
        fieldtype :
            Optional dictionary mapping fields to fieldtypes to be used for UnitConverter.
            (either 'U', 'V', 'Kh_zonal', 'Kh_meridional' or None)
        extra_fields :
            Extra fields to read beyond U and V (Default value = None)
        allow_time_extrapolation : bool
            boolean whether to allow for extrapolation
            (i.e. beyond the last available time snapshot)
            Default is False if dimensions includes time, else True
        time_periodic : bool, float or datetime.timedelta
            To loop periodically over the time component of the Field. It is set to either False or the length of the period (either float in seconds or datetime.timedelta object). (Default: False)
            This flag overrides the allow_time_extrapolation and sets it to False
        deferred_load : bool
            boolean whether to only pre-load data (in deferred mode) or
            fully load them (default: True). It is advised to deferred load the data, since in
            that case Parcels deals with a better memory management during particle set execution.
            deferred_load=False is however sometimes necessary for plotting the fields.
        chunksize :
            size of the chunks in dask loading (Default value = None)
        uvar :
             (Default value = 'vozocrtx')
        vvar :
             (Default value = 'vomecrty')
        **kwargs :
            Keyword arguments passed to the :func:`Fieldset.from_netcdf` constructor.
        """
        if extra_fields is None:
            extra_fields = {}
        if "creation_log" not in kwargs.keys():
            kwargs["creation_log"] = "from_parcels"

        dimensions = {}
        default_dims = {"lon": "nav_lon", "lat": "nav_lat", "depth": "depth", "time": "time_counter"}
        extra_fields.update({"U": uvar, "V": vvar})
        for vars in extra_fields:
            dimensions[vars] = deepcopy(default_dims)
            dimensions[vars]["depth"] = "depth%s" % vars.lower()
        filenames = {v: str(f"{basename}{v}.nc") for v in extra_fields.keys()}
        return cls.from_netcdf(
            filenames,
            indices=indices,
            variables=extra_fields,
            dimensions=dimensions,
            allow_time_extrapolation=allow_time_extrapolation,
            time_periodic=time_periodic,
            deferred_load=deferred_load,
            chunksize=chunksize,
            **kwargs,
        )

    @classmethod
    def from_xarray_dataset(
        cls, ds, variables, dimensions, mesh="spherical", allow_time_extrapolation=None, time_periodic=False, **kwargs
    ):
        """Initialises FieldSet data from xarray Datasets.

        Parameters
        ----------
        ds : xr.Dataset
            xarray Dataset.
            Note that the built-in Advection kernels assume that U and V are in m/s
        variables : dict
            Dictionary mapping parcels variable names to data variables in the xarray Dataset.
        dimensions : dict
            Dictionary mapping data dimensions (lon,
            lat, depth, time, data) to dimensions in the xarray Dataset.
            Note that dimensions can also be a dictionary of dictionaries if
            dimension names are different for each variable
            (e.g. dimensions['U'], dimensions['V'], etc).
        fieldtype :
            Optional dictionary mapping fields to fieldtypes to be used for UnitConverter.
            (either 'U', 'V', 'Kh_zonal', 'Kh_meridional' or None)
        mesh : str
            String indicating the type of mesh coordinates and
            units used during velocity interpolation, see also `this tutorial <../examples/tutorial_unitconverters.ipynb>`__:

            1. spherical (default): Lat and lon in degree, with a
               correction for zonal velocity U near the poles.
            2. flat: No conversion, lat/lon are assumed to be in m.
        allow_time_extrapolation : bool
            boolean whether to allow for extrapolation
            (i.e. beyond the last available time snapshot)
            Default is False if dimensions includes time, else True
        time_periodic : bool, float or datetime.timedelta
            To loop periodically over the time component of the Field. It is set to either False or the length of the period (either float in seconds or datetime.timedelta object). (Default: False)
            This flag overrides the allow_time_extrapolation and sets it to False
        **kwargs :
            Keyword arguments passed to the :func:`Field.from_xarray` constructor.
        """
        fields = {}
        if "creation_log" not in kwargs.keys():
            kwargs["creation_log"] = "from_xarray_dataset"
        if "time" in dimensions:
            if "units" not in ds[dimensions["time"]].attrs and "Unit" in ds[dimensions["time"]].attrs:
                # Fix DataArrays that have time.Unit instead of expected time.units
                convert_xarray_time_units(ds, dimensions["time"])

        for var, name in variables.items():
            dims = dimensions[var] if var in dimensions else dimensions
            cls.checkvaliddimensionsdict(dims)

            fields[var] = Field.from_xarray(
                ds[name],
                var,
                dims,
                mesh=mesh,
                allow_time_extrapolation=allow_time_extrapolation,
                time_periodic=time_periodic,
                **kwargs,
            )
        u = fields.pop("U", None)
        v = fields.pop("V", None)
        return cls(u, v, fields=fields)

    @classmethod
    def from_modulefile(cls, filename, modulename="create_fieldset", **kwargs):
        """Initialises FieldSet data from a file containing a python module file with a create_fieldset() function.

        Parameters
        ----------
        filename: path to a python file containing at least a function which returns a FieldSet object.
        modulename: name of the function in the python file that returns a FieldSet object. Default is "create_fieldset".
        """
        # check if filename exists
        if not os.path.exists(filename):
            raise IOError(f"FieldSet module file {filename} does not exist")

        # Importing the source file directly (following https://docs.python.org/3/library/importlib.html#importing-a-source-file-directly)
        spec = importlib.util.spec_from_file_location(modulename, filename)
        fieldset_module = importlib.util.module_from_spec(spec)
        sys.modules[modulename] = fieldset_module
        spec.loader.exec_module(fieldset_module)

        if not hasattr(fieldset_module, modulename):
            raise IOError(f"{filename} does not contain a {modulename} function")
        fieldset = getattr(fieldset_module, modulename)(**kwargs)
        if not isinstance(fieldset, FieldSet):
            raise IOError(f"Module {filename}.{modulename} does not return a FieldSet object")
        return fieldset

    def get_fields(self):
        """Returns a list of all the :class:`parcels.field.Field` and :class:`parcels.field.VectorField`
        objects associated with this FieldSet.
        """
        fields = []
        for v in self.__dict__.values():
            if type(v) in [Field, VectorField]:
                if v not in fields:
                    fields.append(v)
            elif isinstance(v, NestedField):
                if v not in fields:
                    fields.append(v)
                for v2 in v:
                    if v2 not in fields:
                        fields.append(v2)
        return fields

    def add_constant(self, name, value):
        """Add a constant to the FieldSet. Note that all constants are
        stored as 32-bit floats. While constants can be updated during
        execution in SciPy mode, they can not be updated in JIT mode.

        Parameters
        ----------
        name : str
            Name of the constant
        value :
            Value of the constant (stored as 32-bit float)


        Examples
        --------
        Tutorials using fieldset.add_constant:
        `Analytical advection <../examples/tutorial_analyticaladvection.ipynb>`__
        `Diffusion <../examples/tutorial_diffusion.ipynb>`__
        `Periodic boundaries <../examples/tutorial_periodic_boundaries.ipynb>`__
        """
        setattr(self, name, value)

    def add_periodic_halo(self, zonal=False, meridional=False, halosize=5):
        """Add a 'halo' to all :class:`parcels.field.Field` objects in a FieldSet,
        through extending the Field (and lon/lat) by copying a small portion
        of the field on one side of the domain to the other.

        Parameters
        ----------
        zonal : bool
            Create a halo in zonal direction (Default value = False)
        meridional : bool
            Create a halo in meridional direction (Default value = False)
        halosize : int
            size of the halo (in grid points). Default is 5 grid points
        """
        for grid in self.gridset.grids:
            grid.add_periodic_halo(zonal, meridional, halosize)
        for value in self.__dict__.values():
            if isinstance(value, Field):
                value.add_periodic_halo(zonal, meridional, halosize)

    def write(self, filename):
        """Write FieldSet to NetCDF file using NEMO convention.

        Parameters
        ----------
        filename : str
            Basename of the output fileset.
        """
        if MPI is None or MPI.COMM_WORLD.Get_rank() == 0:
            logger.info(f"Generating FieldSet output with basename: {filename}")

            if hasattr(self, "U"):
                self.U.write(filename, varname="vozocrtx")
            if hasattr(self, "V"):
                self.V.write(filename, varname="vomecrty")

            for v in self.get_fields():
                if isinstance(v, Field) and (v.name != "U") and (v.name != "V"):
                    v.write(filename)

    def computeTimeChunk(self, time=0.0, dt=1):
        """Load a chunk of three data time steps into the FieldSet.
        This is used when FieldSet uses data imported from netcdf,
        with default option deferred_load. The loaded time steps are at or immediatly before time
        and the two time steps immediately following time if dt is positive (and inversely for negative dt)

        Parameters
        ----------
        time :
            Time around which the FieldSet chunks are to be loaded.
            Time is provided as a double, relatively to Fieldset.time_origin.
            Default is 0.
        dt :
            time step of the integration scheme, needed to set the direction of time chunk loading.
            Default is 1.
        """
        signdt = np.sign(dt)
        nextTime = np.inf if dt > 0 else -np.inf

        for g in self.gridset.grids:
            g.update_status = "not_updated"
        for f in self.get_fields():
            if isinstance(f, (VectorField, NestedField)) or not f.grid.defer_load:
                continue
            if f.grid.update_status == "not_updated":
                nextTime_loc = f.grid.computeTimeChunk(f, time, signdt)
                if time == nextTime_loc and signdt != 0:
                    raise TimeExtrapolationError(time, field=f, msg="In fset.computeTimeChunk")
            nextTime = min(nextTime, nextTime_loc) if signdt >= 0 else max(nextTime, nextTime_loc)

        for f in self.get_fields():
            if isinstance(f, (VectorField, NestedField)) or not f.grid.defer_load or f.dataFiles is None:
                continue
            g = f.grid
            if g.update_status == "first_updated":  # First load of data
                if f.data is not None and not isinstance(f.data, DeferredArray):
                    if not isinstance(f.data, list):
                        f.data = None
                    else:
                        for i in range(len(f.data)):
                            del f.data[i, :]

                lib = np if f.chunksize in [False, None] else da
                if f.gridindexingtype == "pop" and g.zdim > 1:
                    zd = g.zdim - 1
                else:
                    zd = g.zdim
                data = lib.empty(
                    (g.tdim, zd, g.ydim - 2 * g.meridional_halo, g.xdim - 2 * g.zonal_halo), dtype=np.float32
                )
                f.loaded_time_indices = range(2)
                for tind in f.loaded_time_indices:
                    for fb in f.filebuffers:
                        if fb is not None:
                            fb.close()
                        fb = None
                    data = f.computeTimeChunk(data, tind)
                data = f.rescale_and_set_minmax(data)

                if isinstance(f.data, DeferredArray):
                    f.data = DeferredArray()
                f.data = f.reshape(data)
                if not f.chunk_set:
                    f.chunk_setup()
                if len(g.load_chunk) > g.chunk_not_loaded:
                    g.load_chunk = np.where(
                        g.load_chunk == g.chunk_loaded_touched, g.chunk_loading_requested, g.load_chunk
                    )
                    g.load_chunk = np.where(g.load_chunk == g.chunk_deprecated, g.chunk_not_loaded, g.load_chunk)

            elif g.update_status == "updated":
                lib = np if isinstance(f.data, np.ndarray) else da
                if f.gridindexingtype == "pop" and g.zdim > 1:
                    zd = g.zdim - 1
                else:
                    zd = g.zdim
                data = lib.empty(
                    (g.tdim, zd, g.ydim - 2 * g.meridional_halo, g.xdim - 2 * g.zonal_halo), dtype=np.float32
                )
                if signdt >= 0:
                    f.loaded_time_indices = [1]
                    if f.filebuffers[0] is not None:
                        f.filebuffers[0].close()
                        f.filebuffers[0] = None
                    f.filebuffers[0] = f.filebuffers[1]
                    data = f.computeTimeChunk(data, 1)
                else:
                    f.loaded_time_indices = [0]
                    if f.filebuffers[1] is not None:
                        f.filebuffers[1].close()
                        f.filebuffers[1] = None
                    f.filebuffers[1] = f.filebuffers[0]
                    data = f.computeTimeChunk(data, 0)
                data = f.rescale_and_set_minmax(data)
                if signdt >= 0:
                    data = f.reshape(data)[1, :]
                    if lib is da:
                        f.data = lib.stack([f.data[1, :], data], axis=0)
                    else:
                        if not isinstance(f.data, DeferredArray):
                            if isinstance(f.data, list):
                                del f.data[0, :]
                            else:
                                f.data[0, :] = None
                        f.data[0, :] = f.data[1, :]
                        f.data[1, :] = data
                else:
                    data = f.reshape(data)[0, :]
                    if lib is da:
                        f.data = lib.stack([data, f.data[0, :]], axis=0)
                    else:
                        if not isinstance(f.data, DeferredArray):
                            if isinstance(f.data, list):
                                del f.data[1, :]
                            else:
                                f.data[1, :] = None
                        f.data[1, :] = f.data[0, :]
                        f.data[0, :] = data
                g.load_chunk = np.where(g.load_chunk == g.chunk_loaded_touched, g.chunk_loading_requested, g.load_chunk)
                g.load_chunk = np.where(g.load_chunk == g.chunk_deprecated, g.chunk_not_loaded, g.load_chunk)
                if isinstance(f.data, da.core.Array) and len(g.load_chunk) > 0:
                    if signdt >= 0:
                        for block_id in range(len(g.load_chunk)):
                            if g.load_chunk[block_id] == g.chunk_loaded_touched:
                                if f.data_chunks[block_id] is None:
                                    # file chunks were never loaded.
                                    # happens when field not called by kernel, but shares a grid with another field called by kernel
                                    break
                                block = f.get_block(block_id)
                                f.data_chunks[block_id][0] = None
                                f.data_chunks[block_id][1] = np.array(f.data.blocks[(slice(2),) + block][1])
                    else:
                        for block_id in range(len(g.load_chunk)):
                            if g.load_chunk[block_id] == g.chunk_loaded_touched:
                                if f.data_chunks[block_id] is None:
                                    # file chunks were never loaded.
                                    # happens when field not called by kernel, but shares a grid with another field called by kernel
                                    break
                                block = f.get_block(block_id)
                                f.data_chunks[block_id][1] = None
                                f.data_chunks[block_id][0] = np.array(f.data.blocks[(slice(2),) + block][0])
        # do user-defined computations on fieldset data
        if self.compute_on_defer:
            self.compute_on_defer(self)

        # update time varying grid depth
        for f in self.get_fields():
            if isinstance(f, (VectorField, NestedField)) or not f.grid.defer_load or f.dataFiles is None:
                continue
            if f.grid.depth_field is not None:
                depth_data = f.grid.depth_field.data
                f.grid.depth = depth_data if isinstance(depth_data, np.ndarray) else np.array(depth_data)

        if abs(nextTime) == np.inf or np.isnan(nextTime):  # Second happens when dt=0
            return nextTime
        else:
            nSteps = int((nextTime - time) / dt)
            if nSteps == 0:
                return nextTime
            else:
                return time + nSteps * dt<|MERGE_RESOLUTION|>--- conflicted
+++ resolved
@@ -437,15 +437,11 @@
         """
         # Ensure that times are not provided both in netcdf file and in 'timestamps'.
         if timestamps is not None and "time" in dimensions:
-<<<<<<< HEAD
             warnings.warn(
                 "Time already provided, defaulting to dimensions['time'] over timestamps.",
                 FieldSetWarning,
                 stacklevel=2,
             )
-=======
-            logger.warning_once("Time already provided, defaulting to dimensions['time'] over timestamps.")  # type: ignore
->>>>>>> 679d06d7
             timestamps = None
 
         fields: dict[str, Field] = {}
@@ -919,15 +915,10 @@
         if hasattr(fieldset, "W"):
             if depth_units == "m":
                 fieldset.W.set_scaling_factor(-0.01)  # cm/s to m/s and change the W direction
-<<<<<<< HEAD
                 warnings.warn(
                     "Parcels assumes depth in POP output to be in 'm'. Use depth_units='cm' if the output depth is in 'cm'.",
                     FieldSetWarning,
                     stacklevel=2,
-=======
-                logger.warning_once(  # type: ignore
-                    "Parcels assumes depth in POP output to be in 'm'. Use depth_units='cm' if the output depth is in 'cm'."
->>>>>>> 679d06d7
                 )
             elif depth_units == "cm":
                 fieldset.W.set_scaling_factor(-1.0)  # change the W direction but keep W in cm/s because depth is in cm
