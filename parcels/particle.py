--- conflicted
+++ resolved
@@ -12,25 +12,6 @@
 
 
 def AdvectionRK4(particle, grid, time, dt):
-<<<<<<< HEAD
-    u1 = grid.U[time, particle.lon, particle.lat]
-    v1 = grid.V[time, particle.lon, particle.lat]
-    lon1, lat1 = (particle.lon + u1*.5*dt, particle.lat + v1*.5*dt)
-    u2, v2 = (grid.U[time + .5 * dt, lon1, lat1], grid.V[time + .5 * dt, lon1, lat1])
-    lon2, lat2 = (particle.lon + u2*.5*dt, particle.lat + v2*.5*dt)
-    u3, v3 = (grid.U[time + .5 * dt, lon2, lat2], grid.V[time + .5 * dt, lon2, lat2])
-    lon3, lat3 = (particle.lon + u3*dt, particle.lat + v3*dt)
-    u4, v4 = (grid.U[time + dt, lon3, lat3], grid.V[time + dt, lon3, lat3])
-    particle.lon += (u1 + 2*u2 + 2*u3 + u4) / 6. * dt
-    particle.lat += (v1 + 2*v2 + 2*v3 + v4) / 6. * dt
-
-
-def AdvectionEE(particle, grid, time, dt):
-    u1 = grid.U[time, particle.lon, particle.lat]
-    v1 = grid.V[time, particle.lon, particle.lat]
-    particle.lon += u1 * dt
-    particle.lat += v1 * dt
-=======
     if hasattr(grid, 'W'):
         AdvectionRK4_3D(particle, grid, time, dt)
     else:
@@ -38,62 +19,62 @@
 
 
 def AdvectionRK4_2D(particle, grid, time, dt):
-    f_lat = dt / 1000. / 1.852 / 60.
-    f_lon = f_lat / math.cos(particle.lat*math.pi/180)
     u1 = grid.U[time, particle.lon, particle.lat, particle.dep]
     v1 = grid.V[time, particle.lon, particle.lat, particle.dep]
-    lon1, lat1 = (particle.lon + u1*.5*f_lon, particle.lat + v1*.5*f_lat)
+    lon1, lat1 = (particle.lon + u1*.5*dt, particle.lat + v1*.5*dt)
     u2, v2 = (grid.U[time + .5 * dt, lon1, lat1, particle.dep], grid.V[time + .5 * dt, lon1, lat1, particle.dep])
-    lon2, lat2 = (particle.lon + u2*.5*f_lon, particle.lat + v2*.5*f_lat)
+    lon2, lat2 = (particle.lon + u2*.5*dt, particle.lat + v2*.5*dt)
     u3, v3 = (grid.U[time + .5 * dt, lon2, lat2, particle.dep], grid.V[time + .5 * dt, lon2, lat2, particle.dep])
-    lon3, lat3 = (particle.lon + u3*f_lon, particle.lat + v3*f_lat)
+    lon3, lat3 = (particle.lon + u3*dt, particle.lat + v3*dt)
     u4, v4 = (grid.U[time + dt, lon3, lat3, particle.dep], grid.V[time + dt, lon3, lat3, particle.dep])
-    particle.lon += (u1 + 2*u2 + 2*u3 + u4) / 6. * f_lon
-    particle.lat += (v1 + 2*v2 + 2*v3 + v4) / 6. * f_lat
+    particle.lon += (u1 + 2*u2 + 2*u3 + u4) / 6. * dt
+    particle.lat += (v1 + 2*v2 + 2*v3 + v4) / 6. * dt
 
 
 def AdvectionRK4_3D(particle, grid, time, dt):
-    f_lat = dt / 1000. / 1.852 / 60.
-    f_lon = f_lat / math.cos(particle.lat*math.pi/180)
     posvertdir = -1.  # TODO: Decide on direction of positive w
     u1 = grid.U[time, particle.lon, particle.lat, particle.dep]
-    lon1 = particle.lon + u1*.5*f_lon
+    lon1 = particle.lon + u1*.5*dt
     v1 = grid.V[time, particle.lon, particle.lat, particle.dep]
-    lat1 = particle.lat + v1*.5*f_lat
+    lat1 = particle.lat + v1*.5*dt
     w1 = grid.W[time, particle.lon, particle.lat, particle.dep] * posvertdir
     dep1 = particle.dep + w1*.5*dt
     u2 = grid.U[time + .5 * dt, lon1, lat1, dep1]
-    lon2 = particle.lon + u2*.5*f_lon
+    lon2 = particle.lon + u2*.5*dt
     v2 = grid.V[time + .5 * dt, lon1, lat1, dep1]
-    lat2 = particle.lat + v2*.5*f_lat
+    lat2 = particle.lat + v2*.5*dt
     w2 = grid.W[time + .5 * dt, lon1, lat1, dep1] * posvertdir
     dep2 = particle.dep + w2*.5*dt
     u3 = grid.U[time + .5 * dt, lon2, lat2, dep2]
-    lon3 = particle.lon + u3*f_lon
+    lon3 = particle.lon + u3*dt
     v3 = grid.V[time + .5 * dt, lon2, lat2, dep2]
-    lat3 = particle.lat + v3*f_lat
+    lat3 = particle.lat + v3*dt
     w3 = grid.W[time + .5 * dt, lon2, lat2, dep2] * posvertdir
     dep3 = particle.dep + w3*.5*dt
     u4 = grid.U[time + dt, lon3, lat3, dep3]
     v4 = grid.V[time + dt, lon3, lat3, dep3]
     w4 = grid.W[time + dt, lon3, lat3, dep3] * posvertdir
-    particle.lon += (u1 + 2*u2 + 2*u3 + u4) / 6. * f_lon
-    particle.lat += (v1 + 2*v2 + 2*v3 + v4) / 6. * f_lat
+    particle.lon += (u1 + 2*u2 + 2*u3 + u4) / 6. * dt
+    particle.lat += (v1 + 2*v2 + 2*v3 + v4) / 6. * dt
     particle.dep += (w1 + 2*w2 + 2*w3 + w4) / 6. * dt
 
 
-def AdvectionEE(particle, grid, time, dt):
-    f_lat = dt / 1000. / 1.852 / 60.
-    f_lon = f_lat / math.cos(particle.lat*math.pi/180)
+def AdvectionEE_2D(particle, grid, time, dt):
     posvertdir = -1.  # TODO: Decide on direction of positive w
     u1 = grid.U[time, particle.lon, particle.lat, particle.dep]
     v1 = grid.V[time, particle.lon, particle.lat, particle.dep]
-    particle.lon += u1 * f_lon
-    particle.lat += v1 * f_lat
-    if hasattr(grid, 'W'):
-        w1 = grid.W[time, particle.lon, particle.lat, particle.dep] * posvertdir
-        particle.dep += w1 * dt
->>>>>>> d0b4986b
+    particle.lon += u1 * dt
+    particle.lat += v1 * dt
+
+
+def AdvectionEE_3D(particle, grid, time, dt):
+    posvertdir = -1.  # TODO: Decide on direction of positive w
+    u1 = grid.U[time, particle.lon, particle.lat, particle.dep]
+    v1 = grid.V[time, particle.lon, particle.lat, particle.dep]
+    w1 = grid.W[time, particle.lon, particle.lat, particle.dep] * posvertdir
+    particle.lon += u1 * dt
+    particle.lat += v1 * dt
+    particle.dep += w1 * dt
 
 
 def positions_from_density_field(pnum, startfield, mode='monte_carlo'):
