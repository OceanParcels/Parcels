--- conflicted
+++ resolved
@@ -161,11 +161,8 @@
         super(ScipyParticle, self).__init__()
 
     def __repr__(self):
-<<<<<<< HEAD
-        return "P(%f, %f, %f, %f)" % (self.lon, self.lat, self.depth, self.time)
-=======
-        return "P[%d](lon=%f, lat=%f, time=%f)" % (self.id, self.lon, self.lat, self.time)
->>>>>>> b9d28657
+        return "P[%d](lon=%f, lat=%f, depth=%f, time=%f)" % (self.id, self.lon, self.lat,
+                                                             self.depth, self.time)
 
     def delete(self):
         self.state = ErrorCode.Delete
@@ -204,10 +201,6 @@
         self.zi = np.where(self.depth >= grid.U.depth)[0][-1]
 
     def __repr__(self):
-<<<<<<< HEAD
-        return "P(%f, %f, %f, %f)[%d, %d, %d]" % (self.lon, self.lat, self.depth,
-                                                  self.time, self.xi, self.yi, self.zi)
-=======
-        return "P[%d](lon=%f, lat=%f, time=%f)[xi=%d, yi=%d]" % (self.id, self.lon, self.lat,
-                                                                 self.time, self.xi, self.yi)
->>>>>>> b9d28657
+        return "P[%d](lon=%f, lat=%f, depth=%f, time=%f)[xi=%d, yi=%d]" % (self.id, self.lon, self.lat,
+                                                                           self.depth, self.time,
+                                                                           self.xi, self.yi)