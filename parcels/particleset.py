--- conflicted
+++ resolved
@@ -122,14 +122,8 @@
             else:
                 raise NotImplementedError("particle time must be a datetime, timedelta, or date object")
 
-            time = np.array([self.time_origin.reltime(t) if _convert_to_reltime(t) else t for t in time])
-
             assert lon.size == time.size, "time and positions (lon, lat, depth) do not have the same lengths."
 
-<<<<<<< HEAD
-        assert lon.size == time.size, "time and positions (lon, lat, depth) do not have the same lengths."
-=======
->>>>>>> 68d6a1a7
         if fieldset.time_interval:
             _warn_particle_times_outside_fieldset_time_bounds(time, fieldset.time_interval)
 
