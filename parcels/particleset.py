import datetime
import sys
import warnings
from collections.abc import Iterable
from typing import Literal

import numpy as np
import xarray as xr
from scipy.spatial import KDTree
from tqdm import tqdm

from parcels._core.utils.time import TimeInterval, maybe_convert_python_timedelta_to_numpy
from parcels._reprs import particleset_repr
from parcels.application_kernels.advection import AdvectionRK4
from parcels.basegrid import GridType
from parcels.kernel import Kernel
from parcels.particle import KernelParticle, Particle, create_particle_data
from parcels.tools.converters import convert_to_flat_array
from parcels.tools.loggers import logger
from parcels.tools.statuscodes import StatusCode
from parcels.tools.warnings import ParticleSetWarning

__all__ = ["ParticleSet"]


class ParticleSet:
    """Class for storing particle and executing kernel over them.

    Please note that this currently only supports fixed size particle sets, meaning that the particle set only
    holds the particles defined on construction. Individual particles can neither be added nor deleted individually,
    and individual particles can only be deleted as a set procedurally (i.e. by 'particle.delete()'-call during
    kernel execution).

    Parameters
    ----------
    fieldset :
        mod:`parcels.fieldset.FieldSet` object from which to sample velocity.
    pclass : parcels.particle.Particle
        Optional object that inherits from :mod:`parcels.particle.Particle` object that defines custom particle
    lon :
        List of initial longitude values for particles
    lat :
        List of initial latitude values for particles
    depth :
        Optional list of initial depth values for particles. Default is 0m
    time :
        Optional list of initial time values for particles. Default is fieldset.U.grid.time[0]
    repeatdt : datetime.timedelta or float, optional
        Optional interval on which to repeat the release of the ParticleSet. Either timedelta object, or float in seconds.
    lonlatdepth_dtype :
        Floating precision for lon, lat, depth particle coordinates.
        It is either np.float32 or np.float64. Default is np.float32 if fieldset.U.interp_method is 'linear'
        and np.float64 if the interpolation method is 'cgrid_velocity'
    trajectory_ids :
        Optional list of "trajectory" values (integers) for the particle IDs
    partition_function :
        Function to use for partitioning particles over processors. Default is to use kMeans
    periodic_domain_zonal :
        Zonal domain size, used to apply zonally periodic boundaries for particle-particle
        interaction. If None, no zonally periodic boundaries are applied

        Other Variables can be initialised using further arguments (e.g. v=... for a Variable named 'v')
    """

    def __init__(
        self,
        fieldset,
        pclass=Particle,
        lon=None,
        lat=None,
        depth=None,
        time=None,
        trajectory_ids=None,
        **kwargs,
    ):
        self._data = None
        self._repeat_starttime = None
        self._kernel = None
        self._interaction_kernel = None

        self.fieldset = fieldset
        lon = np.empty(shape=0) if lon is None else convert_to_flat_array(lon)
        lat = np.empty(shape=0) if lat is None else convert_to_flat_array(lat)
        time = np.empty(shape=0) if time is None else convert_to_flat_array(time)

        if trajectory_ids is None:
            trajectory_ids = np.arange(lon.size)

        if depth is None:
            mindepth = 0
            for field in self.fieldset.fields.values():
                if field.grid.depth is not None:
                    mindepth = min(mindepth, field.grid.depth[0])
            depth = np.ones(lon.size) * mindepth
        else:
            depth = convert_to_flat_array(depth)
        assert lon.size == lat.size and lon.size == depth.size, "lon, lat, depth don't all have the same lenghts"

        if time is None or len(time) == 0:
            # do not set a time yet (because sign_dt not known)
            if fieldset.time_interval is None:
                time = np.timedelta64("NaT", "ns")
            else:
                time = type(fieldset.time_interval.left)("NaT", "ns")
        elif type(time[0]) in [np.datetime64, np.timedelta64]:
            pass  # already in the right format
        else:
            raise TypeError("particle time must be a datetime, timedelta, or date object")
        time = np.repeat(time, lon.size) if time.size == 1 else time

        assert lon.size == time.size, "time and positions (lon, lat, depth) do not have the same lengths."

        if fieldset.time_interval:
            _warn_particle_times_outside_fieldset_time_bounds(time, fieldset.time_interval)

        for kwvar in kwargs:
            if kwvar not in ["partition_function"]:
                kwargs[kwvar] = convert_to_flat_array(kwargs[kwvar])
                assert lon.size == kwargs[kwvar].size, (
                    f"{kwvar} and positions (lon, lat, depth) don't have the same lengths."
                )

        self._data = create_particle_data(
            pclass=pclass,
            nparticles=lon.size,
            ngrids=len(fieldset.gridset),
            time_interval=fieldset.time_interval,
            initial=dict(
                lon=lon,
                lat=lat,
                depth=depth,
                time=time,
                lon_nextloop=lon,
                lat_nextloop=lat,
                depth_nextloop=depth,
                time_nextloop=time,
                trajectory=trajectory_ids,
            ),
        )
        self._ptype = pclass

        # update initial values provided on ParticleSet creation # TODO: Wrap this into create_particle_data
        particle_variables = [v.name for v in pclass.variables]
        for kwvar, kwval in kwargs.items():
            if kwvar not in particle_variables:
                raise RuntimeError(f"Particle class does not have Variable {kwvar}")
            self._data[kwvar][:] = kwval

        self._kernel = None

    def __del__(self):
        if self._data is not None and isinstance(self._data, xr.Dataset):
            del self._data
        self._data = None

    def __iter__(self):
        self._index = 0
        return self

    def __next__(self):
        if self._index < len(self):
            p = self.__getitem__(self._index)
            self._index += 1
            return p
        raise StopIteration

    def __getattr__(self, name):
        """
        Access a single property of all particles.

        Parameters
        ----------
        name : str
            Name of the property
        """
        return self._data[name]

    def __getitem__(self, index):
        """Get a single particle by index."""
        return KernelParticle(self._data, index=index)

    def __setattr__(self, name, value):
        if name in ["_data"]:
            object.__setattr__(self, name, value)
        elif isinstance(self._data, dict) and name in self._data.keys():
            self._data[name][:] = value
        else:
            object.__setattr__(self, name, value)

    @staticmethod
    def lonlatdepth_dtype_from_field_interp_method(field):
        # TODO update this when now interp methods are implemented
        if field.interp_method == "cgrid_velocity":
            return np.float64
        return np.float32

    @property
    def size(self):
        return len(self)

    def __repr__(self):
        return particleset_repr(self)

    def __len__(self):
        return len(self._data["trajectory"])

    def add(self, particles):
        """Add particles to the ParticleSet. Note that this is an
        incremental add, the particles will be added to the ParticleSet
        on which this function is called.

        Parameters
        ----------
        particles :
            Another ParticleSet containing particles to add to this one.

        Returns
        -------
        type
            The current ParticleSet

        """
        assert particles is not None, (
            f"Trying to add another {type(self)} to this one, but the other one is None - invalid operation."
        )
        assert type(particles) is type(self)

        if len(particles) == 0:
            return

        if len(self) == 0:
            self._data = particles._data
            return

        if isinstance(particles, type(self)):
            if len(self._data["trajectory"]) > 0:
                offset = self._data["trajectory"].max() + 1
            else:
                offset = 0
            particles._data["trajectory"] = particles._data["trajectory"] + offset

        for d in self._data:
            self._data[d] = np.concatenate((self._data[d], particles._data[d]))

        # Adding particles invalidates the neighbor search structure.
        self._dirty_neighbor = True
        return self

    def __iadd__(self, particles):
        """Add particles to the ParticleSet.

        Note that this is an incremental add, the particles will be added to the ParticleSet
        on which this function is called.

        Parameters
        ----------
        particles :
            Another ParticleSet containing particles to add to this one.

        Returns
        -------
        type
            The current ParticleSet
        """
        self.add(particles)
        return self

    def remove_indices(self, indices):
        """Method to remove particles from the ParticleSet, based on their `indices`."""
        for d in self._data:
            self._data[d] = np.delete(self._data[d], indices, axis=0)

    def _active_particles_mask(self, time, dt):
        active_indices = (time - self._data["time"]) / dt >= 0
        non_err_indices = np.isin(self._data["state"], [StatusCode.Success, StatusCode.Evaluate])
        active_indices = np.logical_and(active_indices, non_err_indices)
        self._active_particle_idx = np.where(active_indices)[0]
        return active_indices

    def _compute_neighbor_tree(self, time, dt):
        active_mask = self._active_particles_mask(time, dt)

        self._values = np.vstack(
            (
                self._data["depth"],
                self._data["lat"],
                self._data["lon"],
            )
        )
        if self._dirty_neighbor:
            self._neighbor_tree.rebuild(self._values, active_mask=active_mask)
            self._dirty_neighbor = False
        else:
            self._neighbor_tree.update_values(self._values, new_active_mask=active_mask)

    def _neighbors_by_index(self, particle_idx):
        neighbor_idx, distances = self._neighbor_tree.find_neighbors_by_idx(particle_idx)
        neighbor_idx = self._active_particle_idx[neighbor_idx]
        mask = neighbor_idx != particle_idx
        neighbor_idx = neighbor_idx[mask]
        if "horiz_dist" in self._data._ptype.variables:
            self._data["vert_dist"][neighbor_idx] = distances[0, mask]
            self._data["horiz_dist"][neighbor_idx] = distances[1, mask]
        return True  # TODO fix for v4 ParticleDataIterator(self.particledata, subset=neighbor_idx)

    def _neighbors_by_coor(self, coor):
        neighbor_idx = self._neighbor_tree.find_neighbors_by_coor(coor)
        neighbor_ids = self._data["trajectory"][neighbor_idx]
        return neighbor_ids

    # TODO: This method is only tested in tutorial notebook. Add unit test?
    def populate_indices(self):
        """Pre-populate guesses of particle ei (element id) indices using a kdtree.

        This is only intended for curvilinear grids, where the initial index search
        may be quite expensive.
        """
        for i, grid in enumerate(self.fieldset.gridset):
            if grid._gtype not in [GridType.CurvilinearZGrid, GridType.CurvilinearSGrid]:
                continue

            tree_data = np.stack((grid.lon.flat, grid.lat.flat), axis=-1)
            IN = np.all(~np.isnan(tree_data), axis=1)
            tree = KDTree(tree_data[IN, :])
            # stack all the particle positions for a single query
            pts = np.stack((self._data["lon"], self._data["lat"]), axis=-1)
            # query datatype needs to match tree datatype
            _, idx_nan = tree.query(pts.astype(tree_data.dtype))

            idx = np.where(IN)[0][idx_nan]

            self._data["ei"][:, i] = idx  # assumes that we are in the surface layer (zi=0)

    @classmethod
    def from_particlefile(cls, fieldset, pclass, filename, restart=True, restarttime=None, **kwargs):
        """Initialise the ParticleSet from a zarr ParticleFile.
        This creates a new ParticleSet based on locations of all particles written
        in a zarr ParticleFile at a certain time. Particle IDs are preserved if restart=True

        Parameters
        ----------
        fieldset : parcels.fieldset.FieldSet
            mod:`parcels.fieldset.FieldSet` object from which to sample velocity
        pclass :
            Particle class. May be a parcels.particle.Particle class as defined in parcels, or a subclass defining a custom particle.
        filename : str
            Name of the particlefile from which to read initial conditions
        restart : bool
            BSignal if pset is used for a restart (default is True).
            In that case, Particle IDs are preserved.
        restarttime :
            time at which the Particles will be restarted. Default is the last time written.
            Alternatively, restarttime could be a time value (including np.datetime64) or
            a callable function such as np.nanmin. The last is useful when running with dt < 0.
        repeatdt : datetime.timedelta or float, optional
            Optional interval on which to repeat the release of the ParticleSet. Either timedelta object, or float in seconds.
        **kwargs :
            Keyword arguments passed to the particleset constructor.
        """
        raise NotImplementedError(
            "ParticleSet.from_particlefile is not yet implemented in v4."
        )  # TODO implement this when ParticleFile is implemented in v4

    def Kernel(self, pyfunc):
        """Wrapper method to convert a `pyfunc` into a :class:`parcels.kernel.Kernel` object.

        Conversion is based on `fieldset` and `ptype` of the ParticleSet.

        Parameters
        ----------
        pyfunc : function or list of functions
            Python function to convert into kernel. If a list of functions is provided,
            the functions will be converted to kernels and combined into a single kernel.
        """
        if isinstance(pyfunc, list):
            return Kernel.from_list(
                self.fieldset,
                self._ptype,
                pyfunc,
            )
        return Kernel(
            self.fieldset,
            self._ptype,
            pyfuncs=[pyfunc],
        )

    def InteractionKernel(self, pyfunc_inter):
        from parcels.interaction.interactionkernel import InteractionKernel

        if pyfunc_inter is None:
            return None
        return InteractionKernel(self.fieldset, self._ptype, pyfunc=pyfunc_inter)

    def data_indices(self, variable_name, compare_values, invert=False):
        """Get the indices of all particles where the value of `variable_name` equals (one of) `compare_values`.

        Parameters
        ----------
        variable_name : str
            Name of the variable to check.
        compare_values :
            Value or list of values to compare to.
        invert :
            Whether to invert the selection. I.e., when True,
            return all indices that do not equal (one of)
            `compare_values`. (Default value = False)

        Returns
        -------
        np.ndarray
            Numpy array of indices that satisfy the test.

        """
        compare_values = (
            np.array([compare_values]) if type(compare_values) not in [list, dict, np.ndarray] else compare_values
        )
        return np.where(np.isin(self._data[variable_name], compare_values, invert=invert))[
            0
        ]  # TODO check if this can be faster with xarray indexing?

    @property
    def _error_particles(self):
        """Get indices of all particles that are in an error state.

        Returns
        -------
        indices
            Indices of error particles.
        """
        return self.data_indices("state", [StatusCode.Success, StatusCode.Evaluate], invert=True)

    @property
    def _num_error_particles(self):
        """Get the number of particles that are in an error state.

        Returns
        -------
        int
            Number of error particles.
        """
        return np.sum(np.isin(self._data["state"], [StatusCode.Success, StatusCode.Evaluate], invert=True))

    def set_variable_write_status(self, var, write_status):
        """Method to set the write status of a Variable.

        Parameters
        ----------
        var :
            Name of the variable (string)
        write_status :
            Write status of the variable (True, False or 'once')
        """
        self._data[var].set_variable_write_status(write_status)

    def execute(
        self,
        pyfunc=AdvectionRK4,
        endtime: np.timedelta64 | np.datetime64 | None = None,
        runtime: datetime.timedelta | np.timedelta64 | None = None,
        dt: datetime.timedelta | np.timedelta64 | None = None,
        output_file=None,
        verbose_progress=True,
    ):
        """Execute a given kernel function over the particle set for multiple timesteps.

        Optionally also provide sub-timestepping
        for particle output.

        Parameters
        ----------
        pyfunc :
            Kernel function to execute. This can be the name of a
            defined Python function or a :class:`parcels.kernel.Kernel` object.
            Kernels can be concatenated using the + operator (Default value = AdvectionRK4)
        endtime (np.datetime64 or np.timedelta64): :
            End time for the timestepping loop. If a np.timedelta64 is provided, it is interpreted as the total simulation time. In this case,
            the absolute end time is the start of the fieldset's time interval plus the np.timedelta64.
            If a datetime is provided, it is interpreted as the absolute end time of the simulation.
        runtime (np.timedelta64):
            The duration of the simuulation execution. Must be a np.timedelta64 object and is required to be set when the `fieldset.time_interval` is not defined.
            If the `fieldset.time_interval` is defined and the runtime is provided, the end time will be the start of the fieldset's time interval plus the runtime.
        dt (np.timedelta64):
            Timestep interval (as a np.timedelta64 object) to be passed to the kernel.
            Use a negative value for a backward-in-time simulation. (Default value = 1 second)
        output_file :
            mod:`parcels.particlefile.ParticleFile` object for particle output (Default value = None)
        verbose_progress : bool
            Boolean for providing a progress bar for the kernel execution loop. (Default value = True)

        Notes
        -----
        ``ParticleSet.execute()`` acts as the main entrypoint for simulations, and provides the simulation time-loop. This method encapsulates the logic controlling the switching between kernel execution, output file writing, reading in fields for new timesteps, adding new particles to the simulation domain, stopping the simulation, and executing custom functions (``postIterationCallbacks`` provided by the user).
        """
        # check if particleset is empty. If so, return immediately
        if len(self) == 0:
            return

        if not isinstance(pyfunc, Kernel):
            pyfunc = self.Kernel(pyfunc)

        self._kernel = pyfunc

        if output_file is not None:
            output_file.set_metadata(self.fieldset.gridset[0]._mesh)
            output_file.metadata["parcels_kernels"] = self._kernel.funcname

        if dt is None:
            dt = np.timedelta64(1, "s")

        try:
            dt = maybe_convert_python_timedelta_to_numpy(dt)
            assert not np.isnat(dt)
            sign_dt = np.sign(dt).astype(int)
            assert sign_dt in [-1, 1]
        except (ValueError, AssertionError) as e:
            raise ValueError(f"dt must be a non-zero datetime.timedelta or np.timedelta64 object, got {dt=!r}") from e

        if runtime is not None:
            try:
                runtime = maybe_convert_python_timedelta_to_numpy(runtime)
            except ValueError as e:
                raise ValueError(
                    f"The runtime must be a datetime.timedelta or np.timedelta64 object. Got {type(runtime)}"
                ) from e

        self._data["dt"][:] = dt

        start_time, end_time = _get_simulation_start_and_end_times(
            self.fieldset.time_interval, self._data["time_nextloop"], runtime, endtime, sign_dt
        )

        # Set the time of the particles if it hadn't been set on initialisation
        if np.isnat(self._data["time"]).any():
            self._data["time"][:] = start_time
            self._data["time_nextloop"][:] = start_time

        outputdt = output_file.outputdt if output_file else None

        # Set up pbar
        if output_file:
            logger.info(f"Output files are stored in {output_file.store}.")

        if verbose_progress:
            pbar = tqdm(total=(end_time - start_time) / np.timedelta64(1, "s"), file=sys.stdout)

        next_output = start_time + sign_dt * outputdt if output_file else None

        time = start_time
        while sign_dt * (time - end_time) < 0:
<<<<<<< HEAD
            # Load the appropriate timesteps of the fieldset
            next_load_time = self.fieldset._load_timesteps(time)

            if sign_dt > 0:
                next_time = end_time if next_load_time is None else min(next_load_time, end_time)
            else:
                next_time = end_time if next_load_time is None else max(next_load_time, end_time)
=======
            if next_output is not None:
                f = min if sign_dt > 0 else max
                next_time = f(next_output, end_time)
            else:
                next_time = end_time

>>>>>>> 92a3b75b
            self._kernel.execute(self, endtime=next_time, dt=dt)

            if next_output:
                if np.abs(next_time - next_output) < np.timedelta64(1000, "ns"):
                    if output_file:
                        output_file.write(self, next_output)
                    if np.isfinite(outputdt):
                        next_output += outputdt

            if verbose_progress:
                pbar.update((next_time - time) / np.timedelta64(1, "s"))

            time = next_time

        if verbose_progress:
            pbar.close()


def _warn_outputdt_release_desync(outputdt: float, starttime: float, release_times: Iterable[float]):
    """Gives the user a warning if the release time isn't a multiple of outputdt."""
    if any((np.isfinite(t) and (t - starttime) % outputdt != 0) for t in release_times):
        warnings.warn(
            "Some of the particles have a start time difference that is not a multiple of outputdt. "
            "This could cause the first output of some of the particles that start later "
            "in the simulation to be at a different time than expected.",
            ParticleSetWarning,
            stacklevel=2,
        )


def _warn_particle_times_outside_fieldset_time_bounds(release_times: np.ndarray, time: TimeInterval):
    if np.isnat(release_times).all():
        return

    if isinstance(time.left, np.datetime64) and isinstance(release_times[0], np.timedelta64):
        release_times = np.array([t + time.left for t in release_times])
    if np.any(release_times < time.left) or np.any(release_times > time.right):
        warnings.warn(
            "Some particles are set to be released outside the FieldSet's executable time domain.",
            ParticleSetWarning,
            stacklevel=2,
        )


def _get_simulation_start_and_end_times(
    time_interval: TimeInterval,
    particle_release_times: np.ndarray,
    runtime: np.timedelta64 | None,
    endtime: np.datetime64 | None,
    sign_dt: Literal[-1, 1],
) -> tuple[np.datetime64, np.datetime64]:
    if runtime is not None and endtime is not None:
        raise ValueError(
            f"runtime and endtime are mutually exclusive - provide one or the other. Got {runtime=!r}, {endtime=!r}"
        )

    if runtime is None and time_interval is None:
        raise ValueError("The runtime must be provided when the time_interval is not defined for a fieldset.")

    if sign_dt == 1:
        first_release_time = particle_release_times.min()
    else:
        first_release_time = particle_release_times.max()

    start_time = _get_start_time(first_release_time, time_interval, sign_dt, runtime)

    if endtime is None:
        endtime = start_time + sign_dt * runtime

    if time_interval is not None:
        if type(endtime) != type(time_interval.left):  # noqa: E721
            raise ValueError(
                f"The endtime must be of the same type as the fieldset.time_interval start time. Got {endtime=!r} with {time_interval=!r}"
            )
        if endtime not in time_interval:
            msg = (
                f"Calculated/provided end time of {endtime!r} is not in fieldset time interval {time_interval!r}. Either reduce your runtime, modify your "
                "provided endtime, or change your release timing."
                "Important info:\n"
                f"    First particle release: {first_release_time!r}\n"
                f"    runtime: {runtime!r}\n"
                f"    (calculated) endtime: {endtime!r}"
            )
            raise ValueError(msg)

    return start_time, endtime


def _get_start_time(first_release_time, time_interval, sign_dt, runtime):
    if time_interval is None:
        time_interval = TimeInterval(left=np.timedelta64(0, "s"), right=runtime)

    if sign_dt == 1:
        fieldset_start = time_interval.left
    else:
        fieldset_start = time_interval.right

    start_time = first_release_time if not np.isnat(first_release_time) else fieldset_start
    return start_time<|MERGE_RESOLUTION|>--- conflicted
+++ resolved
@@ -547,22 +547,17 @@
 
         time = start_time
         while sign_dt * (time - end_time) < 0:
-<<<<<<< HEAD
             # Load the appropriate timesteps of the fieldset
             next_load_time = self.fieldset._load_timesteps(time)
 
-            if sign_dt > 0:
-                next_time = end_time if next_load_time is None else min(next_load_time, end_time)
-            else:
-                next_time = end_time if next_load_time is None else max(next_load_time, end_time)
-=======
+            possible_next_time = [end_time]
+            if next_load_time is not None:
+                possible_next_time.append(next_load_time)
             if next_output is not None:
-                f = min if sign_dt > 0 else max
-                next_time = f(next_output, end_time)
-            else:
-                next_time = end_time
-
->>>>>>> 92a3b75b
+                possible_next_time.append(next_output)
+            f = min if sign_dt > 0 else max
+            next_time = f(possible_next_time)
+
             self._kernel.execute(self, endtime=next_time, dt=dt)
 
             if next_output:
