from parcels.kernel import Kernel
from parcels.particle import JITParticle
from parcels.compiler import GNUCompiler
from parcels.kernels.advection import AdvectionRK4
from parcels.particlefile import ParticleFile
from parcels.tools.loggers import logger
from parcels.grid import GridCode
import numpy as np
import progressbar
import time as time_module
from collections import Iterable
from datetime import timedelta as delta
from datetime import datetime, date

__all__ = ['ParticleSet']


class ParticleSet(object):
    """Container class for storing particle and executing kernel over them.

    Please note that this currently only supports fixed size particle sets.

    :param fieldset: :mod:`parcels.fieldset.FieldSet` object from which to sample velocity
    :param pclass: Optional :mod:`parcels.particle.JITParticle` or
                 :mod:`parcels.particle.ScipyParticle` object that defines custom particle
    :param lon: List of initial longitude values for particles
    :param lat: List of initial latitude values for particles
    :param depth: Optional list of initial depth values for particles. Default is 0m
    :param time: Optional list of initial time values for particles. Default is fieldset.U.grid.time[0]
    :param repeatdt: Optional interval (in seconds) on which to repeat the release of the ParticleSet
    Other Variables can be initialised using further arguments (e.g. v=... for a Variable named 'v')
    """

    def __init__(self, fieldset, pclass=JITParticle, lon=None, lat=None, depth=None, time=None, repeatdt=None, **kwargs):
        self.fieldset = fieldset
        self.fieldset.check_complete()

        def convert_to_list(var):
            # Convert numpy arrays and single integers/floats to one-dimensional lists
            if isinstance(var, (int, float)):
                return [var]
            elif isinstance(var, np.ndarray):
                return var.flatten()
            return var
        if lon is None:
            lon = []
        if lat is None:
            lat = []

        lon = convert_to_list(lon)
        lat = convert_to_list(lat)
        if depth is None:
            mindepth, _ = self.fieldset.gridset.dimrange('depth')
            depth = np.ones(len(lon)) * mindepth
        depth = convert_to_list(depth)
        assert len(lon) == len(lat) and len(lon) == len(depth)

        time = time.tolist() if isinstance(time, np.ndarray) else time
        time = [time] * len(lat) if not isinstance(time, list) else time
        time = [np.datetime64(t) if isinstance(t, datetime) else t for t in time]
        time = [np.datetime64(t) if isinstance(t, date) else t for t in time]
        self.time_origin = fieldset.time_origin
        if len(time) > 0 and isinstance(time[0], np.timedelta64) and not self.time_origin:
            raise NotImplementedError('If fieldset.time_origin is not a date, time of a particle must be a double')
        time = [self.time_origin.reltime(t) if isinstance(t, np.datetime64) else t for t in time]

        assert len(lon) == len(time)

        self.repeatdt = repeatdt.total_seconds() if isinstance(repeatdt, delta) else repeatdt
        if self.repeatdt:
            if self.repeatdt <= 0:
                raise('Repeatdt should be > 0')
            if time[0] and not np.allclose(time, time[0]):
                raise ('All Particle.time should be the same when repeatdt is not None')
            self.repeat_starttime = time[0]
            self.repeatlon = lon
            self.repeatlat = lat
            self.repeatdepth = depth
            self.repeatpclass = pclass

        size = len(lon)
        self.particles = np.empty(size, dtype=pclass)
        self.ptype = pclass.getPType()
        self.kernel = None

        if self.ptype.uses_jit:
            # Allocate underlying data for C-allocated particles
            self._particle_data = np.empty(size, dtype=self.ptype.dtype)

            def cptr(i):
                return self._particle_data[i]
        else:
            def cptr(i):
                return None

        if lon is not None and lat is not None:
            # Initialise from lists of lon/lat coordinates
            assert(size == len(lon) and size == len(lat))

            for i in range(size):
                self.particles[i] = pclass(lon[i], lat[i], fieldset=fieldset, depth=depth[i], cptr=cptr(i), time=time[i])
                # Set other Variables if provided
                for kwvar in kwargs:
                    if not hasattr(self.particles[i], kwvar):
                        raise RuntimeError('Particle class does not have Variable %s' % kwvar)
                    setattr(self.particles[i], kwvar, kwargs[kwvar][i])
        else:
            raise ValueError("Latitude and longitude required for generating ParticleSet")

    @classmethod
    def from_list(cls, fieldset, pclass, lon, lat, depth=None, time=None, repeatdt=None, **kwargs):
        """Initialise the ParticleSet from lists of lon and lat

        :param fieldset: :mod:`parcels.fieldset.FieldSet` object from which to sample velocity
        :param pclass: mod:`parcels.particle.JITParticle` or :mod:`parcels.particle.ScipyParticle`
                 object that defines custom particle
        :param lon: List of initial longitude values for particles
        :param lat: List of initial latitude values for particles
        :param depth: Optional list of initial depth values for particles. Default is 0m
        :param time: Optional list of start time values for particles. Default is fieldset.U.time[0]
        :param repeatdt: Optional interval (in seconds) on which to repeat the release of the ParticleSet
        Other Variables can be initialised using further arguments (e.g. v=... for a Variable named 'v')
       """
        return cls(fieldset=fieldset, pclass=pclass, lon=lon, lat=lat, depth=depth, time=time, repeatdt=repeatdt, **kwargs)

    @classmethod
    def from_line(cls, fieldset, pclass, start, finish, size, depth=None, time=None, repeatdt=None):
        """Initialise the ParticleSet from start/finish coordinates with equidistant spacing
        Note that this method uses simple numpy.linspace calls and does not take into account
        great circles, so may not be a exact on a globe

        :param fieldset: :mod:`parcels.fieldset.FieldSet` object from which to sample velocity
        :param pclass: mod:`parcels.particle.JITParticle` or :mod:`parcels.particle.ScipyParticle`
                 object that defines custom particle
        :param start: Starting point for initialisation of particles on a straight line.
        :param finish: End point for initialisation of particles on a straight line.
        :param size: Initial size of particle set
        :param depth: Optional list of initial depth values for particles. Default is 0m
        :param time: Optional start time value for particles. Default is fieldset.U.time[0]
        :param repeatdt: Optional interval (in seconds) on which to repeat the release of the ParticleSet
        """
        lon = np.linspace(start[0], finish[0], size, dtype=np.float32)
        lat = np.linspace(start[1], finish[1], size, dtype=np.float32)
        return cls(fieldset=fieldset, pclass=pclass, lon=lon, lat=lat, depth=depth, time=time, repeatdt=repeatdt)

    @classmethod
    def from_field(cls, fieldset, pclass, start_field, size, mode='monte_carlo', depth=None, time=None, repeatdt=None):
        """Initialise the ParticleSet randomly drawn according to distribution from a field

        :param fieldset: :mod:`parcels.fieldset.FieldSet` object from which to sample velocity
        :param pclass: mod:`parcels.particle.JITParticle` or :mod:`parcels.particle.ScipyParticle`
                 object that defines custom particle
        :param start_field: Field for initialising particles stochastically according to the presented density field.
        :param size: Initial size of particle set
        :param mode: Type of random sampling. Currently only 'monte_carlo' is implemented
        :param depth: Optional list of initial depth values for particles. Default is 0m
        :param time: Optional start time value for particles. Default is fieldset.U.time[0]
        :param repeatdt: Optional interval (in seconds) on which to repeat the release of the ParticleSet
        """

        if mode == 'monte_carlo':
            p_interior = np.squeeze(start_field.data[:, :-1, :-1])
            p = np.reshape(p_interior, (1, p_interior.size))
            inds = np.random.choice(p_interior.size, size, replace=True, p=p[0] / np.sum(p))
            xsi = np.random.uniform(size=len(inds))
            eta = np.random.uniform(size=len(inds))
            j, i = np.unravel_index(inds, p_interior.shape)
            grid = start_field.grid
            if grid.gtype in [GridCode.RectilinearZGrid, GridCode.RectilinearSGrid]:
                lon = grid.lon[i] + xsi * (grid.lon[i + 1] - grid.lon[i])
                lat = grid.lat[j] + eta * (grid.lat[j + 1] - grid.lat[j])
            else:
                lons = np.array([grid.lon[j, i], grid.lon[j, i+1], grid.lon[j+1, i+1], grid.lon[j+1, i]])
                if grid.mesh == 'spherical':
                    lons[1:] = np.where(lons[1:] - lons[0] > 180, lons[1:]-360, lons[1:])
                    lons[1:] = np.where(-lons[1:] + lons[0] > 180, lons[1:]+360, lons[1:])
                lon = (1-xsi)*(1-eta) * lons[0] +\
                    xsi*(1-eta) * lons[1] +\
                    xsi*eta * lons[2] +\
                    (1-xsi)*eta * lons[3]
                lat = (1-xsi)*(1-eta) * grid.lat[j, i] +\
                    xsi*(1-eta) * grid.lat[j, i+1] +\
                    xsi*eta * grid.lat[j+1, i+1] +\
                    (1-xsi)*eta * grid.lat[j+1, i]
        else:
            raise NotImplementedError('Mode %s not implemented. Please use "monte carlo" algorithm instead.' % mode)

        return cls(fieldset=fieldset, pclass=pclass, lon=lon, lat=lat, depth=depth, time=time, repeatdt=repeatdt)

    @property
    def size(self):
        return self.particles.size

    def __repr__(self):
        return "\n".join([str(p) for p in self])

    def __len__(self):
        return self.size

    def __getitem__(self, key):
        return self.particles[key]

    def __setitem__(self, key, value):
        self.particles[key] = value

    def __iadd__(self, particles):
        self.add(particles)
        return self

    def add(self, particles):
        """Method to add particles to the ParticleSet"""
        if isinstance(particles, ParticleSet):
            particles = particles.particles
        if not isinstance(particles, Iterable):
            particles = [particles]
        self.particles = np.append(self.particles, particles)
        if self.ptype.uses_jit:
            particles_data = [p._cptr for p in particles]
            self._particle_data = np.append(self._particle_data, particles_data)
            # Update C-pointer on particles
            for p, pdata in zip(self.particles, self._particle_data):
                p._cptr = pdata

    def remove(self, indices):
        """Method to remove particles from the ParticleSet, based on their `indices`"""
        if isinstance(indices, Iterable):
            particles = [self.particles[i] for i in indices]
        else:
            particles = self.particles[indices]
        self.particles = np.delete(self.particles, indices)
        if self.ptype.uses_jit:
            self._particle_data = np.delete(self._particle_data, indices)
            # Update C-pointer on particles
            for p, pdata in zip(self.particles, self._particle_data):
                p._cptr = pdata
        return particles

    def execute(self, pyfunc=AdvectionRK4, endtime=None, runtime=None, dt=1.,
                moviedt=None, recovery=None, output_file=None, movie_background_field=None,
                verbose_progress=None):
        """Execute a given kernel function over the particle set for
        multiple timesteps. Optionally also provide sub-timestepping
        for particle output.

        :param pyfunc: Kernel function to execute. This can be the name of a
                       defined Python function or a :class:`parcels.kernel.Kernel` object.
                       Kernels can be concatenated using the + operator
        :param endtime: End time for the timestepping loop.
                        It is either a datetime object or a positive double.
        :param runtime: Length of the timestepping loop. Use instead of endtime.
                        It is either a timedelta object or a positive double.
        :param dt: Timestep interval to be passed to the kernel.
                   It is either a timedelta object or a double.
                   Use a negative value for a backward-in-time simulation.
        :param moviedt:  Interval for inner sub-timestepping (leap), which dictates
                         the update frequency of animation.
                         It is either a timedelta object or a positive double.
                         None value means no animation.
        :param output_file: :mod:`parcels.particlefile.ParticleFile` object for particle output
        :param recovery: Dictionary with additional `:mod:parcels.tools.error`
                         recovery kernels to allow custom recovery behaviour in case of
                         kernel errors.
        :param movie_background_field: field plotted as background in the movie if moviedt is set.
                                       'vector' shows the velocity as a vector field.
        :param verbose_progress: Boolean for providing a progress bar for the kernel execution loop.

        """

        # check if pyfunc has changed since last compile. If so, recompile
        if self.kernel is None or (self.kernel.pyfunc is not pyfunc and self.kernel is not pyfunc):
            # Generate and store Kernel
            if isinstance(pyfunc, Kernel):
                self.kernel = pyfunc
            else:
                self.kernel = self.Kernel(pyfunc)
            # Prepare JIT kernel execution
            if self.ptype.uses_jit:
                self.kernel.remove_lib()
                self.kernel.compile(compiler=GNUCompiler())
                self.kernel.load_lib()

        # Convert all time variables to seconds
        if isinstance(endtime, delta):
            raise RuntimeError('endtime must be either a datetime or a double')
        if isinstance(endtime, datetime):
            endtime = np.datetime64(endtime)
        if isinstance(endtime, np.datetime64):
<<<<<<< HEAD
            if self.time_origin.calander is None:
=======
            if self.time_origin.calender is None:
>>>>>>> 4d40a3b6
                raise NotImplementedError('If fieldset.time_origin is not a date, execution endtime must be a double')
            endtime = self.time_origin.reltime(endtime)
        if isinstance(runtime, delta):
            runtime = runtime.total_seconds()
        if isinstance(dt, delta):
            dt = dt.total_seconds()
        outputdt = output_file.outputdt if output_file else np.infty
        if isinstance(outputdt, delta):
            outputdt = outputdt.total_seconds()
        if isinstance(moviedt, delta):
            moviedt = moviedt.total_seconds()

        assert runtime is None or runtime >= 0, 'runtime must be positive'
        assert outputdt is None or outputdt >= 0, 'outputdt must be positive'
        assert moviedt is None or moviedt >= 0, 'moviedt must be positive'

        # Set particle.time defaults based on sign of dt, if not set at ParticleSet construction
        for p in self:
            if np.isnan(p.time):
                mintime, maxtime = self.fieldset.gridset.dimrange('time_full')
                p.time = mintime if dt >= 0 else maxtime

        # Derive _starttime and endtime from arguments or fieldset defaults
        if runtime is not None and endtime is not None:
            raise RuntimeError('Only one of (endtime, runtime) can be specified')
        _starttime = min([p.time for p in self]) if dt >= 0 else max([p.time for p in self])
        if self.repeatdt is not None and self.repeat_starttime is None:
            self.repeat_starttime = _starttime
        if runtime is not None:
            endtime = _starttime + runtime * np.sign(dt)
        elif endtime is None:
            mintime, maxtime = self.fieldset.gridset.dimrange('time_full')
            endtime = maxtime if dt >= 0 else mintime

        if abs(endtime-_starttime) < 1e-5 or dt == 0 or runtime == 0:
            dt = 0
            runtime = 0
            endtime = _starttime
            logger.warning_once("dt or runtime are zero, or endtime is equal to Particle.time. "
                                "The kernels will be executed once, without incrementing time")

        # Initialise particle timestepping
        for p in self:
            p.dt = dt

        # First write output_file, because particles could have been added
        if output_file:
            output_file.write(self, _starttime)
        if moviedt:
            self.show(field=movie_background_field, show_time=_starttime, animation=True)

        if moviedt is None:
            moviedt = np.infty
        time = _starttime
        if self.repeatdt:
            next_prelease = self.repeat_starttime + (abs(time - self.repeat_starttime) // self.repeatdt + 1) * self.repeatdt * np.sign(dt)
        else:
            next_prelease = np.infty if dt > 0 else - np.infty
        next_output = time + outputdt if dt > 0 else time - outputdt
        next_movie = time + moviedt if dt > 0 else time - moviedt
        next_input = self.fieldset.computeTimeChunk(time, np.sign(dt))

        tol = 1e-12
        if verbose_progress is None:
            walltime_start = time_module.time()
        if verbose_progress:
            try:
                pbar = progressbar.ProgressBar(max_value=abs(endtime - _starttime)).start()
            except:  # for old versions of progressbar
                pbar = progressbar.ProgressBar(maxvalue=abs(endtime - _starttime)).start()
        while (time < endtime and dt > 0) or (time > endtime and dt < 0) or dt == 0:
            if verbose_progress is None and time_module.time() - walltime_start > 10:
                # Showing progressbar if runtime > 10 seconds
                pbar = progressbar.ProgressBar(max_value=abs(endtime - _starttime)).start()
                verbose_progress = True
            if dt > 0:
                time = min(next_prelease, next_input, next_output, next_movie, endtime)
            else:
                time = max(next_prelease, next_input, next_output, next_movie, endtime)
            self.kernel.execute(self, endtime=time, dt=dt, recovery=recovery, output_file=output_file)
            if abs(time-next_prelease) < tol:
                pset_new = ParticleSet(fieldset=self.fieldset, time=time, lon=self.repeatlon,
                                       lat=self.repeatlat, depth=self.repeatdepth,
                                       pclass=self.repeatpclass)
                for p in pset_new:
                    p.dt = dt
                self.add(pset_new)
                next_prelease += self.repeatdt * np.sign(dt)
            if abs(time-next_output) < tol:
                if output_file:
                    output_file.write(self, time)
                next_output += outputdt * np.sign(dt)
            if abs(time-next_movie) < tol:
                self.show(field=movie_background_field, show_time=time, animation=True)
                next_movie += moviedt * np.sign(dt)
            next_input = self.fieldset.computeTimeChunk(time, dt)
            if dt == 0:
                break
            if verbose_progress:
                pbar.update(abs(time - _starttime))

        if output_file:
            output_file.write(self, time)
        if verbose_progress:
            pbar.finish()

    def show(self, with_particles=True, show_time=None, field=None, domain=None, projection=None,
             land=True, vmin=None, vmax=None, savefile=None, animation=False):
        """Method to 'show' a Parcels ParticleSet

        :param with_particles: Boolean whether to show particles
        :param show_time: Time at which to show the ParticleSet
        :param field: Field to plot under particles (either None, a Field object, or 'vector')
        :param domain: Four-vector (latN, latS, lonE, lonW) defining domain to show
        :param projection: type of cartopy projection to use (default PlateCarree)
        :param land: Boolean whether to show land. This is ignored for flat meshes
        :param vmin: minimum colour scale (only in single-plot mode)
        :param vmax: maximum colour scale (only in single-plot mode)
        :param savefile: Name of a file to save the plot to
        :param animation: Boolean whether result is a single plot, or an animation
        """
        from parcels.plotting import plotparticles
        plotparticles(particles=self, with_particles=with_particles, show_time=show_time, field=field, domain=domain,
                      projection=projection, land=land, vmin=vmin, vmax=vmax, savefile=savefile, animation=animation)

    def density(self, field=None, particle_val=None, relative=False, area_scale=False):
        """Method to calculate the density of particles in a ParticleSet from their locations,
        through a 2D histogram.

        :param field: Optional :mod:`parcels.field.Field` object to calculate the histogram
                      on. Default is `fieldset.U`
        :param particle_val: Optional numpy-array of values to weigh each particle with,
                             or string name of particle variable to use weigh particles with.
                             Default is None, resulting in a value of 1 for each particle
        :param relative: Boolean to control whether the density is scaled by the total
                         weight of all particles. Default is False
        :param area_scale: Boolean to control whether the density is scaled by the area
                           (in m^2) of each grid cell. Default is False
        """

        field = field if field else self.fieldset.U
        if isinstance(particle_val, str):
            particle_val = [getattr(p, particle_val) for p in self.particles]
        else:
            particle_val = particle_val if particle_val else np.ones(len(self.particles))
        density = np.zeros((field.grid.lat.size, field.grid.lon.size), dtype=np.float32)

        for pi, p in enumerate(self.particles):
            try:  # breaks if either p.xi, p.yi, p.zi, p.ti do not exist (in scipy) or field not in fieldset
                if p.ti[field.igrid] < 0:  # xi, yi, zi, ti, not initialised
                    raise('error')
                xi = p.xi[field.igrid]
                yi = p.yi[field.igrid]
            except:
                _, _, _, xi, yi, _ = field.search_indices(p.lon, p.lat, p.depth, 0, 0, search2D=True)
            density[yi, xi] += particle_val[pi]

        if relative:
            density /= np.sum(particle_val)

        if area_scale:
            density /= field.cell_areas()

        return density

    def Kernel(self, pyfunc, c_include=""):
        """Wrapper method to convert a `pyfunc` into a :class:`parcels.kernel.Kernel` object
        based on `fieldset` and `ptype` of the ParticleSet"""
        return Kernel(self.fieldset, self.ptype, pyfunc=pyfunc, c_include=c_include)

    def ParticleFile(self, *args, **kwargs):
        """Wrapper method to initialise a :class:`parcels.particlefile.ParticleFile`
        object from the ParticleSet"""
        return ParticleFile(*args, particleset=self, **kwargs)<|MERGE_RESOLUTION|>--- conflicted
+++ resolved
@@ -285,11 +285,7 @@
         if isinstance(endtime, datetime):
             endtime = np.datetime64(endtime)
         if isinstance(endtime, np.datetime64):
-<<<<<<< HEAD
-            if self.time_origin.calander is None:
-=======
             if self.time_origin.calender is None:
->>>>>>> 4d40a3b6
                 raise NotImplementedError('If fieldset.time_origin is not a date, execution endtime must be a double')
             endtime = self.time_origin.reltime(endtime)
         if isinstance(runtime, delta):
