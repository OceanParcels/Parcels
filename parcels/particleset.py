import sys
import warnings
from collections.abc import Iterable
from operator import attrgetter

import numpy as np
import xarray as xr
from scipy.spatial import KDTree
from tqdm import tqdm

from parcels._core.utils.time import TimeInterval
from parcels._reprs import particleset_repr
from parcels.application_kernels.advection import AdvectionRK4
from parcels.basegrid import GridType
from parcels.interaction.interactionkernel import InteractionKernel
from parcels.kernel import Kernel
from parcels.particle import Particle, Variable
from parcels.particlefile import ParticleFile
from parcels.tools.converters import convert_to_flat_array
from parcels.tools.loggers import logger
from parcels.tools.statuscodes import StatusCode
from parcels.tools.warnings import ParticleSetWarning

__all__ = ["ParticleSet"]


class ParticleSet:
    """Class for storing particle and executing kernel over them.

    Please note that this currently only supports fixed size particle sets, meaning that the particle set only
    holds the particles defined on construction. Individual particles can neither be added nor deleted individually,
    and individual particles can only be deleted as a set procedurally (i.e. by 'particle.delete()'-call during
    kernel execution).

    Parameters
    ----------
    fieldset :
        mod:`parcels.fieldset.FieldSet` object from which to sample velocity.
    pclass : parcels.particle.Particle
        Optional object that inherits from :mod:`parcels.particle.Particle` object that defines custom particle
    lon :
        List of initial longitude values for particles
    lat :
        List of initial latitude values for particles
    depth :
        Optional list of initial depth values for particles. Default is 0m
    time :
        Optional list of initial time values for particles. Default is fieldset.U.grid.time[0]
    repeatdt : datetime.timedelta or float, optional
        Optional interval on which to repeat the release of the ParticleSet. Either timedelta object, or float in seconds.
    lonlatdepth_dtype :
        Floating precision for lon, lat, depth particle coordinates.
        It is either np.float32 or np.float64. Default is np.float32 if fieldset.U.interp_method is 'linear'
        and np.float64 if the interpolation method is 'cgrid_velocity'
    trajectory_ids :
        Optional list of "trajectory" values (integers) for the particle IDs
    partition_function :
        Function to use for partitioning particles over processors. Default is to use kMeans
    periodic_domain_zonal :
        Zonal domain size, used to apply zonally periodic boundaries for particle-particle
        interaction. If None, no zonally periodic boundaries are applied

        Other Variables can be initialised using further arguments (e.g. v=... for a Variable named 'v')
    """

    def __init__(
        self,
        fieldset,
        pclass=Particle,
        lon=None,
        lat=None,
        depth=None,
        time=None,
        repeatdt=None,
        lonlatdepth_dtype=None,
        trajectory_ids=None,
        **kwargs,
    ):
        self._data = None
        self._repeat_starttime = None
        self._repeatlon = None
        self._repeatlat = None
        self._repeatdepth = None
        self._repeatpclass = None
        self._repeatkwargs = None
        self._kernel = None
        self._interaction_kernel = None

        self.fieldset = fieldset

        if repeatdt:
            NotImplementedError("ParticleSet.repeatdt is not implemented yet in v4")

        lon = np.empty(shape=0) if lon is None else convert_to_flat_array(lon)
        lat = np.empty(shape=0) if lat is None else convert_to_flat_array(lat)
        time = np.empty(shape=0) if time is None else convert_to_flat_array(time)

        if trajectory_ids is None:
            trajectory_ids = np.arange(lon.size)

        if depth is None:
            mindepth = 0
            for field in self.fieldset.fields.values():
                if field.grid.depth is not None:
                    mindepth = min(mindepth, field.grid.depth[0])
            depth = np.ones(lon.size) * mindepth
        else:
            depth = convert_to_flat_array(depth)
        assert lon.size == lat.size and lon.size == depth.size, "lon, lat, depth don't all have the same lenghts"

        if time is None or len(time) == 0:
            time = np.array([np.nan])  # do not set a time yet (because sign_dt not known)
        elif type(time[0]) is np.datetime64:
            time = time - self.fieldset.time_interval.left
        elif type(time[0]) is np.timedelta64:
            time = time / np.timedelta64(1, "s")
        else:
            raise TypeError("particle time must be a datetime, timedelta, or date object")
        time = np.repeat(time, lon.size) if time.size == 1 else time

        assert lon.size == time.size, "time and positions (lon, lat, depth) do not have the same lengths."

        if fieldset.time_interval:
            _warn_particle_times_outside_fieldset_time_bounds(time, fieldset.time_interval)

        if lonlatdepth_dtype is None:
            lonlatdepth_dtype = self.lonlatdepth_dtype_from_field_interp_method(fieldset.U)
        assert lonlatdepth_dtype in [
            np.float32,
            np.float64,
        ], "lon lat depth precision should be set to either np.float32 or np.float64"

        for kwvar in kwargs:
            if kwvar not in ["partition_function"]:
                kwargs[kwvar] = convert_to_flat_array(kwargs[kwvar])
                assert (
                    lon.size == kwargs[kwvar].size
                ), f"{kwvar} and positions (lon, lat, depth) don't have the same lengths."

<<<<<<< HEAD
        self._data = xr.Dataset(
            {
                "lon": (["trajectory"], lon.astype(lonlatdepth_dtype)),
                "lat": (["trajectory"], lat.astype(lonlatdepth_dtype)),
                "depth": (["trajectory"], depth.astype(lonlatdepth_dtype)),
                "time": (["trajectory"], time),
                "dt": (["trajectory"], np.ones(len(trajectory_ids), dtype=np.float64)),
                "ei": (["trajectory", "ngrid"], np.zeros((len(trajectory_ids), len(fieldset.gridset)), dtype=np.int32)),
                "state": (["trajectory"], np.zeros((len(trajectory_ids)), dtype=np.int32)),
                "lon_nextloop": (["trajectory"], lon.astype(lonlatdepth_dtype)),
                "lat_nextloop": (["trajectory"], lat.astype(lonlatdepth_dtype)),
                "depth_nextloop": (["trajectory"], depth.astype(lonlatdepth_dtype)),
                "time_nextloop": (["trajectory"], time),
            },
            coords={
                "trajectory": ("trajectory", trajectory_ids),
            },
            attrs={
                "ngrid": len(fieldset.gridset),
                "ptype": pclass.getPType(),
            },
        )
=======
        self._data = {
            "lon": lon.astype(lonlatdepth_dtype),
            "lat": lat.astype(lonlatdepth_dtype),
            "depth": depth.astype(lonlatdepth_dtype),
            "time": time,
            "dt": np.timedelta64(1, "ns") * np.ones(len(trajectory_ids)),
            # "ei": (["trajectory", "ngrid"], np.zeros((len(trajectory_ids), len(fieldset.gridset)), dtype=np.int32)),
            "state": np.zeros((len(trajectory_ids)), dtype=np.int32),
            "lon_nextloop": lon.astype(lonlatdepth_dtype),
            "lat_nextloop": lat.astype(lonlatdepth_dtype),
            "depth_nextloop": depth.astype(lonlatdepth_dtype),
            "time_nextloop": time,
            "trajectory": trajectory_ids,
        }
        self._ptype = pclass.getPType()
>>>>>>> 6baf346a
        # add extra fields from the custom Particle class
        for v in pclass.__dict__.values():
            if isinstance(v, Variable):
                if isinstance(v.initial, attrgetter):
                    initial = v.initial(self)
                else:
                    initial = v.initial * np.ones(len(trajectory_ids), dtype=v.dtype)
                self._data[v.name] = initial

        # update initial values provided on ParticleSet creation
        for kwvar, kwval in kwargs.items():
            if not hasattr(pclass, kwvar):
                raise RuntimeError(f"Particle class does not have Variable {kwvar}")
            self._data[kwvar][:] = kwval

        self._kernel = None

    def __del__(self):
        if self._data is not None and isinstance(self._data, xr.Dataset):
            del self._data
        self._data = None

    def __iter__(self):
        self._index = 0
        return self

    def __next__(self):
        if self._index < len(self):
            p = self.__getitem__(self._index)
            self._index += 1
            return p
        raise StopIteration

    def __getattr__(self, name):
        """
        Access a single property of all particles.

        Parameters
        ----------
        name : str
            Name of the property
        """
        return self._data[name]

    def __getitem__(self, index):
        """Get a single particle by index."""
        return Particle(self._data, index=index)

    @staticmethod
    def lonlatdepth_dtype_from_field_interp_method(field):
        # TODO update this when now interp methods are implemented
        if field.interp_method == "cgrid_velocity":
            return np.float64
        return np.float32

    @property
    def size(self):
        return len(self)

    def __repr__(self):
        return particleset_repr(self)

    def __len__(self):
        return len(self._data["trajectory"])

    def add(self, particles):
        """Add particles to the ParticleSet. Note that this is an
        incremental add, the particles will be added to the ParticleSet
        on which this function is called.

        Parameters
        ----------
        particles :
            Another ParticleSet containing particles to add to this one.

        Returns
        -------
        type
            The current ParticleSet

        """
        assert (
            particles is not None
        ), f"Trying to add another {type(self)} to this one, but the other one is None - invalid operation."
        assert type(particles) is type(self)

        if len(particles) == 0:
            return

        if len(self) == 0:
            self._data = particles._data
            return

        if isinstance(particles, type(self)):
            if len(self._data["trajectory"]) > 0:
                offset = self._data["trajectory"].max() + 1
            else:
                offset = 0
            particles._data["trajectory"] = particles._data["trajectory"] + offset

        for d in self._data:
            self._data[d] = np.concatenate((self._data[d], particles._data[d]))

        # Adding particles invalidates the neighbor search structure.
        self._dirty_neighbor = True
        return self

    def __iadd__(self, particles):
        """Add particles to the ParticleSet.

        Note that this is an incremental add, the particles will be added to the ParticleSet
        on which this function is called.

        Parameters
        ----------
        particles :
            Another ParticleSet containing particles to add to this one.

        Returns
        -------
        type
            The current ParticleSet
        """
        self.add(particles)
        return self

    def remove_indices(self, indices):
        """Method to remove particles from the ParticleSet, based on their `indices`."""
        for d in self._data:
            self._data[d] = np.delete(self._data[d], indices, axis=0)

    def _active_particles_mask(self, time, dt):
        active_indices = (time - self._data["time"]) / dt >= 0
        non_err_indices = np.isin(self._data["state"], [StatusCode.Success, StatusCode.Evaluate])
        active_indices = np.logical_and(active_indices, non_err_indices)
        self._active_particle_idx = np.where(active_indices)[0]
        return active_indices

    def _compute_neighbor_tree(self, time, dt):
        active_mask = self._active_particles_mask(time, dt)

        self._values = np.vstack(
            (
                self._data["depth"],
                self._data["lat"],
                self._data["lon"],
            )
        )
        if self._dirty_neighbor:
            self._neighbor_tree.rebuild(self._values, active_mask=active_mask)
            self._dirty_neighbor = False
        else:
            self._neighbor_tree.update_values(self._values, new_active_mask=active_mask)

    def _neighbors_by_index(self, particle_idx):
        neighbor_idx, distances = self._neighbor_tree.find_neighbors_by_idx(particle_idx)
        neighbor_idx = self._active_particle_idx[neighbor_idx]
        mask = neighbor_idx != particle_idx
        neighbor_idx = neighbor_idx[mask]
        if "horiz_dist" in self._data._ptype.variables:
            self._data["vert_dist"][neighbor_idx] = distances[0, mask]
            self._data["horiz_dist"][neighbor_idx] = distances[1, mask]
        return True  # TODO fix for v4 ParticleDataIterator(self.particledata, subset=neighbor_idx)

    def _neighbors_by_coor(self, coor):
        neighbor_idx = self._neighbor_tree.find_neighbors_by_coor(coor)
        neighbor_ids = self._data["id"][neighbor_idx]
        return neighbor_ids

    # TODO: This method is only tested in tutorial notebook. Add unit test?
    def populate_indices(self):
        """Pre-populate guesses of particle ei (element id) indices using a kdtree.

        This is only intended for curvilinear grids, where the initial index search
        may be quite expensive.
        """
        for i, grid in enumerate(self.fieldset.gridset):
            if grid._gtype not in [GridType.CurvilinearZGrid, GridType.CurvilinearSGrid]:
                continue

            tree_data = np.stack((grid.lon.flat, grid.lat.flat), axis=-1)
            IN = np.all(~np.isnan(tree_data), axis=1)
            tree = KDTree(tree_data[IN, :])
            # stack all the particle positions for a single query
            pts = np.stack((self._data["lon"], self._data["lat"]), axis=-1)
            # query datatype needs to match tree datatype
            _, idx_nan = tree.query(pts.astype(tree_data.dtype))

            idx = np.where(IN)[0][idx_nan]

            self._data["ei"][:, i] = idx  # assumes that we are in the surface layer (zi=0)

    @classmethod
    def from_list(
        cls, fieldset, pclass, lon, lat, depth=None, time=None, repeatdt=None, lonlatdepth_dtype=None, **kwargs
    ):
        """Initialise the ParticleSet from lists of lon and lat.

        Parameters
        ----------
        fieldset :
            mod:`parcels.fieldset.FieldSet` object from which to sample velocity
        pclass :
            Particle class. May be a parcels.particle.Particle class as defined in parcels, or a subclass defining a custom particle.
        lon :
            List of initial longitude values for particles
        lat :
            List of initial latitude values for particles
        depth :
            Optional list of initial depth values for particles. Default is 0m
        time :
            Optional list of start time values for particles. Default is fieldset.U.time[0]
        repeatdt :
            Optional interval (in seconds) on which to repeat the release of the ParticleSet (Default value = None)
        lonlatdepth_dtype :
            Floating precision for lon, lat, depth particle coordinates.
            It is either np.float32 or np.float64. Default is np.float32 if fieldset.U.interp_method is 'linear'
            and np.float64 if the interpolation method is 'cgrid_velocity'
            Other Variables can be initialised using further arguments (e.g. v=... for a Variable named 'v')
        **kwargs :
            Keyword arguments passed to the particleset constructor.
        """
        return cls(
            fieldset=fieldset,
            pclass=pclass,
            lon=lon,
            lat=lat,
            depth=depth,
            time=time,
            repeatdt=repeatdt,
            lonlatdepth_dtype=lonlatdepth_dtype,
            **kwargs,
        )

    @classmethod
    def from_line(
        cls,
        fieldset,
        pclass,
        start,
        finish,
        size,
        depth=None,
        time=None,
        repeatdt=None,
        lonlatdepth_dtype=None,
        **kwargs,
    ):
        """Create a particleset in the shape of a line (according to a cartesian grid).

        Initialise the ParticleSet from start/finish coordinates with equidistant spacing
        Note that this method uses simple numpy.linspace calls and does not take into account
        great circles, so may not be a exact on a globe

        Parameters
        ----------
        fieldset :
            mod:`parcels.fieldset.FieldSet` object from which to sample velocity
        pclass :
            Particle class. May be a parcels.particle.Particle as defined in parcels, or a subclass defining a custom particle.
        start :
            Start point (longitude, latitude) for initialisation of particles on a straight line.
        finish :
            End point (longitude, latitude) for initialisation of particles on a straight line.
        size :
            Initial size of particle set
        depth :
            Optional list of initial depth values for particles. Default is 0m
        time :
            Optional start time value for particles. Default is fieldset.U.time[0]
        repeatdt :
            Optional interval (in seconds) on which to repeat the release of the ParticleSet (Default value = None)
        lonlatdepth_dtype :
            Floating precision for lon, lat, depth particle coordinates.
            It is either np.float32 or np.float64. Default is np.float32 if fieldset.U.interp_method is 'linear'
            and np.float64 if the interpolation method is 'cgrid_velocity'
        """
        lon = np.linspace(start[0], finish[0], size)
        lat = np.linspace(start[1], finish[1], size)
        if type(depth) in [int, float]:
            depth = [depth] * size
        return cls(
            fieldset=fieldset,
            pclass=pclass,
            lon=lon,
            lat=lat,
            depth=depth,
            time=time,
            repeatdt=repeatdt,
            lonlatdepth_dtype=lonlatdepth_dtype,
            **kwargs,
        )

    @classmethod
    def _monte_carlo_sample(cls, start_field, size, mode="monte_carlo"):
        """Converts a starting field into a monte-carlo sample of lons and lats.

        Parameters
        ----------
        start_field : parcels.field.Field
            mod:`parcels.fieldset.Field` object for initialising particles stochastically (horizontally)  according to the presented density field.
        size :

        mode :
             (Default value = 'monte_carlo')

        Returns
        -------
        list of float
            A list of longitude values.
        list of float
            A list of latitude values.
        """
        if mode == "monte_carlo":
            data = start_field.data if isinstance(start_field.data, np.ndarray) else np.array(start_field.data)
            if start_field.interp_method == "cgrid_tracer":
                p_interior = np.squeeze(data[0, 1:, 1:])
            else:  # if A-grid
                d = data
                p_interior = (d[0, :-1, :-1] + d[0, 1:, :-1] + d[0, :-1, 1:] + d[0, 1:, 1:]) / 4.0
                p_interior = np.where(d[0, :-1, :-1] == 0, 0, p_interior)
                p_interior = np.where(d[0, 1:, :-1] == 0, 0, p_interior)
                p_interior = np.where(d[0, 1:, 1:] == 0, 0, p_interior)
                p_interior = np.where(d[0, :-1, 1:] == 0, 0, p_interior)
            p = np.reshape(p_interior, (1, p_interior.size))
            inds = np.random.choice(p_interior.size, size, replace=True, p=p[0] / np.sum(p))
            xsi = np.random.uniform(size=len(inds))
            eta = np.random.uniform(size=len(inds))
            j, i = np.unravel_index(inds, p_interior.shape)
            grid = start_field.grid
            lon, lat = ([], [])
            if grid._gtype in [GridType.RectilinearZGrid, GridType.RectilinearSGrid]:
                lon = grid.lon[i] + xsi * (grid.lon[i + 1] - grid.lon[i])
                lat = grid.lat[j] + eta * (grid.lat[j + 1] - grid.lat[j])
            else:
                lons = np.array([grid.lon[j, i], grid.lon[j, i + 1], grid.lon[j + 1, i + 1], grid.lon[j + 1, i]])
                if grid.mesh == "spherical":
                    lons[1:] = np.where(lons[1:] - lons[0] > 180, lons[1:] - 360, lons[1:])
                    lons[1:] = np.where(-lons[1:] + lons[0] > 180, lons[1:] + 360, lons[1:])
                lon = (
                    (1 - xsi) * (1 - eta) * lons[0]
                    + xsi * (1 - eta) * lons[1]
                    + xsi * eta * lons[2]
                    + (1 - xsi) * eta * lons[3]
                )
                lat = (
                    (1 - xsi) * (1 - eta) * grid.lat[j, i]
                    + xsi * (1 - eta) * grid.lat[j, i + 1]
                    + xsi * eta * grid.lat[j + 1, i + 1]
                    + (1 - xsi) * eta * grid.lat[j + 1, i]
                )
            return list(lat), list(lon)
        else:
            raise NotImplementedError(f'Mode {mode} not implemented. Please use "monte carlo" algorithm instead.')

    @classmethod
    def from_field(
        cls,
        fieldset,
        pclass,
        start_field,
        size,
        mode="monte_carlo",
        depth=None,
        time=None,
        repeatdt=None,
        lonlatdepth_dtype=None,
    ):
        """Initialise the ParticleSet randomly drawn according to distribution from a field.

        Parameters
        ----------
        fieldset : parcels.fieldset.FieldSet
            mod:`parcels.fieldset.FieldSet` object from which to sample velocity
        pclass :
            Particle class. May be a parcels.particle.Particle class as defined in parcels, or a subclass defining a custom particle.
        start_field : parcels.field.Field
            Field for initialising particles stochastically (horizontally)  according to the presented density field.
        size :
            Initial size of particle set
        mode :
            Type of random sampling. Currently only 'monte_carlo' is implemented (Default value = 'monte_carlo')
        depth :
            Optional list of initial depth values for particles. Default is 0m
        time :
            Optional start time value for particles. Default is fieldset.U.time[0]
        repeatdt :
            Optional interval (in seconds) on which to repeat the release of the ParticleSet (Default value = None)
        lonlatdepth_dtype :
            Floating precision for lon, lat, depth particle coordinates.
            It is either np.float32 or np.float64. Default is np.float32 if fieldset.U.interp_method is 'linear'
            and np.float64 if the interpolation method is 'cgrid_velocity'
        """
        lat, lon = cls._monte_carlo_sample(start_field, size, mode)

        return cls(
            fieldset=fieldset,
            pclass=pclass,
            lon=lon,
            lat=lat,
            depth=depth,
            time=time,
            lonlatdepth_dtype=lonlatdepth_dtype,
            repeatdt=repeatdt,
        )

    @classmethod
    def from_particlefile(cls, fieldset, pclass, filename, restart=True, restarttime=None, repeatdt=None, **kwargs):
        """Initialise the ParticleSet from a zarr ParticleFile.
        This creates a new ParticleSet based on locations of all particles written
        in a zarr ParticleFile at a certain time. Particle IDs are preserved if restart=True

        Parameters
        ----------
        fieldset : parcels.fieldset.FieldSet
            mod:`parcels.fieldset.FieldSet` object from which to sample velocity
        pclass :
            Particle class. May be a parcels.particle.Particle class as defined in parcels, or a subclass defining a custom particle.
        filename : str
            Name of the particlefile from which to read initial conditions
        restart : bool
            BSignal if pset is used for a restart (default is True).
            In that case, Particle IDs are preserved.
        restarttime :
            time at which the Particles will be restarted. Default is the last time written.
            Alternatively, restarttime could be a time value (including np.datetime64) or
            a callable function such as np.nanmin. The last is useful when running with dt < 0.
        repeatdt : datetime.timedelta or float, optional
            Optional interval on which to repeat the release of the ParticleSet. Either timedelta object, or float in seconds.
        **kwargs :
            Keyword arguments passed to the particleset constructor.
        """
        raise NotImplementedError(
            "ParticleSet.from_particlefile is not yet implemented in v4."
        )  # TODO implement this when ParticleFile is implemented in v4

    def Kernel(self, pyfunc):
        """Wrapper method to convert a `pyfunc` into a :class:`parcels.kernel.Kernel` object.

        Conversion is based on `fieldset` and `ptype` of the ParticleSet.

        Parameters
        ----------
        pyfunc : function or list of functions
            Python function to convert into kernel. If a list of functions is provided,
            the functions will be converted to kernels and combined into a single kernel.
        """
        if isinstance(pyfunc, list):
            return Kernel.from_list(
                self.fieldset,
                self._ptype,
                pyfunc,
            )
        return Kernel(
            self.fieldset,
            self._ptype,
            pyfunc=pyfunc,
        )

    def InteractionKernel(self, pyfunc_inter):
        if pyfunc_inter is None:
            return None
        return InteractionKernel(self.fieldset, self._ptype, pyfunc=pyfunc_inter)

    def ParticleFile(self, *args, **kwargs):
        """Wrapper method to initialise a :class:`parcels.particlefile.ParticleFile` object from the ParticleSet."""
        return ParticleFile(*args, particleset=self, **kwargs)

    def data_indices(self, variable_name, compare_values, invert=False):
        """Get the indices of all particles where the value of `variable_name` equals (one of) `compare_values`.

        Parameters
        ----------
        variable_name : str
            Name of the variable to check.
        compare_values :
            Value or list of values to compare to.
        invert :
            Whether to invert the selection. I.e., when True,
            return all indices that do not equal (one of)
            `compare_values`. (Default value = False)

        Returns
        -------
        np.ndarray
            Numpy array of indices that satisfy the test.

        """
        compare_values = (
            np.array([compare_values]) if type(compare_values) not in [list, dict, np.ndarray] else compare_values
        )
        return np.where(np.isin(self._data[variable_name], compare_values, invert=invert))[
            0
        ]  # TODO check if this can be faster with xarray indexing?

    @property
    def _error_particles(self):
        """Get indices of all particles that are in an error state.

        Returns
        -------
        indices
            Indices of error particles.
        """
        return self.data_indices("state", [StatusCode.Success, StatusCode.Evaluate], invert=True)

    @property
    def _num_error_particles(self):
        """Get the number of particles that are in an error state.

        Returns
        -------
        int
            Number of error particles.
        """
        return np.sum(np.isin(self._data["state"], [StatusCode.Success, StatusCode.Evaluate], invert=True))

    def set_variable_write_status(self, var, write_status):
        """Method to set the write status of a Variable.

        Parameters
        ----------
        var :
            Name of the variable (string)
        write_status :
            Write status of the variable (True, False or 'once')
        """
        self._data[var].set_variable_write_status(write_status)

    def execute(
        self,
        pyfunc=AdvectionRK4,
        endtime: np.timedelta64 | np.datetime64 | None = None,
        runtime: np.timedelta64 | None = None,
        dt: np.timedelta64 | None = None,
        output_file=None,
        verbose_progress=True,
    ):
        """Execute a given kernel function over the particle set for multiple timesteps.

        Optionally also provide sub-timestepping
        for particle output.

        Parameters
        ----------
        pyfunc :
            Kernel function to execute. This can be the name of a
            defined Python function or a :class:`parcels.kernel.Kernel` object.
            Kernels can be concatenated using the + operator (Default value = AdvectionRK4)
        endtime (np.datetime64 or np.timedelta64): :
            End time for the timestepping loop. If a np.timedelta64 is provided, it is interpreted as the total simulation time. In this case,
            the absolute end time is the start of the fieldset's time interval plus the np.timedelta64.
            If a datetime is provided, it is interpreted as the absolute end time of the simulation.
        runtime (np.timedelta64):
            The duration of the simuulation execution. Must be a np.timedelta64 object and is required to be set when the `fieldset.time_interval` is not defined.
            If the `fieldset.time_interval` is defined and the runtime is provided, the end time will be the start of the fieldset's time interval plus the runtime.
        dt (np.timedelta64):
            Timestep interval (as a np.timedelta64 object) to be passed to the kernel.
            Use a negative value for a backward-in-time simulation. (Default value = 1 second)
        output_file :
            mod:`parcels.particlefile.ParticleFile` object for particle output (Default value = None)
        verbose_progress : bool
            Boolean for providing a progress bar for the kernel execution loop. (Default value = True)

        Notes
        -----
        ``ParticleSet.execute()`` acts as the main entrypoint for simulations, and provides the simulation time-loop. This method encapsulates the logic controlling the switching between kernel execution, output file writing, reading in fields for new timesteps, adding new particles to the simulation domain, stopping the simulation, and executing custom functions (``postIterationCallbacks`` provided by the user).
        """
        # check if particleset is empty. If so, return immediately
        if len(self) == 0:
            return

        # check if pyfunc has changed since last generation. If so, regenerate
        if self._kernel is None or (self._kernel.pyfunc is not pyfunc and self._kernel is not pyfunc):
            # Generate and store Kernel
            if isinstance(pyfunc, Kernel):
                self._kernel = pyfunc
            else:
                self._kernel = self.Kernel(pyfunc)

        if output_file:
            output_file.metadata["parcels_kernels"] = self._kernel.name

        if (dt is not None) and (not isinstance(dt, np.timedelta64)):
            raise TypeError("dt must be a np.timedelta64 object")
        if dt is None or np.isnat(dt):
            dt = 1
        else:
            dt = dt / np.timedelta64(1, "s")

        self._data["dt"][:] = dt
        sign_dt = np.sign(dt).astype(int)
        if sign_dt not in [-1, 1]:
            raise ValueError("dt must be a positive or negative np.timedelta64 object")

        if self.fieldset.time_interval is None:
            start_time = np.timedelta64(0, "s")  # For the execution loop, we need a start time as a timedelta object
            if runtime is None:
                raise TypeError("The runtime must be provided when the time_interval is not defined for a fieldset.")

            else:
                if isinstance(runtime, np.timedelta64):
                    end_time = runtime
                else:
                    raise TypeError("The runtime must be a np.timedelta64 object")

        else:
            if not np.isnan(self._data["time_nextloop"]).any():
                if sign_dt > 0:
                    start_time = self._data["time_nextloop"].min()
                else:
                    start_time = self._data["time_nextloop"].max()
            else:
                if sign_dt > 0:
                    start_time = self.fieldset.time_interval.left
                else:
                    start_time = self.fieldset.time_interval.right

            if runtime is None:
                if endtime is None:
                    raise ValueError(
                        "Must provide either runtime or endtime when time_interval is defined for a fieldset."
                    )
                # Ensure that the endtime uses the same type as the start_time
                if isinstance(endtime, self.fieldset.time_interval.left.__class__):
                    if sign_dt > 0:
                        if endtime < self.fieldset.time_interval.left:
                            raise ValueError("The endtime must be after the start time of the fieldset.time_interval")
                        end_time = min(endtime, self.fieldset.time_interval.right)
                    else:
                        if endtime > self.fieldset.time_interval.right:
                            raise ValueError(
                                "The endtime must be before the end time of the fieldset.time_interval when dt < 0"
                            )
                        end_time = max(endtime, self.fieldset.time_interval.left)
                else:
                    raise TypeError("The endtime must be of the same type as the fieldset.time_interval start time.")
            else:
                end_time = start_time + runtime * sign_dt

        start_time = (start_time - self.fieldset.time_interval.left) / np.timedelta64(1, "s")
        end_time = (end_time - self.fieldset.time_interval.left) / np.timedelta64(1, "s")

        # Set the time of the particles if it hadn't been set on initialisation
        if np.isnan(self._data["time"]).any():
            self._data["time"][:] = start_time
            self._data["time_nextloop"][:] = start_time

        outputdt = output_file.outputdt if output_file else None

        # Set up pbar
        if output_file:
            logger.info(f"Output files are stored in {output_file.fname}.")

        if verbose_progress:
            pbar = tqdm(total=(end_time - start_time), file=sys.stdout)

        next_output = outputdt if output_file else None

        time = start_time
        while sign_dt * (time - end_time) < 0:
            if sign_dt > 0:
                next_time = end_time  # TODO update to min(next_output, end_time) when ParticleFile works
            else:
                next_time = end_time  # TODO update to max(next_output, end_time) when ParticleFile works
            res = self._kernel.execute(self, endtime=next_time, dt=dt)
            if res == StatusCode.StopAllExecution:
                return StatusCode.StopAllExecution

            # TODO: Handle IO timing based of timedelta or datetime objects
            if next_output:
                if abs(next_time - next_output) < 1e-12:
                    if output_file:
                        output_file.write(self, next_output)
                    if np.isfinite(outputdt):
                        next_output += outputdt

            if verbose_progress:
<<<<<<< HEAD
                pbar.update(dt)
=======
                pbar.update((next_time - time) / np.timedelta64(1, "s"))
>>>>>>> 6baf346a

            time = next_time

        if verbose_progress:
            pbar.close()


def _warn_outputdt_release_desync(outputdt: float, starttime: float, release_times: Iterable[float]):
    """Gives the user a warning if the release time isn't a multiple of outputdt."""
    if any((np.isfinite(t) and (t - starttime) % outputdt != 0) for t in release_times):
        warnings.warn(
            "Some of the particles have a start time difference that is not a multiple of outputdt. "
            "This could cause the first output of some of the particles that start later "
            "in the simulation to be at a different time than expected.",
            ParticleSetWarning,
            stacklevel=2,
        )


def _warn_particle_times_outside_fieldset_time_bounds(release_times: np.ndarray, time: TimeInterval):
    if np.any(release_times):
        if np.any(release_times < 0):
            warnings.warn(
                "Some particles are set to be released outside the FieldSet's executable time domain.",
                ParticleSetWarning,
                stacklevel=2,
            )
        if np.any(release_times > (time.right - time.left) / np.timedelta64(1, "s")):
            warnings.warn(
                "Some particles are set to be released after the fieldset's last time and the fields are not constant in time.",
                ParticleSetWarning,
                stacklevel=2,
            )<|MERGE_RESOLUTION|>--- conflicted
+++ resolved
@@ -137,36 +137,12 @@
                     lon.size == kwargs[kwvar].size
                 ), f"{kwvar} and positions (lon, lat, depth) don't have the same lengths."
 
-<<<<<<< HEAD
-        self._data = xr.Dataset(
-            {
-                "lon": (["trajectory"], lon.astype(lonlatdepth_dtype)),
-                "lat": (["trajectory"], lat.astype(lonlatdepth_dtype)),
-                "depth": (["trajectory"], depth.astype(lonlatdepth_dtype)),
-                "time": (["trajectory"], time),
-                "dt": (["trajectory"], np.ones(len(trajectory_ids), dtype=np.float64)),
-                "ei": (["trajectory", "ngrid"], np.zeros((len(trajectory_ids), len(fieldset.gridset)), dtype=np.int32)),
-                "state": (["trajectory"], np.zeros((len(trajectory_ids)), dtype=np.int32)),
-                "lon_nextloop": (["trajectory"], lon.astype(lonlatdepth_dtype)),
-                "lat_nextloop": (["trajectory"], lat.astype(lonlatdepth_dtype)),
-                "depth_nextloop": (["trajectory"], depth.astype(lonlatdepth_dtype)),
-                "time_nextloop": (["trajectory"], time),
-            },
-            coords={
-                "trajectory": ("trajectory", trajectory_ids),
-            },
-            attrs={
-                "ngrid": len(fieldset.gridset),
-                "ptype": pclass.getPType(),
-            },
-        )
-=======
         self._data = {
             "lon": lon.astype(lonlatdepth_dtype),
             "lat": lat.astype(lonlatdepth_dtype),
             "depth": depth.astype(lonlatdepth_dtype),
             "time": time,
-            "dt": np.timedelta64(1, "ns") * np.ones(len(trajectory_ids)),
+            "dt": np.ones(len(trajectory_ids), dtype=np.float64),
             # "ei": (["trajectory", "ngrid"], np.zeros((len(trajectory_ids), len(fieldset.gridset)), dtype=np.int32)),
             "state": np.zeros((len(trajectory_ids)), dtype=np.int32),
             "lon_nextloop": lon.astype(lonlatdepth_dtype),
@@ -176,7 +152,6 @@
             "trajectory": trajectory_ids,
         }
         self._ptype = pclass.getPType()
->>>>>>> 6baf346a
         # add extra fields from the custom Particle class
         for v in pclass.__dict__.values():
             if isinstance(v, Variable):
@@ -855,11 +830,7 @@
                         next_output += outputdt
 
             if verbose_progress:
-<<<<<<< HEAD
-                pbar.update(dt)
-=======
-                pbar.update((next_time - time) / np.timedelta64(1, "s"))
->>>>>>> 6baf346a
+                pbar.update(next_time - time)
 
             time = next_time
 
