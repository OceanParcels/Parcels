--- conflicted
+++ resolved
@@ -255,7 +255,6 @@
             if show_movie:
                 self.show(field=show_movie, t=leaptime)
 
-<<<<<<< HEAD
     def show(self, particles=True, show_time=None, field=True, domain=None,
              land=False, vmin=None, vmax=None, savefile=None):
         """Method to 'show' a Parcels ParticleSet
@@ -277,14 +276,6 @@
             from mpl_toolkits.basemap import Basemap
         except:
             Basemap = None
-=======
-    def show(self, **kwargs):
-        """Method to plot a ParticleSet"""
-        savefile = kwargs.get('savefile', None)
-        field = kwargs.get('field', True)
-        domain = kwargs.get('domain', None)
-        particles = kwargs.get('particles', True)
->>>>>>> 84d63d48
         plon = np.array([p.lon for p in self])
         plat = np.array([p.lat for p in self])
         show_time = self[0].time if show_time is None else show_time
