import sys
import warnings
from collections.abc import Iterable
from datetime import date, datetime, timedelta

import numpy as np
import xarray as xr
from scipy.spatial import KDTree
from tqdm import tqdm

from parcels._core.utils.time import TimeInterval
from parcels._reprs import particleset_repr
from parcels.application_kernels.advection import AdvectionRK4
from parcels.grid import GridType
from parcels.interaction.interactionkernel import InteractionKernel
from parcels.kernel import Kernel
from parcels.particle import Particle
from parcels.particledata import ParticleData, ParticleDataIterator
from parcels.particlefile import ParticleFile
from parcels.tools.converters import _get_cftime_calendars, convert_to_flat_array
from parcels.tools.loggers import logger
from parcels.tools.statuscodes import StatusCode
from parcels.tools.warnings import ParticleSetWarning

__all__ = ["ParticleSet"]


def _convert_to_reltime(time):
    """Check to determine if the value of the time parameter needs to be converted to a relative value (relative to the time_origin)."""
    if isinstance(time, np.datetime64) or (hasattr(time, "calendar") and time.calendar in _get_cftime_calendars()):
        return True
    return False


class ParticleSet:
    """Class for storing particle and executing kernel over them.

    Please note that this currently only supports fixed size particle sets, meaning that the particle set only
    holds the particles defined on construction. Individual particles can neither be added nor deleted individually,
    and individual particles can only be deleted as a set procedurally (i.e. by 'particle.delete()'-call during
    kernel execution).

    Parameters
    ----------
    fieldset :
        mod:`parcels.fieldset.FieldSet` object from which to sample velocity.
    pclass : parcels.particle.Particle
        Optional object that inherits from :mod:`parcels.particle.Particle` object that defines custom particle
    lon :
        List of initial longitude values for particles
    lat :
        List of initial latitude values for particles
    depth :
        Optional list of initial depth values for particles. Default is 0m
    time :
        Optional list of initial time values for particles. Default is fieldset.U.grid.time[0]
    repeatdt : datetime.timedelta or float, optional
        Optional interval on which to repeat the release of the ParticleSet. Either timedelta object, or float in seconds.
    lonlatdepth_dtype :
        Floating precision for lon, lat, depth particle coordinates.
        It is either np.float32 or np.float64. Default is np.float32 if fieldset.U.interp_method is 'linear'
        and np.float64 if the interpolation method is 'cgrid_velocity'
    pid_orig :
        Optional list of (offsets for) the particle IDs
    partition_function :
        Function to use for partitioning particles over processors. Default is to use kMeans
    periodic_domain_zonal :
        Zonal domain size, used to apply zonally periodic boundaries for particle-particle
        interaction. If None, no zonally periodic boundaries are applied

        Other Variables can be initialised using further arguments (e.g. v=... for a Variable named 'v')
    """

    def __init__(
        self,
        fieldset,
        pclass=Particle,
        lon=None,
        lat=None,
        depth=None,
        time=None,
        repeatdt=None,
        lonlatdepth_dtype=None,
        pid_orig=None,
        **kwargs,
    ):
        self.particledata = None
        self._repeat_starttime = None
        self._repeatlon = None
        self._repeatlat = None
        self._repeatdepth = None
        self._repeatpclass = None
        self._repeatkwargs = None
        self._kernel = None
        self._interaction_kernel = None

        self.fieldset = fieldset
        self._pclass = pclass

<<<<<<< HEAD
        if repeatdt:
            NotImplementedError("ParticleSet.repeatdt is not implemented yet in v4")
=======
        # ==== first: create a new subclass of the pclass that includes the required variables ==== #
        # ==== see dynamic-instantiation trick here: https://www.python-course.eu/python3_classes_and_type.php ==== #
        class_name = pclass.__name__
        array_class = None
        if class_name not in dir():

            def ArrayClass_init(self, *args, **kwargs):
                fieldset = kwargs.get("fieldset", None)
                ngrids = kwargs.get("ngrids", None)
                if type(self).ngrids.initial < 0:
                    numgrids = ngrids
                    if numgrids is None and fieldset is not None:
                        numgrids = len(fieldset.gridset)
                    assert numgrids is not None, "Neither fieldsets nor number of grids are specified - exiting."
                    type(self).ngrids.initial = numgrids
                self.ngrids = type(self).ngrids.initial
                if self.ngrids >= 0:
                    self.ei = np.zeros(self.ngrids, dtype=np.int32)
                super(type(self), self).__init__(*args, **kwargs)

            array_class_vdict = {
                "ngrids": Variable("ngrids", dtype=np.int32, to_write=False, initial=-1),
                "ei": Variable("ei", dtype=np.int32, to_write=False),
                "__init__": ArrayClass_init,
            }
            array_class = type(class_name, (pclass,), array_class_vdict)
        else:
            array_class = locals()[class_name]
        # ==== dynamic re-classing completed ==== #
        _pclass = array_class
>>>>>>> 8c01bf00

        lon = np.empty(shape=0) if lon is None else convert_to_flat_array(lon)
        lat = np.empty(shape=0) if lat is None else convert_to_flat_array(lat)

        if isinstance(pid_orig, (type(None), bool)):
            pid_orig = np.arange(lon.size)

        if depth is None:
            mindepth = 0
            for field in self.fieldset.fields.values():
                if field.grid.depth is not None:
                    mindepth = min(mindepth, field.grid.depth[0])
            depth = np.ones(lon.size) * mindepth
        else:
            depth = convert_to_flat_array(depth)
        assert lon.size == lat.size and lon.size == depth.size, "lon, lat, depth don't all have the same lenghts"

        time = convert_to_flat_array(time)
        time = np.repeat(time, lon.size) if time.size == 1 else time

        if time.size > 0 and type(time[0]) in [datetime, date]:
            time = np.array([np.datetime64(t) for t in time])
        else:
            raise NotImplementedError("particle time must be a datetime or date object")

        time = np.array([self.time_origin.reltime(t) if _convert_to_reltime(t) else t for t in time])
        assert lon.size == time.size, "time and positions (lon, lat, depth) do not have the same lengths."
        if fieldset.time_interval:
            _warn_particle_times_outside_fieldset_time_bounds(time, fieldset.time_interval)

        if lonlatdepth_dtype is None:
            lonlatdepth_dtype = self.lonlatdepth_dtype_from_field_interp_method(fieldset.U)
        assert lonlatdepth_dtype in [
            np.float32,
            np.float64,
        ], "lon lat depth precision should be set to either np.float32 or np.float64"

        for kwvar in kwargs:
            if kwvar not in ["partition_function"]:
                kwargs[kwvar] = convert_to_flat_array(kwargs[kwvar])
                assert (
                    lon.size == kwargs[kwvar].size
                ), f"{kwvar} and positions (lon, lat, depth) don't have the same lengths."

<<<<<<< HEAD
=======
        self.repeatdt = timedelta_to_float(repeatdt) if repeatdt is not None else None

        if self.repeatdt:
            if self.repeatdt <= 0:
                raise ValueError("Repeatdt should be > 0")
            if time[0] and not np.allclose(time, time[0]):
                raise ValueError("All Particle.time should be the same when repeatdt is not None")
            self._repeatpclass = pclass
            self._repeatkwargs = kwargs
            self._repeatkwargs.pop("partition_function", None)

        ngrids = len(fieldset.gridset)

        # Variables used for interaction kernels.
        inter_dist_horiz = None
        inter_dist_vert = None
        # The _dirty_neighbor attribute keeps track of whether
        # the neighbor search structure needs to be rebuilt.
        # If indices change (for example adding/deleting a particle)
        # The NS structure needs to be rebuilt and _dirty_neighbor should be
        # set to true. Since the NS structure isn't immediately initialized,
        # it is set to True here.
        self._dirty_neighbor = True

>>>>>>> 8c01bf00
        self.particledata = ParticleData(
            self._pclass,
            lon=lon,
            lat=lat,
            depth=depth,
            time=time,
            lonlatdepth_dtype=lonlatdepth_dtype,
            pid_orig=pid_orig,
            ngrid=fieldset.gridset_size,
            **kwargs,
        )

<<<<<<< HEAD
=======
        # Initialize neighbor search data structure (used for interaction).
        if interaction_distance is not None:
            meshes = [g.mesh for g in fieldset.gridset]
            # Assert all grids have the same mesh type
            assert np.all(np.array(meshes) == meshes[0])
            mesh_type = meshes[0]
            if mesh_type == "spherical":
                if len(self) < 1000:
                    interaction_class = BruteSphericalNeighborSearch
                else:
                    interaction_class = HashSphericalNeighborSearch
            elif mesh_type == "flat":
                if len(self) < 1000:
                    interaction_class = BruteFlatNeighborSearch
                else:
                    interaction_class = KDTreeFlatNeighborSearch
            else:
                assert False, "Interaction is only possible on 'flat' and 'spherical' meshes"
            try:
                if len(interaction_distance) == 2:
                    inter_dist_vert, inter_dist_horiz = interaction_distance
                else:
                    inter_dist_vert = interaction_distance[0]
                    inter_dist_horiz = interaction_distance[0]
            except TypeError:
                inter_dist_vert = interaction_distance
                inter_dist_horiz = interaction_distance
            self._neighbor_tree = interaction_class(
                inter_dist_vert=inter_dist_vert,
                inter_dist_horiz=inter_dist_horiz,
                periodic_domain_zonal=periodic_domain_zonal,
            )
        # End of neighbor search data structure initialization.

        if self.repeatdt:
            if len(time) > 0 and time[0] is None:
                self._repeat_starttime = time[0]
            else:
                if self.particledata.data["time"][0] and not np.allclose(
                    self.particledata.data["time"], self.particledata.data["time"][0]
                ):
                    raise ValueError("All Particle.time should be the same when repeatdt is not None")
                self._repeat_starttime = copy(self.particledata.data["time"][0])
            self._repeatlon = copy(self.particledata.data["lon"])
            self._repeatlat = copy(self.particledata.data["lat"])
            self._repeatdepth = copy(self.particledata.data["depth"])
            for kwvar in kwargs:
                if kwvar not in ["partition_function"]:
                    self._repeatkwargs[kwvar] = copy(self.particledata.data[kwvar])

        if self.repeatdt:
            if MPI and self.particledata.pu_indicators is not None:
                mpi_comm = MPI.COMM_WORLD
                mpi_rank = mpi_comm.Get_rank()
                self._repeatpid = pid_orig[self.particledata.pu_indicators == mpi_rank]

>>>>>>> 8c01bf00
        self._kernel = None

    def __del__(self):
        if self.particledata is not None and isinstance(self.particledata, ParticleData):
            del self.particledata
        self.particledata = None

    def __iter__(self):
        return iter(self.particledata)

    def __getattr__(self, name):
        """
        Access a single property of all particles.

        Parameters
        ----------
        name : str
            Name of the property
        """
        for v in self.particledata.ptype.variables:
            if v.name == name:
                return getattr(self.particledata, name)
        if name in self.__dict__ and name[0] != "_":
            return self.__dict__[name]
        else:
            return False

    def __getitem__(self, index):
        """Get a single particle by index."""
        return self.particledata.get_single_by_index(index)

    @staticmethod
    def lonlatdepth_dtype_from_field_interp_method(field):
        if field.interp_method == "cgrid_velocity":
            return np.float64
        return np.float32

    @property
    def size(self):
        # ==== to change at some point - len and size are different things ==== #
        return len(self.particledata)

    @property
    def pclass(self):
        return self._pclass

    def __repr__(self):
        return particleset_repr(self)

    def __len__(self):
        return len(self.particledata)

    def __sizeof__(self):
        return sys.getsizeof(self.particledata)

    def add(self, particles):
        """Add particles to the ParticleSet. Note that this is an
        incremental add, the particles will be added to the ParticleSet
        on which this function is called.

        Parameters
        ----------
        particles :
            Another ParticleSet containing particles to add to this one.

        Returns
        -------
        type
            The current ParticleSet

        """
        if isinstance(particles, type(self)):
            particles = particles.particledata
        self.particledata += particles
        # Adding particles invalidates the neighbor search structure.
        self._dirty_neighbor = True
        return self

    def __iadd__(self, particles):
        """Add particles to the ParticleSet.

        Note that this is an incremental add, the particles will be added to the ParticleSet
        on which this function is called.

        Parameters
        ----------
        particles :
            Another ParticleSet containing particles to add to this one.

        Returns
        -------
        type
            The current ParticleSet
        """
        self.add(particles)
        return self

    def remove_indices(self, indices):
        """Method to remove particles from the ParticleSet, based on their `indices`."""
        # Removing particles invalidates the neighbor search structure.
        self._dirty_neighbor = True
        if type(indices) in [int, np.int32, np.intp]:
            self.particledata.remove_single_by_index(indices)
        else:
            self.particledata.remove_multi_by_indices(indices)

    def remove_booleanvector(self, indices):
        """Method to remove particles from the ParticleSet, based on an array of booleans."""
        # Removing particles invalidates the neighbor search structure.
        self._dirty_neighbor = True
        self.remove_indices(np.where(indices)[0])

    def _active_particles_mask(self, time, dt):
        active_indices = (time - self.particledata.data["time"]) / dt >= 0
        non_err_indices = np.isin(self.particledata.data["state"], [StatusCode.Success, StatusCode.Evaluate])
        active_indices = np.logical_and(active_indices, non_err_indices)
        self._active_particle_idx = np.where(active_indices)[0]
        return active_indices

    def _compute_neighbor_tree(self, time, dt):
        active_mask = self._active_particles_mask(time, dt)

        self._values = np.vstack(
            (
                self.particledata.data["depth"],
                self.particledata.data["lat"],
                self.particledata.data["lon"],
            )
        )
        if self._dirty_neighbor:
            self._neighbor_tree.rebuild(self._values, active_mask=active_mask)
            self._dirty_neighbor = False
        else:
            self._neighbor_tree.update_values(self._values, new_active_mask=active_mask)

    def _neighbors_by_index(self, particle_idx):
        neighbor_idx, distances = self._neighbor_tree.find_neighbors_by_idx(particle_idx)
        neighbor_idx = self._active_particle_idx[neighbor_idx]
        mask = neighbor_idx != particle_idx
        neighbor_idx = neighbor_idx[mask]
        if "horiz_dist" in self.particledata._ptype.variables:
            self.particledata.data["vert_dist"][neighbor_idx] = distances[0, mask]
            self.particledata.data["horiz_dist"][neighbor_idx] = distances[1, mask]
        return ParticleDataIterator(self.particledata, subset=neighbor_idx)

    def _neighbors_by_coor(self, coor):
        neighbor_idx = self._neighbor_tree.find_neighbors_by_coor(coor)
        neighbor_ids = self.particledata.data["id"][neighbor_idx]
        return neighbor_ids

    # TODO: This method is only tested in tutorial notebook. Add unit test?
    def populate_indices(self):
        """Pre-populate guesses of particle ei (element id) indices using a kdtree.

        This is only intended for curvilinear grids, where the initial index search
        may be quite expensive.
        """
        for i, grid in enumerate(self.fieldset.gridset):
            if grid._gtype not in [GridType.CurvilinearZGrid, GridType.CurvilinearSGrid]:
                continue

            tree_data = np.stack((grid.lon.flat, grid.lat.flat), axis=-1)
            IN = np.all(~np.isnan(tree_data), axis=1)
            tree = KDTree(tree_data[IN, :])
            # stack all the particle positions for a single query
            pts = np.stack((self.particledata.data["lon"], self.particledata.data["lat"]), axis=-1)
            # query datatype needs to match tree datatype
            _, idx_nan = tree.query(pts.astype(tree_data.dtype))

            idx = np.where(IN)[0][idx_nan]

            self.particledata.data["ei"][:, i] = idx  # assumes that we are in the surface layer (zi=0)

    @classmethod
    def from_list(
        cls, fieldset, pclass, lon, lat, depth=None, time=None, repeatdt=None, lonlatdepth_dtype=None, **kwargs
    ):
        """Initialise the ParticleSet from lists of lon and lat.

        Parameters
        ----------
        fieldset :
            mod:`parcels.fieldset.FieldSet` object from which to sample velocity
        pclass :
            Particle class. May be a parcels.particle.Particle class as defined in parcels, or a subclass defining a custom particle.
        lon :
            List of initial longitude values for particles
        lat :
            List of initial latitude values for particles
        depth :
            Optional list of initial depth values for particles. Default is 0m
        time :
            Optional list of start time values for particles. Default is fieldset.U.time[0]
        repeatdt :
            Optional interval (in seconds) on which to repeat the release of the ParticleSet (Default value = None)
        lonlatdepth_dtype :
            Floating precision for lon, lat, depth particle coordinates.
            It is either np.float32 or np.float64. Default is np.float32 if fieldset.U.interp_method is 'linear'
            and np.float64 if the interpolation method is 'cgrid_velocity'
            Other Variables can be initialised using further arguments (e.g. v=... for a Variable named 'v')
        **kwargs :
            Keyword arguments passed to the particleset constructor.
        """
        return cls(
            fieldset=fieldset,
            pclass=pclass,
            lon=lon,
            lat=lat,
            depth=depth,
            time=time,
            repeatdt=repeatdt,
            lonlatdepth_dtype=lonlatdepth_dtype,
            **kwargs,
        )

    @classmethod
    def from_line(
        cls,
        fieldset,
        pclass,
        start,
        finish,
        size,
        depth=None,
        time=None,
        repeatdt=None,
        lonlatdepth_dtype=None,
        **kwargs,
    ):
        """Create a particleset in the shape of a line (according to a cartesian grid).

        Initialise the ParticleSet from start/finish coordinates with equidistant spacing
        Note that this method uses simple numpy.linspace calls and does not take into account
        great circles, so may not be a exact on a globe

        Parameters
        ----------
        fieldset :
            mod:`parcels.fieldset.FieldSet` object from which to sample velocity
        pclass :
            Particle class. May be a parcels.particle.Particle as defined in parcels, or a subclass defining a custom particle.
        start :
            Start point (longitude, latitude) for initialisation of particles on a straight line.
        finish :
            End point (longitude, latitude) for initialisation of particles on a straight line.
        size :
            Initial size of particle set
        depth :
            Optional list of initial depth values for particles. Default is 0m
        time :
            Optional start time value for particles. Default is fieldset.U.time[0]
        repeatdt :
            Optional interval (in seconds) on which to repeat the release of the ParticleSet (Default value = None)
        lonlatdepth_dtype :
            Floating precision for lon, lat, depth particle coordinates.
            It is either np.float32 or np.float64. Default is np.float32 if fieldset.U.interp_method is 'linear'
            and np.float64 if the interpolation method is 'cgrid_velocity'
        """
        lon = np.linspace(start[0], finish[0], size)
        lat = np.linspace(start[1], finish[1], size)
        if type(depth) in [int, float]:
            depth = [depth] * size
        return cls(
            fieldset=fieldset,
            pclass=pclass,
            lon=lon,
            lat=lat,
            depth=depth,
            time=time,
            repeatdt=repeatdt,
            lonlatdepth_dtype=lonlatdepth_dtype,
            **kwargs,
        )

    @classmethod
    def _monte_carlo_sample(cls, start_field, size, mode="monte_carlo"):
        """Converts a starting field into a monte-carlo sample of lons and lats.

        Parameters
        ----------
        start_field : parcels.field.Field
            mod:`parcels.fieldset.Field` object for initialising particles stochastically (horizontally)  according to the presented density field.
        size :

        mode :
             (Default value = 'monte_carlo')

        Returns
        -------
        list of float
            A list of longitude values.
        list of float
            A list of latitude values.
        """
        if mode == "monte_carlo":
            data = start_field.data if isinstance(start_field.data, np.ndarray) else np.array(start_field.data)
            if start_field.interp_method == "cgrid_tracer":
                p_interior = np.squeeze(data[0, 1:, 1:])
            else:  # if A-grid
                d = data
                p_interior = (d[0, :-1, :-1] + d[0, 1:, :-1] + d[0, :-1, 1:] + d[0, 1:, 1:]) / 4.0
                p_interior = np.where(d[0, :-1, :-1] == 0, 0, p_interior)
                p_interior = np.where(d[0, 1:, :-1] == 0, 0, p_interior)
                p_interior = np.where(d[0, 1:, 1:] == 0, 0, p_interior)
                p_interior = np.where(d[0, :-1, 1:] == 0, 0, p_interior)
            p = np.reshape(p_interior, (1, p_interior.size))
            inds = np.random.choice(p_interior.size, size, replace=True, p=p[0] / np.sum(p))
            xsi = np.random.uniform(size=len(inds))
            eta = np.random.uniform(size=len(inds))
            j, i = np.unravel_index(inds, p_interior.shape)
            grid = start_field.grid
            lon, lat = ([], [])
            if grid._gtype in [GridType.RectilinearZGrid, GridType.RectilinearSGrid]:
                lon = grid.lon[i] + xsi * (grid.lon[i + 1] - grid.lon[i])
                lat = grid.lat[j] + eta * (grid.lat[j + 1] - grid.lat[j])
            else:
                lons = np.array([grid.lon[j, i], grid.lon[j, i + 1], grid.lon[j + 1, i + 1], grid.lon[j + 1, i]])
                if grid.mesh == "spherical":
                    lons[1:] = np.where(lons[1:] - lons[0] > 180, lons[1:] - 360, lons[1:])
                    lons[1:] = np.where(-lons[1:] + lons[0] > 180, lons[1:] + 360, lons[1:])
                lon = (
                    (1 - xsi) * (1 - eta) * lons[0]
                    + xsi * (1 - eta) * lons[1]
                    + xsi * eta * lons[2]
                    + (1 - xsi) * eta * lons[3]
                )
                lat = (
                    (1 - xsi) * (1 - eta) * grid.lat[j, i]
                    + xsi * (1 - eta) * grid.lat[j, i + 1]
                    + xsi * eta * grid.lat[j + 1, i + 1]
                    + (1 - xsi) * eta * grid.lat[j + 1, i]
                )
            return list(lat), list(lon)
        else:
            raise NotImplementedError(f'Mode {mode} not implemented. Please use "monte carlo" algorithm instead.')

    @classmethod
    def from_field(
        cls,
        fieldset,
        pclass,
        start_field,
        size,
        mode="monte_carlo",
        depth=None,
        time=None,
        repeatdt=None,
        lonlatdepth_dtype=None,
    ):
        """Initialise the ParticleSet randomly drawn according to distribution from a field.

        Parameters
        ----------
        fieldset : parcels.fieldset.FieldSet
            mod:`parcels.fieldset.FieldSet` object from which to sample velocity
        pclass :
            Particle class. May be a parcels.particle.Particle class as defined in parcels, or a subclass defining a custom particle.
        start_field : parcels.field.Field
            Field for initialising particles stochastically (horizontally)  according to the presented density field.
        size :
            Initial size of particle set
        mode :
            Type of random sampling. Currently only 'monte_carlo' is implemented (Default value = 'monte_carlo')
        depth :
            Optional list of initial depth values for particles. Default is 0m
        time :
            Optional start time value for particles. Default is fieldset.U.time[0]
        repeatdt :
            Optional interval (in seconds) on which to repeat the release of the ParticleSet (Default value = None)
        lonlatdepth_dtype :
            Floating precision for lon, lat, depth particle coordinates.
            It is either np.float32 or np.float64. Default is np.float32 if fieldset.U.interp_method is 'linear'
            and np.float64 if the interpolation method is 'cgrid_velocity'
        """
        lat, lon = cls._monte_carlo_sample(start_field, size, mode)

        return cls(
            fieldset=fieldset,
            pclass=pclass,
            lon=lon,
            lat=lat,
            depth=depth,
            time=time,
            lonlatdepth_dtype=lonlatdepth_dtype,
            repeatdt=repeatdt,
        )

    @classmethod
    def from_particlefile(
        cls, fieldset, pclass, filename, restart=True, restarttime=None, repeatdt=None, lonlatdepth_dtype=None, **kwargs
    ):
        """Initialise the ParticleSet from a zarr ParticleFile.
        This creates a new ParticleSet based on locations of all particles written
        in a zarr ParticleFile at a certain time. Particle IDs are preserved if restart=True

        Parameters
        ----------
        fieldset : parcels.fieldset.FieldSet
            mod:`parcels.fieldset.FieldSet` object from which to sample velocity
        pclass :
            Particle class. May be a parcels.particle.Particle class as defined in parcels, or a subclass defining a custom particle.
        filename : str
            Name of the particlefile from which to read initial conditions
        restart : bool
            BSignal if pset is used for a restart (default is True).
            In that case, Particle IDs are preserved.
        restarttime :
            time at which the Particles will be restarted. Default is the last time written.
            Alternatively, restarttime could be a time value (including np.datetime64) or
            a callable function such as np.nanmin. The last is useful when running with dt < 0.
        repeatdt : datetime.timedelta or float, optional
            Optional interval on which to repeat the release of the ParticleSet. Either timedelta object, or float in seconds.
        lonlatdepth_dtype :
            Floating precision for lon, lat, depth particle coordinates.
            It is either np.float32 or np.float64. Default is np.float32 if fieldset.U.interp_method is 'linear'
            and np.float64 if the interpolation method is 'cgrid_velocity'
        **kwargs :
            Keyword arguments passed to the particleset constructor.
        """
        if repeatdt is not None:
            warnings.warn(
                f"Note that the `repeatdt` argument is not retained from {filename}, and that "
                "setting a new repeatdt will start particles from the _new_ particle "
                "locations.",
                ParticleSetWarning,
                stacklevel=2,
            )

        pfile = xr.open_zarr(str(filename))
        pfile_vars = [v for v in pfile.data_vars]

        vars = {}
        to_write = {}
        for v in pclass.getPType().variables:
            if v.name in pfile_vars:
                vars[v.name] = np.ma.filled(pfile.variables[v.name], np.nan)
            elif (
                v.name
                not in [
                    "ei",
                    "dt",
                    "depth",
                    "id",
                    "obs_written",
                    "state",
                    "lon_nextloop",
                    "lat_nextloop",
                    "depth_nextloop",
                    "time_nextloop",
                ]
                and v.to_write
            ):
                raise RuntimeError(f"Variable {v.name} is in pclass but not in the particlefile")
            to_write[v.name] = v.to_write
        vars["depth"] = np.ma.filled(pfile.variables["z"], np.nan)
        vars["id"] = np.ma.filled(pfile.variables["trajectory"], np.nan)

        for v in ["lon", "lat", "depth", "time"]:
            to_write[v] = True

        if isinstance(vars["time"][0, 0], np.timedelta64):
            vars["time"] = np.array([t / np.timedelta64(1, "s") for t in vars["time"]])

        if restarttime is None:
            restarttime = np.nanmax(vars["time"])
        elif callable(restarttime):
            restarttime = restarttime(vars["time"])
        else:
            restarttime = restarttime

        inds = np.where(vars["time"] == restarttime)
        for v in vars:
            if to_write[v] is True:
                vars[v] = vars[v][inds]
            elif to_write[v] == "once":
                vars[v] = vars[v][inds[0]]
            if v not in ["lon", "lat", "depth", "time", "id"]:
                kwargs[v] = vars[v]

        if restart:
            pclass.setLastID(0)  # reset to zero offset
        else:
            vars["id"] = None

        return cls(
            fieldset=fieldset,
            pclass=pclass,
            lon=vars["lon"],
            lat=vars["lat"],
            depth=vars["depth"],
            time=vars["time"],
            pid_orig=vars["id"],
            lonlatdepth_dtype=lonlatdepth_dtype,
            repeatdt=repeatdt,
            **kwargs,
        )

    def Kernel(self, pyfunc):
        """Wrapper method to convert a `pyfunc` into a :class:`parcels.kernel.Kernel` object.

        Conversion is based on `fieldset` and `ptype` of the ParticleSet.

        Parameters
        ----------
        pyfunc : function or list of functions
            Python function to convert into kernel. If a list of functions is provided,
            the functions will be converted to kernels and combined into a single kernel.
        """
        if isinstance(pyfunc, list):
            return Kernel.from_list(
                self.fieldset,
                self.particledata.ptype,
                pyfunc,
            )
        return Kernel(
            self.fieldset,
            self.particledata.ptype,
            pyfunc=pyfunc,
        )

    def InteractionKernel(self, pyfunc_inter):
        if pyfunc_inter is None:
            return None
        return InteractionKernel(self.fieldset, self.particledata.ptype, pyfunc=pyfunc_inter)

    def ParticleFile(self, *args, **kwargs):
        """Wrapper method to initialise a :class:`parcels.particlefile.ParticleFile` object from the ParticleSet."""
        return ParticleFile(*args, particleset=self, **kwargs)

    def data_indices(self, variable_name, compare_values, invert=False):
        """Get the indices of all particles where the value of `variable_name` equals (one of) `compare_values`.

        Parameters
        ----------
        variable_name : str
            Name of the variable to check.
        compare_values :
            Value or list of values to compare to.
        invert :
            Whether to invert the selection. I.e., when True,
            return all indices that do not equal (one of)
            `compare_values`. (Default value = False)

        Returns
        -------
        np.ndarray
            Numpy array of indices that satisfy the test.

        """
        compare_values = (
            np.array([compare_values]) if type(compare_values) not in [list, dict, np.ndarray] else compare_values
        )
        return np.where(np.isin(self.particledata.data[variable_name], compare_values, invert=invert))[0]

    @property
    def _error_particles(self):
        """Get an iterator over all particles that are in an error state.

        Returns
        -------
        iterator
            ParticleDataIterator over error particles.
        """
        error_indices = self.data_indices("state", [StatusCode.Success, StatusCode.Evaluate], invert=True)
        return ParticleDataIterator(self.particledata, subset=error_indices)

    @property
    def _num_error_particles(self):
        """Get the number of particles that are in an error state.

        Returns
        -------
        int
            Number of error particles.
        """
        return np.sum(np.isin(self.particledata.data["state"], [StatusCode.Success, StatusCode.Evaluate], invert=True))

    def set_variable_write_status(self, var, write_status):
        """Method to set the write status of a Variable.

        Parameters
        ----------
        var :
            Name of the variable (string)
        write_status :
            Write status of the variable (True, False or 'once')
        """
        self.particledata.set_variable_write_status(var, write_status)

    def execute(
        self,
        pyfunc=AdvectionRK4,
        endtime: timedelta | datetime | None = None,
        runtime: timedelta | None = None,
        dt: np.float64 | np.float32 | timedelta | None = None,
        output_file=None,
        verbose_progress=True,
    ):
        """Execute a given kernel function over the particle set for multiple timesteps.

        Optionally also provide sub-timestepping
        for particle output.

        Parameters
        ----------
        pyfunc :
            Kernel function to execute. This can be the name of a
            defined Python function or a :class:`parcels.kernel.Kernel` object.
            Kernels can be concatenated using the + operator (Default value = AdvectionRK4)
        endtime (datetime or timedelta): :
            End time for the timestepping loop. If a timedelta is provided, it is interpreted as the total simulation time. In this case,
            the absolute end time is the start of the fieldset's time interval plus the timedelta.
            If a datetime is provided, it is interpreted as the absolute end time of the simulation.
        runtime (timedelta):
            The duration of the simuulation execution. Must be a timedelta object and is required to be set when the `fieldset.time_interval` is not defined.
            If the `fieldset.time_interval` is defined and the runtime is provided, the end time will be the start of the fieldset's time interval plus the runtime.
        dt (timedelta):
            Timestep interval (in seconds) to be passed to the kernel.
            It is either a timedelta object or a double.
            Use a negative value for a backward-in-time simulation. (Default value = 1 second)
        output_file :
            mod:`parcels.particlefile.ParticleFile` object for particle output (Default value = None)
        verbose_progress : bool
            Boolean for providing a progress bar for the kernel execution loop. (Default value = True)

        Notes
        -----
        ``ParticleSet.execute()`` acts as the main entrypoint for simulations, and provides the simulation time-loop. This method encapsulates the logic controlling the switching between kernel execution, output file writing, reading in fields for new timesteps, adding new particles to the simulation domain, stopping the simulation, and executing custom functions (``postIterationCallbacks`` provided by the user).
        """
        # check if particleset is empty. If so, return immediately
        if len(self) == 0:
            return

        # check if pyfunc has changed since last generation. If so, regenerate
        if self._kernel is None or (self._kernel.pyfunc is not pyfunc and self._kernel is not pyfunc):
            # Generate and store Kernel
            if isinstance(pyfunc, Kernel):
                self._kernel = pyfunc
            else:
                self._kernel = self.Kernel(pyfunc)

        if output_file:
            output_file.metadata["parcels_kernels"] = self._kernel.name

        if self.fieldset.time_interval is None:
            start_time = timedelta(seconds=0)  # For the execution loop, we need a start time as a timedelta object
            if runtime is None:
                raise ValueError("The runtime must be provided when the time_interval is not defined for a fieldset.")

            else:
                if isinstance(runtime, timedelta):
                    end_time = runtime
                else:
                    raise ValueError("The runtime must be a timedelta object")

        else:
            valid_start, valid_end = self.fieldset.time_interval
            start_time = valid_start

            if runtime is None:
                if endtime is None:
                    raise ValueError(
                        "Must provide either runtime or endtime when time_interval is defined for a fieldset."
                    )
                # Ensure that the endtime uses the same type as the start_time
                if isinstance(endtime, valid_start.__class__):
                    if endtime < valid_start:
                        raise ValueError("The endtime must be after the start time of the fieldset.time_interval")
                    end_time = min(endtime, valid_end)
                else:
                    raise ValueError("The endtime must be of the same type as the fieldset.time_interval start time.")
            else:
                end_time = start_time + runtime

        outputdt = output_file.outputdt if output_file else None

        # dt must be converted to float to avoid "TypeError: float() argument must be a string or a real number, not 'datetime.timedelta'"
        self.particledata._data["dt"][:] = dt.total_seconds()

        # Set up pbar
        if output_file:
            logger.info(f"Output files are stored in {output_file.fname}.")

        if verbose_progress:
            pbar = tqdm(total=(start_time - end_time).total_seconds(), file=sys.stdout)

        if output_file:
            next_output = outputdt
        else:
            next_output = np.inf

        tol = 1e-12

        time = start_time
        while time <= end_time:
            t0 = time
            next_time = t0 + dt
            # Kernel and particledata currently expect all time objects to be numpy floats.
            # When converting absolute times to floats, we do them all relative to the start time.
            # TODO: To completely support datetime or timedelta objects, this really needs to be addressed in the kernels and particledata
            next_time_float = (next_time - start_time).total_seconds()
            res = self._kernel.execute(self, endtime=next_time_float, dt=dt.total_seconds())
            if res == StatusCode.StopAllExecution:
                return StatusCode.StopAllExecution

<<<<<<< HEAD
            # End of interaction specific code
            # TODO: Handle IO timing based of timedelta or datetime objects
            if abs(next_time_float - next_output) < tol:
=======
            if abs(time - next_output) < tol:
                for fld in self.fieldset.fields.values():
                    if hasattr(fld, "to_write") and fld.to_write:
                        if fld.grid.tdim > 1:
                            raise RuntimeError(
                                "Field writing during execution only works for Fields with one snapshot in time"
                            )
                        fldfilename = str(output_file.fname).replace(".zarr", f"_{fld.to_write:04d}")
                        fld.write(fldfilename)
                        fld.to_write += 1

            if abs(time - next_output) < tol:
>>>>>>> 8c01bf00
                if output_file:
                    output_file.write(self, next_output)
                if np.isfinite(outputdt):
                    next_output += outputdt

            if verbose_progress:
                pbar.update(dt.total_seconds())

            time = next_time

        if verbose_progress:
            pbar.close()


def _warn_outputdt_release_desync(outputdt: float, starttime: float, release_times: Iterable[float]):
    """Gives the user a warning if the release time isn't a multiple of outputdt."""
    if any((np.isfinite(t) and (t - starttime) % outputdt != 0) for t in release_times):
        warnings.warn(
            "Some of the particles have a start time difference that is not a multiple of outputdt. "
            "This could cause the first output of some of the particles that start later "
            "in the simulation to be at a different time than expected.",
            ParticleSetWarning,
            stacklevel=2,
        )


def _warn_particle_times_outside_fieldset_time_bounds(release_times: np.ndarray, time: np.ndarray | TimeInterval):
    if np.any(release_times):
        if np.any(release_times < time[0]):
            warnings.warn(
                "Some particles are set to be released outside the FieldSet's executable time domain.",
                ParticleSetWarning,
                stacklevel=2,
            )
        if np.any(release_times > time[-1]):
            warnings.warn(
                "Some particles are set to be released after the fieldset's last time and the fields are not constant in time.",
                ParticleSetWarning,
                stacklevel=2,
            )<|MERGE_RESOLUTION|>--- conflicted
+++ resolved
@@ -97,41 +97,8 @@
         self.fieldset = fieldset
         self._pclass = pclass
 
-<<<<<<< HEAD
         if repeatdt:
             NotImplementedError("ParticleSet.repeatdt is not implemented yet in v4")
-=======
-        # ==== first: create a new subclass of the pclass that includes the required variables ==== #
-        # ==== see dynamic-instantiation trick here: https://www.python-course.eu/python3_classes_and_type.php ==== #
-        class_name = pclass.__name__
-        array_class = None
-        if class_name not in dir():
-
-            def ArrayClass_init(self, *args, **kwargs):
-                fieldset = kwargs.get("fieldset", None)
-                ngrids = kwargs.get("ngrids", None)
-                if type(self).ngrids.initial < 0:
-                    numgrids = ngrids
-                    if numgrids is None and fieldset is not None:
-                        numgrids = len(fieldset.gridset)
-                    assert numgrids is not None, "Neither fieldsets nor number of grids are specified - exiting."
-                    type(self).ngrids.initial = numgrids
-                self.ngrids = type(self).ngrids.initial
-                if self.ngrids >= 0:
-                    self.ei = np.zeros(self.ngrids, dtype=np.int32)
-                super(type(self), self).__init__(*args, **kwargs)
-
-            array_class_vdict = {
-                "ngrids": Variable("ngrids", dtype=np.int32, to_write=False, initial=-1),
-                "ei": Variable("ei", dtype=np.int32, to_write=False),
-                "__init__": ArrayClass_init,
-            }
-            array_class = type(class_name, (pclass,), array_class_vdict)
-        else:
-            array_class = locals()[class_name]
-        # ==== dynamic re-classing completed ==== #
-        _pclass = array_class
->>>>>>> 8c01bf00
 
         lon = np.empty(shape=0) if lon is None else convert_to_flat_array(lon)
         lat = np.empty(shape=0) if lat is None else convert_to_flat_array(lat)
@@ -176,33 +143,6 @@
                     lon.size == kwargs[kwvar].size
                 ), f"{kwvar} and positions (lon, lat, depth) don't have the same lengths."
 
-<<<<<<< HEAD
-=======
-        self.repeatdt = timedelta_to_float(repeatdt) if repeatdt is not None else None
-
-        if self.repeatdt:
-            if self.repeatdt <= 0:
-                raise ValueError("Repeatdt should be > 0")
-            if time[0] and not np.allclose(time, time[0]):
-                raise ValueError("All Particle.time should be the same when repeatdt is not None")
-            self._repeatpclass = pclass
-            self._repeatkwargs = kwargs
-            self._repeatkwargs.pop("partition_function", None)
-
-        ngrids = len(fieldset.gridset)
-
-        # Variables used for interaction kernels.
-        inter_dist_horiz = None
-        inter_dist_vert = None
-        # The _dirty_neighbor attribute keeps track of whether
-        # the neighbor search structure needs to be rebuilt.
-        # If indices change (for example adding/deleting a particle)
-        # The NS structure needs to be rebuilt and _dirty_neighbor should be
-        # set to true. Since the NS structure isn't immediately initialized,
-        # it is set to True here.
-        self._dirty_neighbor = True
-
->>>>>>> 8c01bf00
         self.particledata = ParticleData(
             self._pclass,
             lon=lon,
@@ -215,65 +155,6 @@
             **kwargs,
         )
 
-<<<<<<< HEAD
-=======
-        # Initialize neighbor search data structure (used for interaction).
-        if interaction_distance is not None:
-            meshes = [g.mesh for g in fieldset.gridset]
-            # Assert all grids have the same mesh type
-            assert np.all(np.array(meshes) == meshes[0])
-            mesh_type = meshes[0]
-            if mesh_type == "spherical":
-                if len(self) < 1000:
-                    interaction_class = BruteSphericalNeighborSearch
-                else:
-                    interaction_class = HashSphericalNeighborSearch
-            elif mesh_type == "flat":
-                if len(self) < 1000:
-                    interaction_class = BruteFlatNeighborSearch
-                else:
-                    interaction_class = KDTreeFlatNeighborSearch
-            else:
-                assert False, "Interaction is only possible on 'flat' and 'spherical' meshes"
-            try:
-                if len(interaction_distance) == 2:
-                    inter_dist_vert, inter_dist_horiz = interaction_distance
-                else:
-                    inter_dist_vert = interaction_distance[0]
-                    inter_dist_horiz = interaction_distance[0]
-            except TypeError:
-                inter_dist_vert = interaction_distance
-                inter_dist_horiz = interaction_distance
-            self._neighbor_tree = interaction_class(
-                inter_dist_vert=inter_dist_vert,
-                inter_dist_horiz=inter_dist_horiz,
-                periodic_domain_zonal=periodic_domain_zonal,
-            )
-        # End of neighbor search data structure initialization.
-
-        if self.repeatdt:
-            if len(time) > 0 and time[0] is None:
-                self._repeat_starttime = time[0]
-            else:
-                if self.particledata.data["time"][0] and not np.allclose(
-                    self.particledata.data["time"], self.particledata.data["time"][0]
-                ):
-                    raise ValueError("All Particle.time should be the same when repeatdt is not None")
-                self._repeat_starttime = copy(self.particledata.data["time"][0])
-            self._repeatlon = copy(self.particledata.data["lon"])
-            self._repeatlat = copy(self.particledata.data["lat"])
-            self._repeatdepth = copy(self.particledata.data["depth"])
-            for kwvar in kwargs:
-                if kwvar not in ["partition_function"]:
-                    self._repeatkwargs[kwvar] = copy(self.particledata.data[kwvar])
-
-        if self.repeatdt:
-            if MPI and self.particledata.pu_indicators is not None:
-                mpi_comm = MPI.COMM_WORLD
-                mpi_rank = mpi_comm.Get_rank()
-                self._repeatpid = pid_orig[self.particledata.pu_indicators == mpi_rank]
-
->>>>>>> 8c01bf00
         self._kernel = None
 
     def __del__(self):
@@ -979,24 +860,9 @@
             if res == StatusCode.StopAllExecution:
                 return StatusCode.StopAllExecution
 
-<<<<<<< HEAD
             # End of interaction specific code
             # TODO: Handle IO timing based of timedelta or datetime objects
             if abs(next_time_float - next_output) < tol:
-=======
-            if abs(time - next_output) < tol:
-                for fld in self.fieldset.fields.values():
-                    if hasattr(fld, "to_write") and fld.to_write:
-                        if fld.grid.tdim > 1:
-                            raise RuntimeError(
-                                "Field writing during execution only works for Fields with one snapshot in time"
-                            )
-                        fldfilename = str(output_file.fname).replace(".zarr", f"_{fld.to_write:04d}")
-                        fld.write(fldfilename)
-                        fld.to_write += 1
-
-            if abs(time - next_output) < tol:
->>>>>>> 8c01bf00
                 if output_file:
                     output_file.write(self, next_output)
                 if np.isfinite(outputdt):
