--- conflicted
+++ resolved
@@ -166,11 +166,7 @@
             depth = np.ones(lon.size) * mindepth
         else:
             depth = convert_to_flat_array(depth)
-<<<<<<< HEAD
-        assert lon.size == lat.size and lon.size == depth.size, "lon, lat, depth don" "t all have the same lenghts"
-=======
         assert lon.size == lat.size and lon.size == depth.size, "lon, lat, depth don't all have the same lenghts"
->>>>>>> fcb5c961
 
         time = convert_to_flat_array(time)
         time = np.repeat(time, lon.size) if time.size == 1 else time
@@ -180,11 +176,7 @@
         if time.size > 0 and isinstance(time[0], np.timedelta64) and not self.time_origin:
             raise NotImplementedError("If fieldset.time_origin is not a date, time of a particle must be a double")
         time = np.array([self.time_origin.reltime(t) if _convert_to_reltime(t) else t for t in time])
-<<<<<<< HEAD
-        assert lon.size == time.size, "time and positions (lon, lat, depth) don" "t have the same lengths."
-=======
         assert lon.size == time.size, "time and positions (lon, lat, depth) do not have the same lengths."
->>>>>>> fcb5c961
 
         if lonlatdepth_dtype is None:
             lonlatdepth_dtype = self.lonlatdepth_dtype_from_field_interp_method(fieldset.U)
@@ -252,11 +244,7 @@
                 else:
                     interaction_class = KDTreeFlatNeighborSearch
             else:
-<<<<<<< HEAD
-                assert False, "Interaction is only possible on 'flat' and " "'spherical' meshes"
-=======
                 assert False, "Interaction is only possible on 'flat' and 'spherical' meshes"
->>>>>>> fcb5c961
             try:
                 if len(interaction_distance) == 2:
                     inter_dist_vert, inter_dist_horiz = interaction_distance
