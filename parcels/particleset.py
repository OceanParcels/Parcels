--- conflicted
+++ resolved
@@ -1155,18 +1155,15 @@
         next_callback = starttime + callbackdt * np.sign(dt)
 
         tol = 1e-12
-<<<<<<< HEAD
-        while (time < endtime and dt > 0) or (time > endtime and dt < 0) or dt == 0:
+        time = starttime
+
+        while (time < endtime and dt > 0) or (time > endtime and dt < 0):
             # Check if we can fast-forward to the next time needed for the particles
             if dt > 0:
                 skip_kernel = True if min(self.time) > (time + dt) else False
             else:
                 skip_kernel = True if max(self.time) < (time + dt) else False
-=======
-        time = starttime
-
-        while (time < endtime and dt > 0) or (time > endtime and dt < 0):
->>>>>>> 8cfc9125
+
             time_at_startofloop = time
 
             next_input = self.fieldset.computeTimeChunk(time, dt)
@@ -1178,18 +1175,11 @@
                 next_time = max(next_prelease, next_input, next_output, next_callback, endtime)
 
             # If we don't perform interaction, only execute the normal kernel efficiently.
-<<<<<<< HEAD
-            if self.interaction_kernel is None:
+            if self._interaction_kernel is None:
                 if not skip_kernel:
-                    res = self.kernel.execute(self, endtime=next_time, dt=dt)
+                    res = self._kernel.execute(self, endtime=next_time, dt=dt)
                     if res == StatusCode.StopAllExecution:
                         return StatusCode.StopAllExecution
-=======
-            if self._interaction_kernel is None:
-                res = self._kernel.execute(self, endtime=next_time, dt=dt)
-                if res == StatusCode.StopAllExecution:
-                    return StatusCode.StopAllExecution
->>>>>>> 8cfc9125
             # Interaction: interleave the interaction and non-interaction kernel for each time step.
             # E.g. Normal -> Inter -> Normal -> Inter if endtime-time == 2*dt
             else:
@@ -1205,15 +1195,11 @@
             # End of interaction specific code
             time = next_time
 
-<<<<<<< HEAD
             # Check for empty ParticleSet
             if np.isinf(next_prelease) and len(self) == 0:
                 return StatusCode.StopAllExecution
 
-            if abs(time - next_output) < tol or dt == 0:
-=======
             if abs(time - next_output) < tol:
->>>>>>> 8cfc9125
                 for fld in self.fieldset.get_fields():
                     if hasattr(fld, "to_write") and fld.to_write:
                         if fld.grid.tdim > 1:
