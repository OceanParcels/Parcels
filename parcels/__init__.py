--- conflicted
+++ resolved
@@ -5,11 +5,6 @@
 from parcels.particle import *  # noqa
 from parcels.particleset_vectorized import *  # noqa
 from parcels.particleset_vectorized_benchmark import *  # noqa
-<<<<<<< HEAD
-from parcels.kernel_vectorized import *  # noqa
-from parcels.field import *  # noqa
-import parcels.rng as random  # noqa
-=======
 # from parcels.particleset_benchmark import *  # noqa
 # from parcels.field import *  # noqa
 from parcels.kernel_vectorized import *  # noqa
@@ -17,7 +12,6 @@
 import parcels.rng as random  # noqa
 # from parcels import rng as random
 # from parcels.particlefile import *  # noqa
->>>>>>> e9bab25c
 from parcels.particlefile_vectorized import *  # noqa
 from parcels.kernels import *  # noqa
 from parcels.scripts import *  # noqa
