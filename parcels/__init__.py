from ._version import version

__version__ = version

import parcels.rng as ParcelsRandom  # noqa
<<<<<<< HEAD
from parcels.application_kernels import *
from parcels.compilation import *
from parcels.field import *
from parcels.fieldset import *
from parcels.grid import *
from parcels.gridset import *
from parcels.interaction import *
from parcels.kernel import *
from parcels.particle import *
from parcels.particlefile import *
from parcels.particleset import *
from parcels.tools import *
=======
from parcels.application_kernels import *  # noqa
from parcels.field import *  # noqa
from parcels.fieldset import *  # noqa
from parcels.grid import *  # noqa
from parcels.gridset import *  # noqa
from parcels.interaction import *  # noqa
from parcels.kernel import *  # noqa
from parcels.particle import *  # noqa
from parcels.particlefile import *  # noqa
from parcels.particleset import *  # noqa
from parcels.tools import *  # noqa
>>>>>>> 7d2f37e2
<|MERGE_RESOLUTION|>--- conflicted
+++ resolved
@@ -3,9 +3,7 @@
 __version__ = version
 
 import parcels.rng as ParcelsRandom  # noqa
-<<<<<<< HEAD
 from parcels.application_kernels import *
-from parcels.compilation import *
 from parcels.field import *
 from parcels.fieldset import *
 from parcels.grid import *
@@ -15,17 +13,4 @@
 from parcels.particle import *
 from parcels.particlefile import *
 from parcels.particleset import *
-from parcels.tools import *
-=======
-from parcels.application_kernels import *  # noqa
-from parcels.field import *  # noqa
-from parcels.fieldset import *  # noqa
-from parcels.grid import *  # noqa
-from parcels.gridset import *  # noqa
-from parcels.interaction import *  # noqa
-from parcels.kernel import *  # noqa
-from parcels.particle import *  # noqa
-from parcels.particlefile import *  # noqa
-from parcels.particleset import *  # noqa
-from parcels.tools import *  # noqa
->>>>>>> 7d2f37e2
+from parcels.tools import *