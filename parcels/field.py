--- conflicted
+++ resolved
@@ -561,11 +561,7 @@
         interp_method = kwargs.pop('interp_method', 'linear')
 
         time = da[dimensions['time']].values if 'time' in dimensions else np.array([0.])
-<<<<<<< HEAD
         depth = da[dimensions['depth']].values if 'depth' in dimensions else np.array([0.])
-=======
-        depth = da[dimensions['depth']].values if 'depth' in dimensions else np.array([0])
->>>>>>> 56e988ae
         lon = da[dimensions['lon']].values
         lat = da[dimensions['lat']].values
 
