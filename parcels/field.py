import collections
import math
import warnings
from collections.abc import Iterable
from ctypes import POINTER, Structure, c_float, c_int, pointer
from pathlib import Path
from typing import TYPE_CHECKING, Literal

import dask.array as da
import numpy as np
import xarray as xr

import parcels.tools.interpolation_utils as i_u
from parcels._typing import (
    GridIndexingType,
    InterpMethod,
    Mesh,
    TimePeriodic,
    VectorType,
    assert_valid_gridindexingtype,
    assert_valid_interp_method,
)
<<<<<<< HEAD
from parcels.tools._helpers import default_repr, deprecated_made_private, field_repr
=======
from parcels.tools._helpers import deprecated_made_private, timedelta_to_float
>>>>>>> bbe84489
from parcels.tools.converters import (
    Geographic,
    GeographicPolar,
    TimeConverter,
    UnitConverter,
    unitconverters_map,
)
from parcels.tools.statuscodes import (
    AllParcelsErrorCodes,
    FieldOutOfBoundError,
    FieldOutOfBoundSurfaceError,
    FieldSamplingError,
    TimeExtrapolationError,
)
from parcels.tools.warnings import FieldSetWarning, _deprecated_param_netcdf_decodewarning

from .fieldfilebuffer import (
    DaskFileBuffer,
    DeferredDaskFileBuffer,
    DeferredNetcdfFileBuffer,
    NetcdfFileBuffer,
)
from .grid import CGrid, Grid, GridType

if TYPE_CHECKING:
    from ctypes import _Pointer as PointerType

    from parcels.fieldset import FieldSet

__all__ = ["Field", "VectorField", "NestedField"]


def _isParticle(key):
    if hasattr(key, "obs_written"):
        return True
    else:
        return False


def _deal_with_errors(error, key, vector_type: VectorType):
    if _isParticle(key):
        key.state = AllParcelsErrorCodes[type(error)]
    elif _isParticle(key[-1]):
        key[-1].state = AllParcelsErrorCodes[type(error)]
    else:
        raise RuntimeError(f"{error}. Error could not be handled because particle was not part of the Field Sampling.")

    if vector_type and "3D" in vector_type:
        return (0, 0, 0)
    elif vector_type == "2D":
        return (0, 0)
    else:
        return 0


class Field:
    """Class that encapsulates access to field data.

    Parameters
    ----------
    name : str
        Name of the field
    data : np.ndarray
        2D, 3D or 4D numpy array of field data.

        1. If data shape is [xdim, ydim], [xdim, ydim, zdim], [xdim, ydim, tdim] or [xdim, ydim, zdim, tdim],
           whichever is relevant for the dataset, use the flag transpose=True
        2. If data shape is [ydim, xdim], [zdim, ydim, xdim], [tdim, ydim, xdim] or [tdim, zdim, ydim, xdim],
           use the flag transpose=False
        3. If data has any other shape, you first need to reorder it
    lon : np.ndarray or list
        Longitude coordinates (numpy vector or array) of the field (only if grid is None)
    lat : np.ndarray or list
        Latitude coordinates (numpy vector or array) of the field (only if grid is None)
    depth : np.ndarray or list
        Depth coordinates (numpy vector or array) of the field (only if grid is None)
    time : np.ndarray
        Time coordinates (numpy vector) of the field (only if grid is None)
    mesh : str
        String indicating the type of mesh coordinates and
        units used during velocity interpolation: (only if grid is None)

        1. spherical: Lat and lon in degree, with a
           correction for zonal velocity U near the poles.
        2. flat (default): No conversion, lat/lon are assumed to be in m.
    timestamps : np.ndarray
        A numpy array containing the timestamps for each of the files in filenames, for loading
        from netCDF files only. Default is None if the netCDF dimensions dictionary includes time.
    grid : parcels.grid.Grid
        :class:`parcels.grid.Grid` object containing all the lon, lat depth, time
        mesh and time_origin information. Can be constructed from any of the Grid objects
    fieldtype : str
        Type of Field to be used for UnitConverter (either 'U', 'V', 'Kh_zonal', 'Kh_meridional' or None)
    transpose : bool
        Transpose data to required (lon, lat) layout
    vmin : float
        Minimum allowed value on the field. Data below this value are set to zero
    vmax : float
        Maximum allowed value on the field. Data above this value are set to zero
    cast_data_dtype : str
        Cast Field data to dtype. Supported dtypes are "float32" (np.float32 (default)) and "float64 (np.float64).
        Note that dtype can only be "float32" in JIT mode
    time_origin : parcels.tools.converters.TimeConverter
        Time origin of the time axis (only if grid is None)
    interp_method : str
        Method for interpolation. Options are 'linear' (default), 'nearest',
        'linear_invdist_land_tracer', 'cgrid_velocity', 'cgrid_tracer' and 'bgrid_velocity'
    allow_time_extrapolation : bool
        boolean whether to allow for extrapolation in time
        (i.e. beyond the last available time snapshot)
    time_periodic : bool, float or datetime.timedelta
        To loop periodically over the time component of the Field. It is set to either False or the length of the period (either float in seconds or datetime.timedelta object).
        The last value of the time series can be provided (which is the same as the initial one) or not (Default: False)
        This flag overrides the allow_time_extrapolation and sets it to False
    chunkdims_name_map : str, optional
        Gives a name map to the FieldFileBuffer that declared a mapping between chunksize name, NetCDF dimension and Parcels dimension;
        required only if currently incompatible OCM field is loaded and chunking is used by 'chunksize' (which is the default)
    to_write : bool
        Write the Field in NetCDF format at the same frequency as the ParticleFile outputdt,
        using a filenaming scheme based on the ParticleFile name

    Examples
    --------
    For usage examples see the following tutorials:

    * `Nested Fields <../examples/tutorial_NestedFields.ipynb>`__
    """

<<<<<<< HEAD
    allow_time_extrapolation: bool
    time_periodic: TimePeriodic
=======
    _cast_data_dtype: type[np.float32] | type[np.float64]
>>>>>>> bbe84489

    def __init__(
        self,
        name: str | tuple[str, str],
        data,
        lon=None,
        lat=None,
        depth=None,
        time=None,
        grid=None,
        mesh: Mesh = "flat",
        timestamps=None,
        fieldtype=None,
        transpose: bool = False,
        vmin: float | None = None,
        vmax: float | None = None,
        cast_data_dtype: type[np.float32] | type[np.float64] | Literal["float32", "float64"] = "float32",
        time_origin: TimeConverter | None = None,
        interp_method: InterpMethod = "linear",
        allow_time_extrapolation: bool | None = None,
        time_periodic: TimePeriodic = False,
        gridindexingtype: GridIndexingType = "nemo",
        to_write: bool = False,
        **kwargs,
    ):
        if kwargs.get("netcdf_decodewarning") is not None:
            _deprecated_param_netcdf_decodewarning()
            kwargs.pop("netcdf_decodewarning")

        if not isinstance(name, tuple):
            self.name = name
            self.filebuffername = name
        else:
            self.name = name[0]
            self.filebuffername = name[1]
        self.data = data
        if grid:
            if grid.defer_load and isinstance(data, np.ndarray):
                raise ValueError(
                    "Cannot combine Grid from defer_loaded Field with np.ndarray data. please specify lon, lat, depth and time dimensions separately"
                )
            self._grid = grid
        else:
            if (time is not None) and isinstance(time[0], np.datetime64):
                time_origin = TimeConverter(time[0])
                time = np.array([time_origin.reltime(t) for t in time])
            else:
                time_origin = TimeConverter(0)
            self._grid = Grid.create_grid(lon, lat, depth, time, time_origin=time_origin, mesh=mesh)
        self.igrid = -1
        self.fieldtype = self.name if fieldtype is None else fieldtype
        self.to_write = to_write
        if self.grid.mesh == "flat" or (self.fieldtype not in unitconverters_map.keys()):
            self.units = UnitConverter()
        elif self.grid.mesh == "spherical":
            self.units = unitconverters_map[self.fieldtype]
        else:
            raise ValueError("Unsupported mesh type. Choose either: 'spherical' or 'flat'")
        self.timestamps = timestamps
        self._loaded_time_indices: Iterable[int] = []  # type: ignore
        if isinstance(interp_method, dict):
            if self.name in interp_method:
                self.interp_method = interp_method[self.name]
            else:
                raise RuntimeError(f"interp_method is a dictionary but {name} is not in it")
        else:
            self.interp_method = interp_method
        assert_valid_gridindexingtype(gridindexingtype)
        self._gridindexingtype = gridindexingtype
        if self.interp_method in ["bgrid_velocity", "bgrid_w_velocity", "bgrid_tracer"] and self.grid._gtype in [
            GridType.RectilinearSGrid,
            GridType.CurvilinearSGrid,
        ]:
            warnings.warn(
                "General s-levels are not supported in B-grid. RectilinearSGrid and CurvilinearSGrid can still be used to deal with shaved cells, but the levels must be horizontal.",
                FieldSetWarning,
                stacklevel=2,
            )

        self.fieldset: FieldSet | None = None
        if allow_time_extrapolation is None:
            self.allow_time_extrapolation = True if len(self.grid.time) == 1 else False
        else:
            self.allow_time_extrapolation = allow_time_extrapolation

        self.time_periodic = time_periodic
        if self.time_periodic is not False and self.allow_time_extrapolation:
            warnings.warn(
                "allow_time_extrapolation and time_periodic cannot be used together. allow_time_extrapolation is set to False",
                FieldSetWarning,
                stacklevel=2,
            )
            self.allow_time_extrapolation = False
        if self.time_periodic is True:
            raise ValueError(
                "Unsupported time_periodic=True. time_periodic must now be either False or the length of the period (either float in seconds or datetime.timedelta object."
            )
        if self.time_periodic is not False:
            self.time_periodic = timedelta_to_float(self.time_periodic)

            if not np.isclose(self.grid.time[-1] - self.grid.time[0], self.time_periodic):
                if self.grid.time[-1] - self.grid.time[0] > self.time_periodic:
                    raise ValueError("Time series provided is longer than the time_periodic parameter")
                self.grid._add_last_periodic_data_timestep = True
                self.grid.time = np.append(self.grid.time, self.grid.time[0] + self.time_periodic)
                self.grid.time_full = self.grid.time

        self.vmin = vmin
        self.vmax = vmax

        match cast_data_dtype:
            case "float32":
                self._cast_data_dtype = np.float32
            case "float64":
                self._cast_data_dtype = np.float64
            case _:
                self._cast_data_dtype = cast_data_dtype

        if self.cast_data_dtype not in [np.float32, np.float64]:
            raise ValueError(
                f"Unsupported cast_data_dtype {self.cast_data_dtype!r}. Choose either: 'float32' or 'float64'"
            )

        if not self.grid.defer_load:
            self.data = self._reshape(self.data, transpose)
            self._loaded_time_indices = range(self.grid.tdim)

            # Hack around the fact that NaN and ridiculously large values
            # propagate in SciPy's interpolators
            lib = np if isinstance(self.data, np.ndarray) else da
            self.data[lib.isnan(self.data)] = 0.0
            if self.vmin is not None:
                self.data[self.data < self.vmin] = 0.0
            if self.vmax is not None:
                self.data[self.data > self.vmax] = 0.0

            if self.grid._add_last_periodic_data_timestep:
                self.data = lib.concatenate((self.data, self.data[:1, :]), axis=0)

        self._scaling_factor = None

        # Variable names in JIT code
        self._dimensions = kwargs.pop("dimensions", None)
        self.indices = kwargs.pop("indices", None)
        self._dataFiles = kwargs.pop("dataFiles", None)
        if self.grid._add_last_periodic_data_timestep and self._dataFiles is not None:
            self._dataFiles = np.append(self._dataFiles, self._dataFiles[0])
        self._field_fb_class = kwargs.pop("FieldFileBuffer", None)
        self._netcdf_engine = kwargs.pop("netcdf_engine", "netcdf4")
        self._creation_log = kwargs.pop("creation_log", "")
        self.chunksize = kwargs.pop("chunksize", None)
        self.netcdf_chunkdims_name_map = kwargs.pop("chunkdims_name_map", None)
        self.grid.depth_field = kwargs.pop("depth_field", None)

        if self.grid.depth_field == "not_yet_set":
            assert (
                self.grid._z4d
            ), "Providing the depth dimensions from another field data is only available for 4d S grids"

        # data_full_zdim is the vertical dimension of the complete field data, ignoring the indices.
        # (data_full_zdim = grid.zdim if no indices are used, for A- and C-grids and for some B-grids). It is used for the B-grid,
        # since some datasets do not provide the deeper level of data (which is ignored by the interpolation).
        self.data_full_zdim = kwargs.pop("data_full_zdim", None)
        self._data_chunks = []  # type: ignore # the data buffer of the FileBuffer raw loaded data - shall be a list of C-contiguous arrays
        self._c_data_chunks: list[PointerType | None] = []  # C-pointers to the data_chunks array
        self.nchunks: tuple[int, ...] = ()
        self._chunk_set: bool = False
        self.filebuffers = [None] * 2
        if len(kwargs) > 0:
            raise SyntaxError(f'Field received an unexpected keyword argument "{list(kwargs.keys())[0]}"')

    def __repr__(self) -> str:
        return field_repr(self)

    @property
    @deprecated_made_private  # TODO: Remove 6 months after v3.1.0
    def dataFiles(self):
        return self._dataFiles

    @property
    @deprecated_made_private  # TODO: Remove 6 months after v3.1.0
    def chunk_set(self):
        return self._chunk_set

    @property
    @deprecated_made_private  # TODO: Remove 6 months after v3.1.0
    def c_data_chunks(self):
        return self._c_data_chunks

    @property
    @deprecated_made_private  # TODO: Remove 6 months after v3.1.0
    def data_chunks(self):
        return self._data_chunks

    @property
    @deprecated_made_private  # TODO: Remove 6 months after v3.1.0
    def creation_log(self):
        return self._creation_log

    @property
    @deprecated_made_private  # TODO: Remove 6 months after v3.1.0
    def loaded_time_indices(self):
        return self._loaded_time_indices

    @property
    def dimensions(self):
        return self._dimensions

    @property
    def grid(self):
        return self._grid

    @property
    def lon(self):
        """Lon defined on the Grid object"""
        return self.grid.lon

    @property
    def lat(self):
        """Lat defined on the Grid object"""
        return self.grid.lat

    @property
    def depth(self):
        """Depth defined on the Grid object"""
        return self.grid.depth

    @property
    def cell_edge_sizes(self):
        return self.grid.cell_edge_sizes

    @property
    def interp_method(self):
        return self._interp_method

    @interp_method.setter
    def interp_method(self, value):
        assert_valid_interp_method(value)
        self._interp_method = value

    @property
    def gridindexingtype(self):
        return self._gridindexingtype

    @property
    def cast_data_dtype(self):
        return self._cast_data_dtype

    @property
    def netcdf_engine(self):
        return self._netcdf_engine

    @classmethod
    @deprecated_made_private  # TODO: Remove 6 months after v3.1.0
    def get_dim_filenames(cls, *args, **kwargs):
        return cls._get_dim_filenames(*args, **kwargs)

    @classmethod
    def _get_dim_filenames(cls, filenames, dim):
        if isinstance(filenames, str) or not isinstance(filenames, collections.abc.Iterable):
            return [filenames]
        elif isinstance(filenames, dict):
            assert dim in filenames.keys(), "filename dimension keys must be lon, lat, depth or data"
            filename = filenames[dim]
            if isinstance(filename, str):
                return [filename]
            else:
                return filename
        else:
            return filenames

    @staticmethod
    @deprecated_made_private  # TODO: Remove 6 months after v3.1.0
    def collect_timeslices(*args, **kwargs):
        return Field._collect_timeslices(*args, **kwargs)

    @staticmethod
    def _collect_timeslices(
        timestamps, data_filenames, _grid_fb_class, dimensions, indices, netcdf_engine, netcdf_decodewarning=None
    ):
        if netcdf_decodewarning is not None:
            _deprecated_param_netcdf_decodewarning()
        if timestamps is not None:
            dataFiles = []
            for findex in range(len(data_filenames)):
                stamps_in_file = 1 if isinstance(timestamps[findex], (int, np.datetime64)) else len(timestamps[findex])
                for f in [data_filenames[findex]] * stamps_in_file:
                    dataFiles.append(f)
            timeslices = np.array([stamp for file in timestamps for stamp in file])
            time = timeslices
        else:
            timeslices = []
            dataFiles = []
            for fname in data_filenames:
                with _grid_fb_class(fname, dimensions, indices, netcdf_engine=netcdf_engine) as filebuffer:
                    ftime = filebuffer.time
                    timeslices.append(ftime)
                    dataFiles.append([fname] * len(ftime))
            time = np.concatenate(timeslices).ravel()
            dataFiles = np.concatenate(dataFiles).ravel()
        if time.size == 1 and time[0] is None:
            time[0] = 0
        time_origin = TimeConverter(time[0])
        time = time_origin.reltime(time)

        if not np.all((time[1:] - time[:-1]) > 0):
            id_not_ordered = np.where(time[1:] < time[:-1])[0][0]
            raise AssertionError(
                f"Please make sure your netCDF files are ordered in time. First pair of non-ordered files: {dataFiles[id_not_ordered]}, {dataFiles[id_not_ordered + 1]}"
            )
        return time, time_origin, timeslices, dataFiles

    @classmethod
    def from_netcdf(
        cls,
        filenames,
        variable,
        dimensions,
        indices=None,
        grid=None,
        mesh: Mesh = "spherical",
        timestamps=None,
        allow_time_extrapolation: bool | None = None,
        time_periodic: TimePeriodic = False,
        deferred_load: bool = True,
        **kwargs,
    ) -> "Field":
        """Create field from netCDF file.

        Parameters
        ----------
        filenames : list of str or dict
            list of filenames to read for the field. filenames can be a list ``[files]`` or
            a dictionary ``{dim:[files]}`` (if lon, lat, depth and/or data not stored in same files as data)
            In the latter case, time values are in filenames[data]
        variable : dict, tuple of str or str
            Dict or tuple mapping field name to variable name in the NetCDF file.
        dimensions : dict
            Dictionary mapping variable names for the relevant dimensions in the NetCDF file
        indices :
            dictionary mapping indices for each dimension to read from file.
            This can be used for reading in only a subregion of the NetCDF file.
            Note that negative indices are not allowed. (Default value = None)
        mesh :
            String indicating the type of mesh coordinates and
            units used during velocity interpolation:

            1. spherical (default): Lat and lon in degree, with a
               correction for zonal velocity U near the poles.
            2. flat: No conversion, lat/lon are assumed to be in m.
        timestamps :
            A numpy array of datetime64 objects containing the timestamps for each of the files in filenames.
            Default is None if dimensions includes time.
        allow_time_extrapolation : bool
            boolean whether to allow for extrapolation in time
            (i.e. beyond the last available time snapshot)
            Default is False if dimensions includes time, else True
        time_periodic : bool, float or datetime.timedelta
            boolean whether to loop periodically over the time component of the FieldSet
            This flag overrides the allow_time_extrapolation and sets it to False (Default value = False)
        deferred_load : bool
            boolean whether to only pre-load data (in deferred mode) or
            fully load them (default: True). It is advised to deferred load the data, since in
            that case Parcels deals with a better memory management during particle set execution.
            deferred_load=False is however sometimes necessary for plotting the fields.
        gridindexingtype : str
            The type of gridindexing. Either 'nemo' (default), 'mitgcm', 'mom5', 'pop', or 'croco' are supported.
            See also the Grid indexing documentation on oceanparcels.org
        chunksize :
            size of the chunks in dask loading
        netcdf_decodewarning : bool
            (DEPRECATED - v3.1.0) Whether to show a warning if there is a problem decoding the netcdf files.
            Default is True, but in some cases where these warnings are expected, it may be useful to silence them
            by setting netcdf_decodewarning=False.
        grid :
             (Default value = None)
        **kwargs :
            Keyword arguments passed to the :class:`Field` constructor.

        Examples
        --------
        For usage examples see the following tutorial:

        * `Timestamps <../examples/tutorial_timestamps.ipynb>`__

        """
        if kwargs.get("netcdf_decodewarning") is not None:
            _deprecated_param_netcdf_decodewarning()
            kwargs.pop("netcdf_decodewarning")

        # Ensure the timestamps array is compatible with the user-provided datafiles.
        if timestamps is not None:
            if isinstance(filenames, list):
                assert len(filenames) == len(
                    timestamps
                ), "Outer dimension of timestamps should correspond to number of files."
            elif isinstance(filenames, dict):
                for k in filenames.keys():
                    if k not in ["lat", "lon", "depth", "time"]:
                        if isinstance(filenames[k], list):
                            assert len(filenames[k]) == len(
                                timestamps
                            ), "Outer dimension of timestamps should correspond to number of files."
                        else:
                            assert (
                                len(timestamps) == 1
                            ), "Outer dimension of timestamps should correspond to number of files."
                        for t in timestamps:
                            assert isinstance(t, (list, np.ndarray)), "timestamps should be a list for each file"

            else:
                raise TypeError(
                    "Filenames type is inconsistent with manual timestamp provision." + "Should be dict or list"
                )

        if isinstance(variable, str):  # for backward compatibility with Parcels < 2.0.0
            variable = (variable, variable)
        elif isinstance(variable, dict):
            assert (
                len(variable) == 1
            ), "Field.from_netcdf() supports only one variable at a time. Use FieldSet.from_netcdf() for multiple variables."
            variable = tuple(variable.items())[0]
        assert (
            len(variable) == 2
        ), "The variable tuple must have length 2. Use FieldSet.from_netcdf() for multiple variables"

        data_filenames = cls._get_dim_filenames(filenames, "data")
        lonlat_filename = cls._get_dim_filenames(filenames, "lon")
        if isinstance(filenames, dict):
            assert len(lonlat_filename) == 1
        if lonlat_filename != cls._get_dim_filenames(filenames, "lat"):
            raise NotImplementedError(
                "longitude and latitude dimensions are currently processed together from one single file"
            )
        lonlat_filename = lonlat_filename[0]
        if "depth" in dimensions:
            depth_filename = cls._get_dim_filenames(filenames, "depth")
            if isinstance(filenames, dict) and len(depth_filename) != 1:
                raise NotImplementedError("Vertically adaptive meshes not implemented for from_netcdf()")
            depth_filename = depth_filename[0]

        netcdf_engine = kwargs.pop("netcdf_engine", "netcdf4")
        gridindexingtype = kwargs.get("gridindexingtype", "nemo")

        indices = {} if indices is None else indices.copy()
        for ind in indices:
            if len(indices[ind]) == 0:
                raise RuntimeError(f"Indices for {ind} can not be empty")
            assert np.min(indices[ind]) >= 0, (
                "Negative indices are currently not allowed in Parcels. "
                + "This is related to the non-increasing dimension it could generate "
                + "if the domain goes from lon[-4] to lon[6] for example. "
                + "Please raise an issue on https://github.com/OceanParcels/parcels/issues "
                + "if you would need such feature implemented."
            )

        interp_method: InterpMethod = kwargs.pop("interp_method", "linear")
        if type(interp_method) is dict:
            if variable[0] in interp_method:
                interp_method = interp_method[variable[0]]
            else:
                raise RuntimeError(f"interp_method is a dictionary but {variable[0]} is not in it")

        _grid_fb_class = NetcdfFileBuffer

        with _grid_fb_class(
            lonlat_filename,
            dimensions,
            indices,
            netcdf_engine,
            gridindexingtype=gridindexingtype,
        ) as filebuffer:
            lon, lat = filebuffer.lonlat
            indices = filebuffer.indices
            # Check if parcels_mesh has been explicitly set in file
            if "parcels_mesh" in filebuffer.dataset.attrs:
                mesh = filebuffer.dataset.attrs["parcels_mesh"]

        if "depth" in dimensions:
            with _grid_fb_class(
                depth_filename,
                dimensions,
                indices,
                netcdf_engine,
                interp_method=interp_method,
                gridindexingtype=gridindexingtype,
            ) as filebuffer:
                filebuffer.name = filebuffer.parse_name(variable[1])
                if dimensions["depth"] == "not_yet_set":
                    depth = filebuffer.depth_dimensions
                    kwargs["depth_field"] = "not_yet_set"
                else:
                    depth = filebuffer.depth
                data_full_zdim = filebuffer.data_full_zdim
        else:
            indices["depth"] = [0]
            depth = np.zeros(1)
            data_full_zdim = 1

        kwargs["data_full_zdim"] = data_full_zdim

        if len(data_filenames) > 1 and "time" not in dimensions and timestamps is None:
            raise RuntimeError("Multiple files given but no time dimension specified")

        if grid is None:
            # Concatenate time variable to determine overall dimension
            # across multiple files
            time, time_origin, timeslices, dataFiles = cls._collect_timeslices(
                timestamps, data_filenames, _grid_fb_class, dimensions, indices, netcdf_engine
            )
            grid = Grid.create_grid(lon, lat, depth, time, time_origin=time_origin, mesh=mesh)
            grid.timeslices = timeslices
            kwargs["dataFiles"] = dataFiles
        elif grid is not None and ("dataFiles" not in kwargs or kwargs["dataFiles"] is None):
            # ==== means: the field has a shared grid, but may have different data files, so we need to collect the
            # ==== correct file time series again.
            _, _, _, dataFiles = cls._collect_timeslices(
                timestamps, data_filenames, _grid_fb_class, dimensions, indices, netcdf_engine
            )
            kwargs["dataFiles"] = dataFiles

        chunksize: bool | None = kwargs.get("chunksize", None)
        grid.chunksize = chunksize

        if "time" in indices:
            warnings.warn(
                "time dimension in indices is not necessary anymore. It is then ignored.", FieldSetWarning, stacklevel=2
            )

        if grid.time.size <= 2:
            deferred_load = False

        _field_fb_class: type[DeferredDaskFileBuffer | DaskFileBuffer | DeferredNetcdfFileBuffer | NetcdfFileBuffer]
        if chunksize not in [False, None]:
            if deferred_load:
                _field_fb_class = DeferredDaskFileBuffer
            else:
                _field_fb_class = DaskFileBuffer
        elif deferred_load:
            _field_fb_class = DeferredNetcdfFileBuffer
        else:
            _field_fb_class = NetcdfFileBuffer
        kwargs["FieldFileBuffer"] = _field_fb_class

        if not deferred_load:
            # Pre-allocate data before reading files into buffer
            data_list = []
            ti = 0
            for tslice, fname in zip(grid.timeslices, data_filenames, strict=True):
                with _field_fb_class(  # type: ignore[operator]
                    fname,
                    dimensions,
                    indices,
                    netcdf_engine,
                    interp_method=interp_method,
                    data_full_zdim=data_full_zdim,
                    chunksize=chunksize,
                ) as filebuffer:
                    # If Field.from_netcdf is called directly, it may not have a 'data' dimension
                    # In that case, assume that 'name' is the data dimension
                    filebuffer.name = filebuffer.parse_name(variable[1])
                    buffer_data = filebuffer.data
                    if len(buffer_data.shape) == 4:
                        errormessage = (
                            f"Field {filebuffer.name} expecting a data shape of [tdim={grid.tdim}, zdim={grid.zdim}, "
                            f"ydim={grid.ydim - 2 * grid.meridional_halo}, xdim={grid.xdim - 2 * grid.zonal_halo}] "
                            f"but got shape {buffer_data.shape}. Flag transpose=True could help to reorder the data."
                        )
                        assert buffer_data.shape[0] == grid.tdim, errormessage
                        assert buffer_data.shape[2] == grid.ydim - 2 * grid.meridional_halo, errormessage
                        assert buffer_data.shape[3] == grid.xdim - 2 * grid.zonal_halo, errormessage

                    if len(buffer_data.shape) == 2:
                        data_list.append(buffer_data.reshape(sum(((len(tslice), 1), buffer_data.shape), ())))
                    elif len(buffer_data.shape) == 3:
                        if len(filebuffer.indices["depth"]) > 1:
                            data_list.append(buffer_data.reshape(sum(((1,), buffer_data.shape), ())))
                        else:
                            if type(tslice) not in [list, np.ndarray, da.Array, xr.DataArray]:
                                tslice = [tslice]
                            data_list.append(buffer_data.reshape(sum(((len(tslice), 1), buffer_data.shape[1:]), ())))
                    else:
                        data_list.append(buffer_data)
                    if type(tslice) not in [list, np.ndarray, da.Array, xr.DataArray]:
                        tslice = [tslice]
                ti += len(tslice)
            lib = np if isinstance(data_list[0], np.ndarray) else da
            data = lib.concatenate(data_list, axis=0)
        else:
            grid._defer_load = True
            grid._ti = -1
            data = DeferredArray()
            data.compute_shape(grid.xdim, grid.ydim, grid.zdim, grid.tdim, len(grid.timeslices))

        if allow_time_extrapolation is None:
            allow_time_extrapolation = False if "time" in dimensions else True

        kwargs["dimensions"] = dimensions.copy()
        kwargs["indices"] = indices
        kwargs["time_periodic"] = time_periodic
        kwargs["netcdf_engine"] = netcdf_engine

        return cls(
            variable,
            data,
            grid=grid,
            timestamps=timestamps,
            allow_time_extrapolation=allow_time_extrapolation,
            interp_method=interp_method,
            **kwargs,
        )

    @classmethod
    def from_xarray(
        cls,
        da: xr.DataArray,
        name: str,
        dimensions,
        mesh: Mesh = "spherical",
        allow_time_extrapolation: bool | None = None,
        time_periodic: TimePeriodic = False,
        **kwargs,
    ):
        """Create field from xarray Variable.

        Parameters
        ----------
        da : xr.DataArray
            Xarray DataArray
        name : str
            Name of the Field
        dimensions : dict
            Dictionary mapping variable names for the relevant dimensions in the DataArray
        mesh : str
            String indicating the type of mesh coordinates and
            units used during velocity interpolation:

            1. spherical (default): Lat and lon in degree, with a
               correction for zonal velocity U near the poles.
            2. flat: No conversion, lat/lon are assumed to be in m.
        allow_time_extrapolation : bool
            boolean whether to allow for extrapolation in time
            (i.e. beyond the last available time snapshot)
            Default is False if dimensions includes time, else True
        time_periodic : bool, float or datetime.timedelta
            boolean whether to loop periodically over the time component of the FieldSet
            This flag overrides the allow_time_extrapolation and sets it to False (Default value = False)
        **kwargs :
            Keyword arguments passed to the :class:`Field` constructor.
        """
        data = da.data
        interp_method = kwargs.pop("interp_method", "linear")

        time = da[dimensions["time"]].values if "time" in dimensions else np.array([0.0])
        depth = da[dimensions["depth"]].values if "depth" in dimensions else np.array([0])
        lon = da[dimensions["lon"]].values
        lat = da[dimensions["lat"]].values

        time_origin = TimeConverter(time[0])
        time = time_origin.reltime(time)  # type: ignore[assignment]

        grid = Grid.create_grid(lon, lat, depth, time, time_origin=time_origin, mesh=mesh)
        kwargs["time_periodic"] = time_periodic
        return cls(
            name,
            data,
            grid=grid,
            allow_time_extrapolation=allow_time_extrapolation,
            interp_method=interp_method,
            **kwargs,
        )

    @deprecated_made_private  # TODO: Remove 6 months after v3.1.0
    def reshape(self, *args, **kwargs):
        return self._reshape(*args, **kwargs)

    def _reshape(self, data, transpose=False):
        # Ensure that field data is the right data type
        if not isinstance(data, (np.ndarray, da.core.Array)):
            data = np.array(data)
        if (self.cast_data_dtype == np.float32) and (data.dtype != np.float32):
            data = data.astype(np.float32)
        elif (self.cast_data_dtype == np.float64) and (data.dtype != np.float64):
            data = data.astype(np.float64)
        lib = np if isinstance(data, np.ndarray) else da
        if transpose:
            data = lib.transpose(data)
        if self.grid._lat_flipped:
            data = lib.flip(data, axis=-2)

        if self.grid.xdim == 1 or self.grid.ydim == 1:
            data = lib.squeeze(data)  # First remove all length-1 dimensions in data, so that we can add them below
        if self.grid.xdim == 1 and len(data.shape) < 4:
            if lib == da:
                raise NotImplementedError(
                    "Length-one dimensions with field chunking not implemented, as dask does not have an `expand_dims` method. Use chunksize=None"
                )
            data = lib.expand_dims(data, axis=-1)
        if self.grid.ydim == 1 and len(data.shape) < 4:
            if lib == da:
                raise NotImplementedError(
                    "Length-one dimensions with field chunking not implemented, as dask does not have an `expand_dims` method. Use chunksize=None"
                )
            data = lib.expand_dims(data, axis=-2)
        if self.grid.tdim == 1:
            if len(data.shape) < 4:
                data = data.reshape(sum(((1,), data.shape), ()))
        if self.grid.zdim == 1:
            if len(data.shape) == 4:
                data = data.reshape(sum(((data.shape[0],), data.shape[2:]), ()))
        if len(data.shape) == 4:
            errormessage = (
                f"Field {self.name} expecting a data shape of [tdim, zdim, ydim, xdim]. "
                "Flag transpose=True could help to reorder the data."
            )
            assert data.shape[0] == self.grid.tdim, errormessage
            assert data.shape[2] == self.grid.ydim - 2 * self.grid.meridional_halo, errormessage
            assert data.shape[3] == self.grid.xdim - 2 * self.grid.zonal_halo, errormessage
            if self.gridindexingtype == "pop":
                assert data.shape[1] == self.grid.zdim or data.shape[1] == self.grid.zdim - 1, errormessage
            else:
                assert data.shape[1] == self.grid.zdim, errormessage
        else:
            assert data.shape == (
                self.grid.tdim,
                self.grid.ydim - 2 * self.grid.meridional_halo,
                self.grid.xdim - 2 * self.grid.zonal_halo,
            ), (
                f"Field {self.name} expecting a data shape of [tdim, ydim, xdim]. "
                "Flag transpose=True could help to reorder the data."
            )
        if self.grid.meridional_halo > 0 or self.grid.zonal_halo > 0:
            data = self.add_periodic_halo(
                zonal=self.grid.zonal_halo > 0,
                meridional=self.grid.meridional_halo > 0,
                halosize=max(self.grid.meridional_halo, self.grid.zonal_halo),
                data=data,
            )
        return data

    def set_scaling_factor(self, factor):
        """Scales the field data by some constant factor.

        Parameters
        ----------
        factor :
            scaling factor


        Examples
        --------
        For usage examples see the following tutorial:

        * `Unit converters <../examples/tutorial_unitconverters.ipynb>`__
        """
        if self._scaling_factor:
            raise NotImplementedError(f"Scaling factor for field {self.name} already defined.")
        self._scaling_factor = factor
        if not self.grid.defer_load:
            self.data *= factor

    def set_depth_from_field(self, field):
        """Define the depth dimensions from another (time-varying) field.

        Notes
        -----
        See `this tutorial <../examples/tutorial_timevaryingdepthdimensions.ipynb>`__
        for a detailed explanation on how to set up time-evolving depth dimensions.

        """
        self.grid.depth_field = field
        if self.grid != field.grid:
            field.grid.depth_field = field

    @deprecated_made_private  # TODO: Remove 6 months after v3.1.0
    def calc_cell_edge_sizes(self):
        return self._calc_cell_edge_sizes()

    def _calc_cell_edge_sizes(self):
        """Method to calculate cell sizes based on numpy.gradient method.

        Currently only works for Rectilinear Grids
        """
        if not self.grid.cell_edge_sizes:
            if self.grid._gtype in (GridType.RectilinearZGrid, GridType.RectilinearSGrid):
                self.grid.cell_edge_sizes["x"] = np.zeros((self.grid.ydim, self.grid.xdim), dtype=np.float32)
                self.grid.cell_edge_sizes["y"] = np.zeros((self.grid.ydim, self.grid.xdim), dtype=np.float32)

                x_conv = GeographicPolar() if self.grid.mesh == "spherical" else UnitConverter()
                y_conv = Geographic() if self.grid.mesh == "spherical" else UnitConverter()
                for y, (lat, dy) in enumerate(zip(self.grid.lat, np.gradient(self.grid.lat), strict=False)):
                    for x, (lon, dx) in enumerate(zip(self.grid.lon, np.gradient(self.grid.lon), strict=False)):
                        self.grid.cell_edge_sizes["x"][y, x] = x_conv.to_source(dx, lon, lat, self.grid.depth[0])
                        self.grid.cell_edge_sizes["y"][y, x] = y_conv.to_source(dy, lon, lat, self.grid.depth[0])
            else:
                raise ValueError(
                    f"Field.cell_edge_sizes() not implemented for {self.grid._gtype} grids. "
                    "You can provide Field.grid.cell_edge_sizes yourself by in, e.g., "
                    "NEMO using the e1u fields etc from the mesh_mask.nc file."
                )

    def cell_areas(self):
        """Method to calculate cell sizes based on cell_edge_sizes.

        Currently only works for Rectilinear Grids
        """
        if not self.grid.cell_edge_sizes:
            self._calc_cell_edge_sizes()
        return self.grid.cell_edge_sizes["x"] * self.grid.cell_edge_sizes["y"]

    @deprecated_made_private  # TODO: Remove 6 months after v3.1.0
    def search_indices_vertical_z(self, z):
        return self._search_indices_vertical_z(z)

    def _search_indices_vertical_z(self, z):
        grid = self.grid
        z = np.float32(z)
        if grid.depth[-1] > grid.depth[0]:
            if z < grid.depth[0]:
                # Since MOM5 is indexed at cell bottom, allow z at depth[0] - dz where dz = (depth[1] - depth[0])
                if self.gridindexingtype == "mom5" and z > 2 * grid.depth[0] - grid.depth[1]:
                    return (-1, z / grid.depth[0])
                else:
                    raise FieldOutOfBoundSurfaceError(0, 0, z, field=self)
            elif z > grid.depth[-1]:
                # In case of CROCO, allow particles in last (uppermost) layer using depth[-1]
                if self.gridindexingtype in ["croco"] and z < 0:
                    return (-2, 1)
                raise FieldOutOfBoundError(0, 0, z, field=self)
            depth_indices = grid.depth <= z
            if z >= grid.depth[-1]:
                zi = len(grid.depth) - 2
            else:
                zi = depth_indices.argmin() - 1 if z >= grid.depth[0] else 0
        else:
            if z > grid.depth[0]:
                raise FieldOutOfBoundSurfaceError(0, 0, z, field=self)
            elif z < grid.depth[-1]:
                raise FieldOutOfBoundError(0, 0, z, field=self)
            depth_indices = grid.depth >= z
            if z <= grid.depth[-1]:
                zi = len(grid.depth) - 2
            else:
                zi = depth_indices.argmin() - 1 if z <= grid.depth[0] else 0
        zeta = (z - grid.depth[zi]) / (grid.depth[zi + 1] - grid.depth[zi])
        return (zi, zeta)

    @deprecated_made_private  # TODO: Remove 6 months after v3.1.0
    def search_indices_vertical_s(self, *args, **kwargs):
        return self._search_indices_vertical_s(*args, **kwargs)

    def _search_indices_vertical_s(
        self, x: float, y: float, z: float, xi: int, yi: int, xsi: float, eta: float, ti: int, time: float
    ):
        grid = self.grid
        if self.interp_method in ["bgrid_velocity", "bgrid_w_velocity", "bgrid_tracer"]:
            xsi = 1
            eta = 1
        if time < grid.time[ti]:
            ti -= 1
        if grid._z4d:
            if ti == len(grid.time) - 1:
                depth_vector = (
                    (1 - xsi) * (1 - eta) * grid.depth[-1, :, yi, xi]
                    + xsi * (1 - eta) * grid.depth[-1, :, yi, xi + 1]
                    + xsi * eta * grid.depth[-1, :, yi + 1, xi + 1]
                    + (1 - xsi) * eta * grid.depth[-1, :, yi + 1, xi]
                )
            else:
                dv2 = (
                    (1 - xsi) * (1 - eta) * grid.depth[ti : ti + 2, :, yi, xi]
                    + xsi * (1 - eta) * grid.depth[ti : ti + 2, :, yi, xi + 1]
                    + xsi * eta * grid.depth[ti : ti + 2, :, yi + 1, xi + 1]
                    + (1 - xsi) * eta * grid.depth[ti : ti + 2, :, yi + 1, xi]
                )
                tt = (time - grid.time[ti]) / (grid.time[ti + 1] - grid.time[ti])
                assert tt >= 0 and tt <= 1, "Vertical s grid is being wrongly interpolated in time"
                depth_vector = dv2[0, :] * (1 - tt) + dv2[1, :] * tt
        else:
            depth_vector = (
                (1 - xsi) * (1 - eta) * grid.depth[:, yi, xi]
                + xsi * (1 - eta) * grid.depth[:, yi, xi + 1]
                + xsi * eta * grid.depth[:, yi + 1, xi + 1]
                + (1 - xsi) * eta * grid.depth[:, yi + 1, xi]
            )
        z = np.float32(z)  # type: ignore # TODO: remove type ignore once we migrate to float64

        if depth_vector[-1] > depth_vector[0]:
            depth_indices = depth_vector <= z
            if z >= depth_vector[-1]:
                zi = len(depth_vector) - 2
            else:
                zi = depth_indices.argmin() - 1 if z >= depth_vector[0] else 0
            if z < depth_vector[zi]:
                raise FieldOutOfBoundSurfaceError(0, 0, z, field=self)
            elif z > depth_vector[zi + 1]:
                raise FieldOutOfBoundError(x, y, z, field=self)
        else:
            depth_indices = depth_vector >= z
            if z <= depth_vector[-1]:
                zi = len(depth_vector) - 2
            else:
                zi = depth_indices.argmin() - 1 if z <= depth_vector[0] else 0
            if z > depth_vector[zi]:
                raise FieldOutOfBoundSurfaceError(0, 0, z, field=self)
            elif z < depth_vector[zi + 1]:
                raise FieldOutOfBoundError(x, y, z, field=self)
        zeta = (z - depth_vector[zi]) / (depth_vector[zi + 1] - depth_vector[zi])
        return (zi, zeta)

    @deprecated_made_private  # TODO: Remove 6 months after v3.1.0
    def reconnect_bnd_indices(self, *args, **kwargs):
        return self._reconnect_bnd_indices(*args, **kwargs)

    def _reconnect_bnd_indices(self, xi, yi, xdim, ydim, sphere_mesh):
        if xi < 0:
            if sphere_mesh:
                xi = xdim - 2
            else:
                xi = 0
        if xi > xdim - 2:
            if sphere_mesh:
                xi = 0
            else:
                xi = xdim - 2
        if yi < 0:
            yi = 0
        if yi > ydim - 2:
            yi = ydim - 2
            if sphere_mesh:
                xi = xdim - xi
        return xi, yi

    @deprecated_made_private  # TODO: Remove 6 months after v3.1.0
    def search_indices_rectilinear(self, *args, **kwargs):
        return self._search_indices_rectilinear(*args, **kwargs)

    def _search_indices_rectilinear(self, x: float, y: float, z: float, ti=-1, time=-1, particle=None, search2D=False):
        grid = self.grid

        if grid.xdim > 1 and (not grid.zonal_periodic):
            if x < grid.lonlat_minmax[0] or x > grid.lonlat_minmax[1]:
                raise FieldOutOfBoundError(x, y, z, field=self)
        if grid.ydim > 1 and (y < grid.lonlat_minmax[2] or y > grid.lonlat_minmax[3]):
            raise FieldOutOfBoundError(x, y, z, field=self)

        if grid.xdim > 1:
            if grid.mesh != "spherical":
                lon_index = grid.lon < x
                if lon_index.all():
                    xi = len(grid.lon) - 2
                else:
                    xi = lon_index.argmin() - 1 if lon_index.any() else 0
                xsi = (x - grid.lon[xi]) / (grid.lon[xi + 1] - grid.lon[xi])
                if xsi < 0:
                    xi -= 1
                    xsi = (x - grid.lon[xi]) / (grid.lon[xi + 1] - grid.lon[xi])
                elif xsi > 1:
                    xi += 1
                    xsi = (x - grid.lon[xi]) / (grid.lon[xi + 1] - grid.lon[xi])
            else:
                lon_fixed = grid.lon.copy()
                indices = lon_fixed >= lon_fixed[0]
                if not indices.all():
                    lon_fixed[indices.argmin() :] += 360
                if x < lon_fixed[0]:
                    lon_fixed -= 360

                lon_index = lon_fixed < x
                if lon_index.all():
                    xi = len(lon_fixed) - 2
                else:
                    xi = lon_index.argmin() - 1 if lon_index.any() else 0
                xsi = (x - lon_fixed[xi]) / (lon_fixed[xi + 1] - lon_fixed[xi])
                if xsi < 0:
                    xi -= 1
                    xsi = (x - lon_fixed[xi]) / (lon_fixed[xi + 1] - lon_fixed[xi])
                elif xsi > 1:
                    xi += 1
                    xsi = (x - lon_fixed[xi]) / (lon_fixed[xi + 1] - lon_fixed[xi])
        else:
            xi, xsi = -1, 0

        if grid.ydim > 1:
            lat_index = grid.lat < y
            if lat_index.all():
                yi = len(grid.lat) - 2
            else:
                yi = lat_index.argmin() - 1 if lat_index.any() else 0

            eta = (y - grid.lat[yi]) / (grid.lat[yi + 1] - grid.lat[yi])
            if eta < 0:
                yi -= 1
                eta = (y - grid.lat[yi]) / (grid.lat[yi + 1] - grid.lat[yi])
            elif eta > 1:
                yi += 1
                eta = (y - grid.lat[yi]) / (grid.lat[yi + 1] - grid.lat[yi])
        else:
            yi, eta = -1, 0

        if grid.zdim > 1 and not search2D:
            if grid._gtype == GridType.RectilinearZGrid:
                # Never passes here, because in this case, we work with scipy
                try:
                    (zi, zeta) = self._search_indices_vertical_z(z)
                except FieldOutOfBoundError:
                    raise FieldOutOfBoundError(x, y, z, field=self)
                except FieldOutOfBoundSurfaceError:
                    raise FieldOutOfBoundSurfaceError(x, y, z, field=self)
            elif grid._gtype == GridType.RectilinearSGrid:
                (zi, zeta) = self._search_indices_vertical_s(x, y, z, xi, yi, xsi, eta, ti, time)
        else:
            zi, zeta = -1, 0

        if not ((0 <= xsi <= 1) and (0 <= eta <= 1) and (0 <= zeta <= 1)):
            raise FieldSamplingError(x, y, z, field=self)

        if particle:
            particle.xi[self.igrid] = xi
            particle.yi[self.igrid] = yi
            particle.zi[self.igrid] = zi

        return (xsi, eta, zeta, xi, yi, zi)

    @deprecated_made_private  # TODO: Remove 6 months after v3.1.0
    def search_indices_curvilinear(self, *args, **kwargs):
        return self._search_indices_curvilinear(*args, **kwargs)

    def _search_indices_curvilinear(self, x, y, z, ti=-1, time=-1, particle=None, search2D=False):
        if particle:
            xi = particle.xi[self.igrid]
            yi = particle.yi[self.igrid]
        else:
            xi = int(self.grid.xdim / 2) - 1
            yi = int(self.grid.ydim / 2) - 1
        xsi = eta = -1
        grid = self.grid
        invA = np.array([[1, 0, 0, 0], [-1, 1, 0, 0], [-1, 0, 0, 1], [1, -1, 1, -1]])
        maxIterSearch = 1e6
        it = 0
        tol = 1.0e-10
        if not grid.zonal_periodic:
            if x < grid.lonlat_minmax[0] or x > grid.lonlat_minmax[1]:
                if grid.lon[0, 0] < grid.lon[0, -1]:
                    raise FieldOutOfBoundError(x, y, z, field=self)
                elif x < grid.lon[0, 0] and x > grid.lon[0, -1]:  # This prevents from crashing in [160, -160]
                    raise FieldOutOfBoundError(x, y, z, field=self)
        if y < grid.lonlat_minmax[2] or y > grid.lonlat_minmax[3]:
            raise FieldOutOfBoundError(x, y, z, field=self)

        while xsi < -tol or xsi > 1 + tol or eta < -tol or eta > 1 + tol:
            px = np.array([grid.lon[yi, xi], grid.lon[yi, xi + 1], grid.lon[yi + 1, xi + 1], grid.lon[yi + 1, xi]])
            if grid.mesh == "spherical":
                px[0] = px[0] + 360 if px[0] < x - 225 else px[0]
                px[0] = px[0] - 360 if px[0] > x + 225 else px[0]
                px[1:] = np.where(px[1:] - px[0] > 180, px[1:] - 360, px[1:])
                px[1:] = np.where(-px[1:] + px[0] > 180, px[1:] + 360, px[1:])
            py = np.array([grid.lat[yi, xi], grid.lat[yi, xi + 1], grid.lat[yi + 1, xi + 1], grid.lat[yi + 1, xi]])
            a = np.dot(invA, px)
            b = np.dot(invA, py)

            aa = a[3] * b[2] - a[2] * b[3]
            bb = a[3] * b[0] - a[0] * b[3] + a[1] * b[2] - a[2] * b[1] + x * b[3] - y * a[3]
            cc = a[1] * b[0] - a[0] * b[1] + x * b[1] - y * a[1]
            if abs(aa) < 1e-12:  # Rectilinear cell, or quasi
                eta = -cc / bb
            else:
                det2 = bb * bb - 4 * aa * cc
                if det2 > 0:  # so, if det is nan we keep the xsi, eta from previous iter
                    det = np.sqrt(det2)
                    eta = (-bb + det) / (2 * aa)
            if abs(a[1] + a[3] * eta) < 1e-12:  # this happens when recti cell rotated of 90deg
                xsi = ((y - py[0]) / (py[1] - py[0]) + (y - py[3]) / (py[2] - py[3])) * 0.5
            else:
                xsi = (x - a[0] - a[2] * eta) / (a[1] + a[3] * eta)
            if xsi < 0 and eta < 0 and xi == 0 and yi == 0:
                raise FieldOutOfBoundError(x, y, 0, field=self)
            if xsi > 1 and eta > 1 and xi == grid.xdim - 1 and yi == grid.ydim - 1:
                raise FieldOutOfBoundError(x, y, 0, field=self)
            if xsi < -tol:
                xi -= 1
            elif xsi > 1 + tol:
                xi += 1
            if eta < -tol:
                yi -= 1
            elif eta > 1 + tol:
                yi += 1
            (xi, yi) = self._reconnect_bnd_indices(xi, yi, grid.xdim, grid.ydim, grid.mesh)
            it += 1
            if it > maxIterSearch:
                print("Correct cell not found after %d iterations" % maxIterSearch)
                raise FieldOutOfBoundError(x, y, 0, field=self)
        xsi = max(0.0, xsi)
        eta = max(0.0, eta)
        xsi = min(1.0, xsi)
        eta = min(1.0, eta)

        if grid.zdim > 1 and not search2D:
            if grid._gtype == GridType.CurvilinearZGrid:
                try:
                    (zi, zeta) = self._search_indices_vertical_z(z)
                except FieldOutOfBoundError:
                    raise FieldOutOfBoundError(x, y, z, field=self)
            elif grid._gtype == GridType.CurvilinearSGrid:
                (zi, zeta) = self._search_indices_vertical_s(x, y, z, xi, yi, xsi, eta, ti, time)
        else:
            zi = -1
            zeta = 0

        if not ((0 <= xsi <= 1) and (0 <= eta <= 1) and (0 <= zeta <= 1)):
            raise FieldSamplingError(x, y, z, field=self)

        if particle:
            particle.xi[self.igrid] = xi
            particle.yi[self.igrid] = yi
            particle.zi[self.igrid] = zi

        return (xsi, eta, zeta, xi, yi, zi)

    @deprecated_made_private  # TODO: Remove 6 months after v3.1.0
    def search_indices(self, *args, **kwargs):
        return self._search_indices(*args, **kwargs)

    def _search_indices(self, x, y, z, ti=-1, time=-1, particle=None, search2D=False):
        if self.grid._gtype in [GridType.RectilinearSGrid, GridType.RectilinearZGrid]:
            return self._search_indices_rectilinear(x, y, z, ti, time, particle=particle, search2D=search2D)
        else:
            return self._search_indices_curvilinear(x, y, z, ti, time, particle=particle, search2D=search2D)

    @deprecated_made_private  # TODO: Remove 6 months after v3.1.0
    def interpolator2D(self, *args, **kwargs):
        return self._interpolator2D(*args, **kwargs)

    def _interpolator2D(self, ti, z, y, x, particle=None):
        (xsi, eta, _, xi, yi, _) = self._search_indices(x, y, z, particle=particle)
        if self.interp_method == "nearest":
            xii = xi if xsi <= 0.5 else xi + 1
            yii = yi if eta <= 0.5 else yi + 1
            return self.data[ti, yii, xii]
        elif self.interp_method in ["linear", "bgrid_velocity", "partialslip", "freeslip"]:
            val = (
                (1 - xsi) * (1 - eta) * self.data[ti, yi, xi]
                + xsi * (1 - eta) * self.data[ti, yi, xi + 1]
                + xsi * eta * self.data[ti, yi + 1, xi + 1]
                + (1 - xsi) * eta * self.data[ti, yi + 1, xi]
            )
            return val
        elif self.interp_method == "linear_invdist_land_tracer":
            land = np.isclose(self.data[ti, yi : yi + 2, xi : xi + 2], 0.0)
            nb_land = np.sum(land)
            if nb_land == 4:
                return 0
            elif nb_land > 0:
                val = 0
                w_sum = 0
                for j in range(2):
                    for i in range(2):
                        distance = pow((eta - j), 2) + pow((xsi - i), 2)
                        if np.isclose(distance, 0):
                            if land[j][i] == 1:  # index search led us directly onto land
                                return 0
                            else:
                                return self.data[ti, yi + j, xi + i]
                        elif land[j][i] == 0:
                            val += self.data[ti, yi + j, xi + i] / distance
                            w_sum += 1 / distance
                return val / w_sum
            else:
                val = (
                    (1 - xsi) * (1 - eta) * self.data[ti, yi, xi]
                    + xsi * (1 - eta) * self.data[ti, yi, xi + 1]
                    + xsi * eta * self.data[ti, yi + 1, xi + 1]
                    + (1 - xsi) * eta * self.data[ti, yi + 1, xi]
                )
                return val
        elif self.interp_method in ["cgrid_tracer", "bgrid_tracer"]:
            return self.data[ti, yi + 1, xi + 1]
        elif self.interp_method == "cgrid_velocity":
            raise RuntimeError(
                f"{self.name} is a scalar field. cgrid_velocity interpolation method should be used for vector fields (e.g. FieldSet.UV)"
            )
        else:
            raise RuntimeError(self.interp_method + " is not implemented for 2D grids")

    @deprecated_made_private  # TODO: Remove 6 months after v3.1.0
    def interpolator3D(self, *args, **kwargs):
        return self._interpolator3D(*args, **kwargs)

    def _interpolator3D(self, ti, z, y, x, time, particle=None):
        (xsi, eta, zeta, xi, yi, zi) = self._search_indices(x, y, z, ti, time, particle=particle)
        if self.interp_method == "nearest":
            xii = xi if xsi <= 0.5 else xi + 1
            yii = yi if eta <= 0.5 else yi + 1
            zii = zi if zeta <= 0.5 else zi + 1
            return self.data[ti, zii, yii, xii]
        elif self.interp_method == "cgrid_velocity":
            # evaluating W velocity in c_grid
            if self.gridindexingtype == "nemo":
                f0 = self.data[ti, zi, yi + 1, xi + 1]
                f1 = self.data[ti, zi + 1, yi + 1, xi + 1]
            elif self.gridindexingtype in ["mitgcm", "croco"]:
                f0 = self.data[ti, zi, yi, xi]
                f1 = self.data[ti, zi + 1, yi, xi]
            return (1 - zeta) * f0 + zeta * f1
        elif self.interp_method == "linear_invdist_land_tracer":
            land = np.isclose(self.data[ti, zi : zi + 2, yi : yi + 2, xi : xi + 2], 0.0)
            nb_land = np.sum(land)
            if nb_land == 8:
                return 0
            elif nb_land > 0:
                val = 0
                w_sum = 0
                for k in range(2):
                    for j in range(2):
                        for i in range(2):
                            distance = pow((zeta - k), 2) + pow((eta - j), 2) + pow((xsi - i), 2)
                            if np.isclose(distance, 0):
                                if land[k][j][i] == 1:  # index search led us directly onto land
                                    return 0
                                else:
                                    return self.data[ti, zi + k, yi + j, xi + i]
                            elif land[k][j][i] == 0:
                                val += self.data[ti, zi + k, yi + j, xi + i] / distance
                                w_sum += 1 / distance
                return val / w_sum
            else:
                data = self.data[ti, zi, :, :]
                f0 = (
                    (1 - xsi) * (1 - eta) * data[yi, xi]
                    + xsi * (1 - eta) * data[yi, xi + 1]
                    + xsi * eta * data[yi + 1, xi + 1]
                    + (1 - xsi) * eta * data[yi + 1, xi]
                )
                data = self.data[ti, zi + 1, :, :]
                f1 = (
                    (1 - xsi) * (1 - eta) * data[yi, xi]
                    + xsi * (1 - eta) * data[yi, xi + 1]
                    + xsi * eta * data[yi + 1, xi + 1]
                    + (1 - xsi) * eta * data[yi + 1, xi]
                )
                return (1 - zeta) * f0 + zeta * f1
        elif self.interp_method in ["linear", "bgrid_velocity", "bgrid_w_velocity", "partialslip", "freeslip"]:
            if self.interp_method == "bgrid_velocity":
                if self.gridindexingtype == "mom5":
                    zeta = 1.0
                else:
                    zeta = 0.0
            elif self.interp_method == "bgrid_w_velocity":
                eta = 1.0
                xsi = 1.0
            data = self.data[ti, zi, :, :]
            f0 = (
                (1 - xsi) * (1 - eta) * data[yi, xi]
                + xsi * (1 - eta) * data[yi, xi + 1]
                + xsi * eta * data[yi + 1, xi + 1]
                + (1 - xsi) * eta * data[yi + 1, xi]
            )
            if self.gridindexingtype == "pop" and zi >= self.grid.zdim - 2:
                # Since POP is indexed at cell top, allow linear interpolation of W to zero in lowest cell
                return (1 - zeta) * f0
            data = self.data[ti, zi + 1, :, :]
            f1 = (
                (1 - xsi) * (1 - eta) * data[yi, xi]
                + xsi * (1 - eta) * data[yi, xi + 1]
                + xsi * eta * data[yi + 1, xi + 1]
                + (1 - xsi) * eta * data[yi + 1, xi]
            )
            if self.interp_method == "bgrid_w_velocity" and self.gridindexingtype == "mom5" and zi == -1:
                # Since MOM5 is indexed at cell bottom, allow linear interpolation of W to zero in uppermost cell
                return zeta * f1
            else:
                return (1 - zeta) * f0 + zeta * f1
        elif self.interp_method in ["cgrid_tracer", "bgrid_tracer"]:
            return self.data[ti, zi, yi + 1, xi + 1]
        else:
            raise RuntimeError(self.interp_method + " is not implemented for 3D grids")

    def temporal_interpolate_fullfield(self, ti, time):
        """Calculate the data of a field between two snapshots using linear interpolation.

        Parameters
        ----------
        ti :
            Index in time array associated with time (via :func:`time_index`)
        time :
            Time to interpolate to
        """
        t0 = self.grid.time[ti]
        if time == t0:
            return self.data[ti, :]
        elif ti + 1 >= len(self.grid.time):
            raise TimeExtrapolationError(time, field=self, msg="show_time")
        else:
            t1 = self.grid.time[ti + 1]
            f0 = self.data[ti, :]
            f1 = self.data[ti + 1, :]
            return f0 + (f1 - f0) * ((time - t0) / (t1 - t0))

    @deprecated_made_private  # TODO: Remove 6 months after v3.1.0
    def spatial_interpolation(self, *args, **kwargs):
        return self._spatial_interpolation(*args, **kwargs)

    def _spatial_interpolation(self, ti, z, y, x, time, particle=None):
        """Interpolate horizontal field values using a SciPy interpolator."""
        if self.grid.zdim == 1:
            val = self._interpolator2D(ti, z, y, x, particle=particle)
        else:
            val = self._interpolator3D(ti, z, y, x, time, particle=particle)
        if np.isnan(val):
            # Detect Out-of-bounds sampling and raise exception
            raise FieldOutOfBoundError(x, y, z, field=self)
        else:
            if isinstance(val, da.core.Array):
                val = val.compute()
            return val

    @deprecated_made_private  # TODO: Remove 6 months after v3.1.0
    def time_index(self, *args, **kwargs):
        return self._time_index(*args, **kwargs)

    def _time_index(self, time):
        """Find the index in the time array associated with a given time.

        Note that we normalize to either the first or the last index
        if the sampled value is outside the time value range.
        """
        if (
            not self.time_periodic
            and not self.allow_time_extrapolation
            and (time < self.grid.time[0] or time > self.grid.time[-1])
        ):
            raise TimeExtrapolationError(time, field=self)
        time_index = self.grid.time <= time
        if self.time_periodic:
            if time_index.all() or np.logical_not(time_index).all():
                periods = int(
                    math.floor((time - self.grid.time_full[0]) / (self.grid.time_full[-1] - self.grid.time_full[0]))
                )
                if isinstance(self.grid.periods, c_int):
                    self.grid.periods.value = periods
                else:
                    self.grid.periods = periods
                time -= periods * (self.grid.time_full[-1] - self.grid.time_full[0])
                time_index = self.grid.time <= time
                ti = time_index.argmin() - 1 if time_index.any() else 0
                return (ti, periods)
            return (time_index.argmin() - 1 if time_index.any() else 0, 0)
        if time_index.all():
            # If given time > last known field time, use
            # the last field frame without interpolation
            return (len(self.grid.time) - 1, 0)
        elif np.logical_not(time_index).all():
            # If given time < any time in the field, use
            # the first field frame without interpolation
            return (0, 0)
        else:
            return (time_index.argmin() - 1 if time_index.any() else 0, 0)

    def _check_velocitysampling(self):
        if self.name in ["U", "V", "W"]:
            warnings.warn(
                "Sampling of velocities should normally be done using fieldset.UV or fieldset.UVW object; tread carefully",
                RuntimeWarning,
                stacklevel=2,
            )

    def __getitem__(self, key):
        self._check_velocitysampling()
        try:
            if _isParticle(key):
                return self.eval(key.time, key.depth, key.lat, key.lon, key)
            else:
                return self.eval(*key)
        except tuple(AllParcelsErrorCodes.keys()) as error:
            return _deal_with_errors(error, key, vector_type=None)

    def eval(self, time, z, y, x, particle=None, applyConversion=True):
        """Interpolate field values in space and time.

        We interpolate linearly in time and apply implicit unit
        conversion to the result. Note that we defer to
        scipy.interpolate to perform spatial interpolation.
        """
        (ti, periods) = self._time_index(time)
        time -= periods * (self.grid.time_full[-1] - self.grid.time_full[0])
        if self.gridindexingtype == "croco" and self is not self.fieldset.H:
            z = z / self.fieldset.H.eval(time, 0, y, x, particle=particle, applyConversion=False)
        if ti < self.grid.tdim - 1 and time > self.grid.time[ti]:
            f0 = self._spatial_interpolation(ti, z, y, x, time, particle=particle)
            f1 = self._spatial_interpolation(ti + 1, z, y, x, time, particle=particle)
            t0 = self.grid.time[ti]
            t1 = self.grid.time[ti + 1]
            value = f0 + (f1 - f0) * ((time - t0) / (t1 - t0))
        else:
            # Skip temporal interpolation if time is outside
            # of the defined time range or if we have hit an
            # exact value in the time array.
            value = self._spatial_interpolation(ti, z, y, x, self.grid.time[ti], particle=particle)

        if applyConversion:
            return self.units.to_target(value, x, y, z)
        else:
            return value

    @deprecated_made_private  # TODO: Remove 6 months after v3.1.0
    def ccode_eval(self, *args, **kwargs):
        return self._ccode_eval(*args, **kwargs)

    def _ccode_eval(self, var, t, z, y, x):
        self._check_velocitysampling()
        ccode_str = f"temporal_interpolation({x}, {y}, {z}, {t}, {self.ccode_name}, &particles->xi[pnum*ngrid], &particles->yi[pnum*ngrid], &particles->zi[pnum*ngrid], &particles->ti[pnum*ngrid], &{var}, {self.interp_method.upper()}, {self.gridindexingtype.upper()})"
        return ccode_str

    @deprecated_made_private  # TODO: Remove 6 months after v3.1.0
    def ccode_convert(self, *args, **kwargs):
        return self._ccode_convert(*args, **kwargs)

    def _ccode_convert(self, _, z, y, x):
        return self.units.ccode_to_target(x, y, z)

    @deprecated_made_private  # TODO: Remove 6 months after v3.1.0
    def get_block_id(self, *args, **kwargs):
        return self._get_block_id(*args, **kwargs)

    def _get_block_id(self, block):
        return np.ravel_multi_index(block, self.nchunks)

    @deprecated_made_private  # TODO: Remove 6 months after v3.1.0
    def get_block(self, *args, **kwargs):
        return self._get_block(*args, **kwargs)

    def _get_block(self, bid):
        return np.unravel_index(bid, self.nchunks[1:])

    @deprecated_made_private  # TODO: Remove 6 months after v3.1.0
    def chunk_setup(self, *args, **kwargs):
        return self._chunk_setup(*args, **kwargs)

    def _chunk_setup(self):
        if isinstance(self.data, da.core.Array):
            chunks = self.data.chunks
            self.nchunks = self.data.numblocks
            npartitions = 1
            for n in self.nchunks[1:]:
                npartitions *= n
        elif isinstance(self.data, np.ndarray):
            chunks = tuple((t,) for t in self.data.shape)
            self.nchunks = (1,) * len(self.data.shape)
            npartitions = 1
        elif isinstance(self.data, DeferredArray):
            self.nchunks = (1,) * len(self.data.data_shape)
            return
        else:
            return

        self._data_chunks = [None] * npartitions
        self._c_data_chunks = [None] * npartitions
        self.grid._load_chunk = np.zeros(npartitions, dtype=c_int, order="C")
        # self.grid.chunk_info format: number of dimensions (without tdim); number of chunks per dimensions;
        #      chunksizes (the 0th dim sizes for all chunk of dim[0], then so on for next dims
        self.grid.chunk_info = [
            [len(self.nchunks) - 1],
            list(self.nchunks[1:]),
            sum(list(list(ci) for ci in chunks[1:]), []),  # noqa: RUF017 # TODO: Perhaps avoid quadratic list summation here
        ]
        self.grid.chunk_info = sum(self.grid.chunk_info, [])  # noqa: RUF017
        self._chunk_set = True

    @deprecated_made_private  # TODO: Remove 6 months after v3.1.0
    def chunk_data(self, *args, **kwargs):
        return self._chunk_data(*args, **kwargs)

    def _chunk_data(self):
        if not self._chunk_set:
            self._chunk_setup()
        g = self.grid
        if isinstance(self.data, da.core.Array):
            for block_id in range(len(self.grid._load_chunk)):
                if (
                    g._load_chunk[block_id] == g._chunk_loading_requested
                    or g._load_chunk[block_id] in g._chunk_loaded
                    and self._data_chunks[block_id] is None
                ):
                    block = self._get_block(block_id)
                    self._data_chunks[block_id] = np.array(
                        self.data.blocks[(slice(self.grid.tdim),) + block], order="C"
                    )
                elif g._load_chunk[block_id] == g._chunk_not_loaded:
                    if isinstance(self._data_chunks, list):
                        self._data_chunks[block_id] = None
                    else:
                        self._data_chunks[block_id, :] = None
                    self._c_data_chunks[block_id] = None
        else:
            if isinstance(self._data_chunks, list):
                self._data_chunks[0] = None
            else:
                self._data_chunks[0, :] = None
            self._c_data_chunks[0] = None
            self.grid._load_chunk[0] = g._chunk_loaded_touched
            self._data_chunks[0] = np.array(self.data, order="C")

    @property
    def ctypes_struct(self):
        """Returns a ctypes struct object containing all relevant pointers and sizes for this field."""

        # Ctypes struct corresponding to the type definition in parcels.h
        class CField(Structure):
            _fields_ = [
                ("xdim", c_int),
                ("ydim", c_int),
                ("zdim", c_int),
                ("tdim", c_int),
                ("igrid", c_int),
                ("allow_time_extrapolation", c_int),
                ("time_periodic", c_int),
                ("data_chunks", POINTER(POINTER(POINTER(c_float)))),
                ("grid", POINTER(CGrid)),
            ]

        # Create and populate the c-struct object
        allow_time_extrapolation = 1 if self.allow_time_extrapolation else 0
        time_periodic = 1 if self.time_periodic else 0
        for i in range(len(self.grid._load_chunk)):
            if self.grid._load_chunk[i] == self.grid._chunk_loading_requested:
                raise ValueError(
                    "data_chunks should have been loaded by now if requested. grid._load_chunk[bid] cannot be 1"
                )
            if self.grid._load_chunk[i] in self.grid._chunk_loaded:
                if not self._data_chunks[i].flags["C_CONTIGUOUS"]:
                    self._data_chunks[i] = np.array(self._data_chunks[i], order="C")
                self._c_data_chunks[i] = self._data_chunks[i].ctypes.data_as(POINTER(POINTER(c_float)))
            else:
                self._c_data_chunks[i] = None

        cstruct = CField(
            self.grid.xdim,
            self.grid.ydim,
            self.grid.zdim,
            self.grid.tdim,
            self.igrid,
            allow_time_extrapolation,
            time_periodic,
            (POINTER(POINTER(c_float)) * len(self._c_data_chunks))(*self._c_data_chunks),
            pointer(self.grid.ctypes_struct),
        )
        return cstruct

    def add_periodic_halo(self, zonal, meridional, halosize=5, data=None):
        """Add a 'halo' to all Fields in a FieldSet.

        Add a 'halo' to all Fields in a FieldSet, through extending the Field (and lon/lat)
        by copying a small portion of the field on one side of the domain to the other.
        Before adding a periodic halo to the Field, it has to be added to the Grid on which the Field depends

        See `this tutorial <../examples/tutorial_periodic_boundaries.ipynb>`__
        for a detailed explanation on how to set up periodic boundaries

        Parameters
        ----------
        zonal : bool
            Create a halo in zonal direction.
        meridional : bool
            Create a halo in meridional direction.
        halosize : int
            Size of the halo (in grid points). Default is 5 grid points
        data :
            if data is not None, the periodic halo will be achieved on data instead of self.data and data will be returned (Default value = None)
        """
        dataNone = not isinstance(data, (np.ndarray, da.core.Array))
        if self.grid.defer_load and dataNone:
            return
        data = self.data if dataNone else data
        lib = np if isinstance(data, np.ndarray) else da
        if zonal:
            if len(data.shape) == 3:
                data = lib.concatenate((data[:, :, -halosize:], data, data[:, :, 0:halosize]), axis=len(data.shape) - 1)
                assert data.shape[2] == self.grid.xdim, "Third dim must be x."
            else:
                data = lib.concatenate(
                    (data[:, :, :, -halosize:], data, data[:, :, :, 0:halosize]), axis=len(data.shape) - 1
                )
                assert data.shape[3] == self.grid.xdim, "Fourth dim must be x."
        if meridional:
            if len(data.shape) == 3:
                data = lib.concatenate((data[:, -halosize:, :], data, data[:, 0:halosize, :]), axis=len(data.shape) - 2)
                assert data.shape[1] == self.grid.ydim, "Second dim must be y."
            else:
                data = lib.concatenate(
                    (data[:, :, -halosize:, :], data, data[:, :, 0:halosize, :]), axis=len(data.shape) - 2
                )
                assert data.shape[2] == self.grid.ydim, "Third dim must be y."
        if dataNone:
            self.data = data
        else:
            return data

    def write(self, filename, varname=None):
        """Write a :class:`Field` to a netcdf file.

        Parameters
        ----------
        filename : str
            Basename of the file (i.e. '{filename}{Field.name}.nc')
        varname : str
            Name of the field, to be appended to the filename. (Default value = None)
        """
        filepath = str(Path(f"{filename}{self.name}.nc"))
        if varname is None:
            varname = self.name
        # Derive name of 'depth' variable for NEMO convention
        vname_depth = f"depth{self.name.lower()}"

        # Create DataArray objects for file I/O
        if self.grid._gtype == GridType.RectilinearZGrid:
            nav_lon = xr.DataArray(
                self.grid.lon + np.zeros((self.grid.ydim, self.grid.xdim), dtype=np.float32),
                coords=[("y", self.grid.lat), ("x", self.grid.lon)],
            )
            nav_lat = xr.DataArray(
                self.grid.lat.reshape(self.grid.ydim, 1) + np.zeros(self.grid.xdim, dtype=np.float32),
                coords=[("y", self.grid.lat), ("x", self.grid.lon)],
            )
        elif self.grid._gtype == GridType.CurvilinearZGrid:
            nav_lon = xr.DataArray(self.grid.lon, coords=[("y", range(self.grid.ydim)), ("x", range(self.grid.xdim))])
            nav_lat = xr.DataArray(self.grid.lat, coords=[("y", range(self.grid.ydim)), ("x", range(self.grid.xdim))])
        else:
            raise NotImplementedError("Field.write only implemented for RectilinearZGrid and CurvilinearZGrid")

        attrs = {"units": "seconds since " + str(self.grid.time_origin)} if self.grid.time_origin.calendar else {}
        time_counter = xr.DataArray(self.grid.time, dims=["time_counter"], attrs=attrs)
        vardata = xr.DataArray(
            self.data.reshape((self.grid.tdim, self.grid.zdim, self.grid.ydim, self.grid.xdim)),
            dims=["time_counter", vname_depth, "y", "x"],
        )
        # Create xarray Dataset and output to netCDF format
        attrs = {"parcels_mesh": self.grid.mesh}
        dset = xr.Dataset(
            {varname: vardata},
            coords={"nav_lon": nav_lon, "nav_lat": nav_lat, "time_counter": time_counter, vname_depth: self.grid.depth},
            attrs=attrs,
        )
        dset.to_netcdf(filepath, unlimited_dims="time_counter")

    @deprecated_made_private  # TODO: Remove 6 months after v3.1.0
    def rescale_and_set_minmax(self, *args, **kwargs):
        return self._rescale_and_set_minmax(*args, **kwargs)

    def _rescale_and_set_minmax(self, data):
        data[np.isnan(data)] = 0
        if self._scaling_factor:
            data *= self._scaling_factor
        if self.vmin is not None:
            data[data < self.vmin] = 0
        if self.vmax is not None:
            data[data > self.vmax] = 0
        return data

    @deprecated_made_private  # TODO: Remove 6 months after v3.1.0
    def data_concatenate(self, *args, **kwargs):
        return self._data_concatenate(*args, **kwargs)

    def _data_concatenate(self, data, data_to_concat, tindex):
        if data[tindex] is not None:
            if isinstance(data, np.ndarray):
                data[tindex] = None
            elif isinstance(data, list):
                del data[tindex]
        lib = np if isinstance(data, np.ndarray) else da
        if tindex == 0:
            data = lib.concatenate([data_to_concat, data[tindex + 1 :, :]], axis=0)
        elif tindex == 1:
            data = lib.concatenate([data[:tindex, :], data_to_concat], axis=0)
        else:
            raise ValueError("data_concatenate is used for computeTimeChunk, with tindex in [0, 1]")
        return data

    def computeTimeChunk(self, data, tindex):
        g = self.grid
        timestamp = self.timestamps
        if timestamp is not None:
            summedlen = np.cumsum([len(ls) for ls in self.timestamps])
            if g._ti + tindex >= summedlen[-1]:
                ti = g._ti + tindex - summedlen[-1]
            else:
                ti = g._ti + tindex
            timestamp = self.timestamps[np.where(ti < summedlen)[0][0]]

        rechunk_callback_fields = self._chunk_setup if isinstance(tindex, list) else None
        filebuffer = self._field_fb_class(
            self._dataFiles[g._ti + tindex],
            self.dimensions,
            self.indices,
            netcdf_engine=self.netcdf_engine,
            timestamp=timestamp,
            interp_method=self.interp_method,
            data_full_zdim=self.data_full_zdim,
            chunksize=self.chunksize,
            cast_data_dtype=self.cast_data_dtype,
            rechunk_callback_fields=rechunk_callback_fields,
            chunkdims_name_map=self.netcdf_chunkdims_name_map,
        )
        filebuffer.__enter__()
        time_data = filebuffer.time
        time_data = g.time_origin.reltime(time_data)
        filebuffer.ti = (time_data <= g.time[tindex]).argmin() - 1
        if self.netcdf_engine != "xarray":
            filebuffer.name = filebuffer.parse_name(self.filebuffername)
        buffer_data = filebuffer.data
        lib = np if isinstance(buffer_data, np.ndarray) else da
        if len(buffer_data.shape) == 2:
            buffer_data = lib.reshape(buffer_data, sum(((1, 1), buffer_data.shape), ()))
        elif len(buffer_data.shape) == 3 and g.zdim > 1:
            buffer_data = lib.reshape(buffer_data, sum(((1,), buffer_data.shape), ()))
        elif len(buffer_data.shape) == 3:
            buffer_data = lib.reshape(
                buffer_data,
                sum(
                    (
                        (
                            buffer_data.shape[0],
                            1,
                        ),
                        buffer_data.shape[1:],
                    ),
                    (),
                ),
            )
        data = self._data_concatenate(data, buffer_data, tindex)
        self.filebuffers[tindex] = filebuffer
        return data


class VectorField:
    """Class VectorField stores 2 or 3 fields which defines together a vector field.
    This enables to interpolate them as one single vector field in the kernels.

    Parameters
    ----------
    name : str
        Name of the vector field
    U : parcels.field.Field
        field defining the zonal component
    V : parcels.field.Field
        field defining the meridional component
    W : parcels.field.Field
        field defining the vertical component (default: None)
    """

    def __init__(self, name: str, U: Field, V: Field, W: Field | None = None):
        self.name = name
        self.U = U
        self.V = V
        self.W = W
        if self.U.gridindexingtype == "croco" and self.W:
            self.vector_type: VectorType = "3DSigma"
        elif self.W:
            self.vector_type = "3D"
        else:
            self.vector_type = "2D"
        self.gridindexingtype = U.gridindexingtype
        if self.U.interp_method == "cgrid_velocity":
            assert self.V.interp_method == "cgrid_velocity", "Interpolation methods of U and V are not the same."
            assert self._check_grid_dimensions(U.grid, V.grid), "Dimensions of U and V are not the same."
            if W is not None and self.U.gridindexingtype != "croco":
                assert W.interp_method == "cgrid_velocity", "Interpolation methods of U and W are not the same."
                assert self._check_grid_dimensions(U.grid, W.grid), "Dimensions of U and W are not the same."

    def __repr__(self):
        w_repr = default_repr(self.W) if self.W is not None else repr(self.W)
        return f"""<{type(self).__name__}>
    name: {self.name!r}
    U: {default_repr(self.U)}
    V: {default_repr(self.V)}
    W: {w_repr}"""

    @staticmethod
    def _check_grid_dimensions(grid1, grid2):
        return (
            np.allclose(grid1.lon, grid2.lon)
            and np.allclose(grid1.lat, grid2.lat)
            and np.allclose(grid1.depth, grid2.depth)
            and np.allclose(grid1.time_full, grid2.time_full)
        )

    def dist(self, lon1: float, lon2: float, lat1: float, lat2: float, mesh: Mesh, lat: float):
        if mesh == "spherical":
            rad = np.pi / 180.0
            deg2m = 1852 * 60.0
            return np.sqrt(((lon2 - lon1) * deg2m * math.cos(rad * lat)) ** 2 + ((lat2 - lat1) * deg2m) ** 2)
        else:
            return np.sqrt((lon2 - lon1) ** 2 + (lat2 - lat1) ** 2)

    def jacobian(self, xsi: float, eta: float, px: np.ndarray, py: np.ndarray):
        dphidxsi = [eta - 1, 1 - eta, eta, -eta]
        dphideta = [xsi - 1, -xsi, xsi, 1 - xsi]

        dxdxsi = np.dot(px, dphidxsi)
        dxdeta = np.dot(px, dphideta)
        dydxsi = np.dot(py, dphidxsi)
        dydeta = np.dot(py, dphideta)
        jac = dxdxsi * dydeta - dxdeta * dydxsi
        return jac

    def spatial_c_grid_interpolation2D(self, ti, z, y, x, time, particle=None, applyConversion=True):
        grid = self.U.grid
        (xsi, eta, zeta, xi, yi, zi) = self.U._search_indices(x, y, z, ti, time, particle=particle)

        if grid._gtype in [GridType.RectilinearSGrid, GridType.RectilinearZGrid]:
            px = np.array([grid.lon[xi], grid.lon[xi + 1], grid.lon[xi + 1], grid.lon[xi]])
            py = np.array([grid.lat[yi], grid.lat[yi], grid.lat[yi + 1], grid.lat[yi + 1]])
        else:
            px = np.array([grid.lon[yi, xi], grid.lon[yi, xi + 1], grid.lon[yi + 1, xi + 1], grid.lon[yi + 1, xi]])
            py = np.array([grid.lat[yi, xi], grid.lat[yi, xi + 1], grid.lat[yi + 1, xi + 1], grid.lat[yi + 1, xi]])

        if grid.mesh == "spherical":
            px[0] = px[0] + 360 if px[0] < x - 225 else px[0]
            px[0] = px[0] - 360 if px[0] > x + 225 else px[0]
            px[1:] = np.where(px[1:] - px[0] > 180, px[1:] - 360, px[1:])
            px[1:] = np.where(-px[1:] + px[0] > 180, px[1:] + 360, px[1:])
        xx = (1 - xsi) * (1 - eta) * px[0] + xsi * (1 - eta) * px[1] + xsi * eta * px[2] + (1 - xsi) * eta * px[3]
        assert abs(xx - x) < 1e-4
        c1 = self.dist(px[0], px[1], py[0], py[1], grid.mesh, np.dot(i_u.phi2D_lin(xsi, 0.0), py))
        c2 = self.dist(px[1], px[2], py[1], py[2], grid.mesh, np.dot(i_u.phi2D_lin(1.0, eta), py))
        c3 = self.dist(px[2], px[3], py[2], py[3], grid.mesh, np.dot(i_u.phi2D_lin(xsi, 1.0), py))
        c4 = self.dist(px[3], px[0], py[3], py[0], grid.mesh, np.dot(i_u.phi2D_lin(0.0, eta), py))
        if grid.zdim == 1:
            if self.gridindexingtype == "nemo":
                U0 = self.U.data[ti, yi + 1, xi] * c4
                U1 = self.U.data[ti, yi + 1, xi + 1] * c2
                V0 = self.V.data[ti, yi, xi + 1] * c1
                V1 = self.V.data[ti, yi + 1, xi + 1] * c3
            elif self.gridindexingtype in ["mitgcm", "croco"]:
                U0 = self.U.data[ti, yi, xi] * c4
                U1 = self.U.data[ti, yi, xi + 1] * c2
                V0 = self.V.data[ti, yi, xi] * c1
                V1 = self.V.data[ti, yi + 1, xi] * c3
        else:
            if self.gridindexingtype == "nemo":
                U0 = self.U.data[ti, zi, yi + 1, xi] * c4
                U1 = self.U.data[ti, zi, yi + 1, xi + 1] * c2
                V0 = self.V.data[ti, zi, yi, xi + 1] * c1
                V1 = self.V.data[ti, zi, yi + 1, xi + 1] * c3
            elif self.gridindexingtype in ["mitgcm", "croco"]:
                U0 = self.U.data[ti, zi, yi, xi] * c4
                U1 = self.U.data[ti, zi, yi, xi + 1] * c2
                V0 = self.V.data[ti, zi, yi, xi] * c1
                V1 = self.V.data[ti, zi, yi + 1, xi] * c3
        U = (1 - xsi) * U0 + xsi * U1
        V = (1 - eta) * V0 + eta * V1
        rad = np.pi / 180.0
        deg2m = 1852 * 60.0
        if applyConversion:
            meshJac = (deg2m * deg2m * math.cos(rad * y)) if grid.mesh == "spherical" else 1
        else:
            meshJac = deg2m if grid.mesh == "spherical" else 1

        jac = self.jacobian(xsi, eta, px, py) * meshJac

        u = (
            (-(1 - eta) * U - (1 - xsi) * V) * px[0]
            + ((1 - eta) * U - xsi * V) * px[1]
            + (eta * U + xsi * V) * px[2]
            + (-eta * U + (1 - xsi) * V) * px[3]
        ) / jac
        v = (
            (-(1 - eta) * U - (1 - xsi) * V) * py[0]
            + ((1 - eta) * U - xsi * V) * py[1]
            + (eta * U + xsi * V) * py[2]
            + (-eta * U + (1 - xsi) * V) * py[3]
        ) / jac
        if isinstance(u, da.core.Array):
            u = u.compute()
            v = v.compute()
        return (u, v)

    def spatial_c_grid_interpolation3D_full(self, ti, z, y, x, time, particle=None):
        grid = self.U.grid
        (xsi, eta, zet, xi, yi, zi) = self.U._search_indices(x, y, z, ti, time, particle=particle)

        if grid._gtype in [GridType.RectilinearSGrid, GridType.RectilinearZGrid]:
            px = np.array([grid.lon[xi], grid.lon[xi + 1], grid.lon[xi + 1], grid.lon[xi]])
            py = np.array([grid.lat[yi], grid.lat[yi], grid.lat[yi + 1], grid.lat[yi + 1]])
        else:
            px = np.array([grid.lon[yi, xi], grid.lon[yi, xi + 1], grid.lon[yi + 1, xi + 1], grid.lon[yi + 1, xi]])
            py = np.array([grid.lat[yi, xi], grid.lat[yi, xi + 1], grid.lat[yi + 1, xi + 1], grid.lat[yi + 1, xi]])

        if grid.mesh == "spherical":
            px[0] = px[0] + 360 if px[0] < x - 225 else px[0]
            px[0] = px[0] - 360 if px[0] > x + 225 else px[0]
            px[1:] = np.where(px[1:] - px[0] > 180, px[1:] - 360, px[1:])
            px[1:] = np.where(-px[1:] + px[0] > 180, px[1:] + 360, px[1:])
        xx = (1 - xsi) * (1 - eta) * px[0] + xsi * (1 - eta) * px[1] + xsi * eta * px[2] + (1 - xsi) * eta * px[3]
        assert abs(xx - x) < 1e-4

        px = np.concatenate((px, px))
        py = np.concatenate((py, py))
        if grid._z4d:
            pz = np.array(
                [
                    grid.depth[0, zi, yi, xi],
                    grid.depth[0, zi, yi, xi + 1],
                    grid.depth[0, zi, yi + 1, xi + 1],
                    grid.depth[0, zi, yi + 1, xi],
                    grid.depth[0, zi + 1, yi, xi],
                    grid.depth[0, zi + 1, yi, xi + 1],
                    grid.depth[0, zi + 1, yi + 1, xi + 1],
                    grid.depth[0, zi + 1, yi + 1, xi],
                ]
            )
        else:
            pz = np.array(
                [
                    grid.depth[zi, yi, xi],
                    grid.depth[zi, yi, xi + 1],
                    grid.depth[zi, yi + 1, xi + 1],
                    grid.depth[zi, yi + 1, xi],
                    grid.depth[zi + 1, yi, xi],
                    grid.depth[zi + 1, yi, xi + 1],
                    grid.depth[zi + 1, yi + 1, xi + 1],
                    grid.depth[zi + 1, yi + 1, xi],
                ]
            )

        u0 = self.U.data[ti, zi, yi + 1, xi]
        u1 = self.U.data[ti, zi, yi + 1, xi + 1]
        v0 = self.V.data[ti, zi, yi, xi + 1]
        v1 = self.V.data[ti, zi, yi + 1, xi + 1]
        w0 = self.W.data[ti, zi, yi + 1, xi + 1]
        w1 = self.W.data[ti, zi + 1, yi + 1, xi + 1]

        U0 = u0 * i_u.jacobian3D_lin_face(px, py, pz, 0, eta, zet, "zonal", grid.mesh)
        U1 = u1 * i_u.jacobian3D_lin_face(px, py, pz, 1, eta, zet, "zonal", grid.mesh)
        V0 = v0 * i_u.jacobian3D_lin_face(px, py, pz, xsi, 0, zet, "meridional", grid.mesh)
        V1 = v1 * i_u.jacobian3D_lin_face(px, py, pz, xsi, 1, zet, "meridional", grid.mesh)
        W0 = w0 * i_u.jacobian3D_lin_face(px, py, pz, xsi, eta, 0, "vertical", grid.mesh)
        W1 = w1 * i_u.jacobian3D_lin_face(px, py, pz, xsi, eta, 1, "vertical", grid.mesh)

        # Computing fluxes in half left hexahedron -> flux_u05
        xx = [
            px[0],
            (px[0] + px[1]) / 2,
            (px[2] + px[3]) / 2,
            px[3],
            px[4],
            (px[4] + px[5]) / 2,
            (px[6] + px[7]) / 2,
            px[7],
        ]
        yy = [
            py[0],
            (py[0] + py[1]) / 2,
            (py[2] + py[3]) / 2,
            py[3],
            py[4],
            (py[4] + py[5]) / 2,
            (py[6] + py[7]) / 2,
            py[7],
        ]
        zz = [
            pz[0],
            (pz[0] + pz[1]) / 2,
            (pz[2] + pz[3]) / 2,
            pz[3],
            pz[4],
            (pz[4] + pz[5]) / 2,
            (pz[6] + pz[7]) / 2,
            pz[7],
        ]
        flux_u0 = u0 * i_u.jacobian3D_lin_face(xx, yy, zz, 0, 0.5, 0.5, "zonal", grid.mesh)
        flux_v0_halfx = v0 * i_u.jacobian3D_lin_face(xx, yy, zz, 0.5, 0, 0.5, "meridional", grid.mesh)
        flux_v1_halfx = v1 * i_u.jacobian3D_lin_face(xx, yy, zz, 0.5, 1, 0.5, "meridional", grid.mesh)
        flux_w0_halfx = w0 * i_u.jacobian3D_lin_face(xx, yy, zz, 0.5, 0.5, 0, "vertical", grid.mesh)
        flux_w1_halfx = w1 * i_u.jacobian3D_lin_face(xx, yy, zz, 0.5, 0.5, 1, "vertical", grid.mesh)
        flux_u05 = flux_u0 + flux_v0_halfx - flux_v1_halfx + flux_w0_halfx - flux_w1_halfx

        # Computing fluxes in half front hexahedron -> flux_v05
        xx = [
            px[0],
            px[1],
            (px[1] + px[2]) / 2,
            (px[0] + px[3]) / 2,
            px[4],
            px[5],
            (px[5] + px[6]) / 2,
            (px[4] + px[7]) / 2,
        ]
        yy = [
            py[0],
            py[1],
            (py[1] + py[2]) / 2,
            (py[0] + py[3]) / 2,
            py[4],
            py[5],
            (py[5] + py[6]) / 2,
            (py[4] + py[7]) / 2,
        ]
        zz = [
            pz[0],
            pz[1],
            (pz[1] + pz[2]) / 2,
            (pz[0] + pz[3]) / 2,
            pz[4],
            pz[5],
            (pz[5] + pz[6]) / 2,
            (pz[4] + pz[7]) / 2,
        ]
        flux_u0_halfy = u0 * i_u.jacobian3D_lin_face(xx, yy, zz, 0, 0.5, 0.5, "zonal", grid.mesh)
        flux_u1_halfy = u1 * i_u.jacobian3D_lin_face(xx, yy, zz, 1, 0.5, 0.5, "zonal", grid.mesh)
        flux_v0 = v0 * i_u.jacobian3D_lin_face(xx, yy, zz, 0.5, 0, 0.5, "meridional", grid.mesh)
        flux_w0_halfy = w0 * i_u.jacobian3D_lin_face(xx, yy, zz, 0.5, 0.5, 0, "vertical", grid.mesh)
        flux_w1_halfy = w1 * i_u.jacobian3D_lin_face(xx, yy, zz, 0.5, 0.5, 1, "vertical", grid.mesh)
        flux_v05 = flux_u0_halfy - flux_u1_halfy + flux_v0 + flux_w0_halfy - flux_w1_halfy

        # Computing fluxes in half lower hexahedron -> flux_w05
        xx = [
            px[0],
            px[1],
            px[2],
            px[3],
            (px[0] + px[4]) / 2,
            (px[1] + px[5]) / 2,
            (px[2] + px[6]) / 2,
            (px[3] + px[7]) / 2,
        ]
        yy = [
            py[0],
            py[1],
            py[2],
            py[3],
            (py[0] + py[4]) / 2,
            (py[1] + py[5]) / 2,
            (py[2] + py[6]) / 2,
            (py[3] + py[7]) / 2,
        ]
        zz = [
            pz[0],
            pz[1],
            pz[2],
            pz[3],
            (pz[0] + pz[4]) / 2,
            (pz[1] + pz[5]) / 2,
            (pz[2] + pz[6]) / 2,
            (pz[3] + pz[7]) / 2,
        ]
        flux_u0_halfz = u0 * i_u.jacobian3D_lin_face(xx, yy, zz, 0, 0.5, 0.5, "zonal", grid.mesh)
        flux_u1_halfz = u1 * i_u.jacobian3D_lin_face(xx, yy, zz, 1, 0.5, 0.5, "zonal", grid.mesh)
        flux_v0_halfz = v0 * i_u.jacobian3D_lin_face(xx, yy, zz, 0.5, 0, 0.5, "meridional", grid.mesh)
        flux_v1_halfz = v1 * i_u.jacobian3D_lin_face(xx, yy, zz, 0.5, 1, 0.5, "meridional", grid.mesh)
        flux_w0 = w0 * i_u.jacobian3D_lin_face(xx, yy, zz, 0.5, 0.5, 0, "vertical", grid.mesh)
        flux_w05 = flux_u0_halfz - flux_u1_halfz + flux_v0_halfz - flux_v1_halfz + flux_w0

        surf_u05 = i_u.jacobian3D_lin_face(px, py, pz, 0.5, 0.5, 0.5, "zonal", grid.mesh)
        jac_u05 = i_u.jacobian3D_lin_face(px, py, pz, 0.5, eta, zet, "zonal", grid.mesh)
        U05 = flux_u05 / surf_u05 * jac_u05

        surf_v05 = i_u.jacobian3D_lin_face(px, py, pz, 0.5, 0.5, 0.5, "meridional", grid.mesh)
        jac_v05 = i_u.jacobian3D_lin_face(px, py, pz, xsi, 0.5, zet, "meridional", grid.mesh)
        V05 = flux_v05 / surf_v05 * jac_v05

        surf_w05 = i_u.jacobian3D_lin_face(px, py, pz, 0.5, 0.5, 0.5, "vertical", grid.mesh)
        jac_w05 = i_u.jacobian3D_lin_face(px, py, pz, xsi, eta, 0.5, "vertical", grid.mesh)
        W05 = flux_w05 / surf_w05 * jac_w05

        jac = i_u.jacobian3D_lin(px, py, pz, xsi, eta, zet, grid.mesh)
        dxsidt = i_u.interpolate(i_u.phi1D_quad, [U0, U05, U1], xsi) / jac
        detadt = i_u.interpolate(i_u.phi1D_quad, [V0, V05, V1], eta) / jac
        dzetdt = i_u.interpolate(i_u.phi1D_quad, [W0, W05, W1], zet) / jac

        dphidxsi, dphideta, dphidzet = i_u.dphidxsi3D_lin(xsi, eta, zet)

        u = np.dot(dphidxsi, px) * dxsidt + np.dot(dphideta, px) * detadt + np.dot(dphidzet, px) * dzetdt
        v = np.dot(dphidxsi, py) * dxsidt + np.dot(dphideta, py) * detadt + np.dot(dphidzet, py) * dzetdt
        w = np.dot(dphidxsi, pz) * dxsidt + np.dot(dphideta, pz) * detadt + np.dot(dphidzet, pz) * dzetdt

        if isinstance(u, da.core.Array):
            u = u.compute()
            v = v.compute()
            w = w.compute()
        return (u, v, w)

    def spatial_c_grid_interpolation3D(self, ti, z, y, x, time, particle=None, applyConversion=True):
        """Perform C grid interpolation in 3D. ::

            +---+---+---+
            |   |V1 |   |
            +---+---+---+
            |U0 |   |U1 |
            +---+---+---+
            |   |V0 |   |
            +---+---+---+

        The interpolation is done in the following by
        interpolating linearly U depending on the longitude coordinate and
        interpolating linearly V depending on the latitude coordinate.
        Curvilinear grids are treated properly, since the element is projected to a rectilinear parent element.
        """
        if self.U.grid._gtype in [GridType.RectilinearSGrid, GridType.CurvilinearSGrid]:
            (u, v, w) = self.spatial_c_grid_interpolation3D_full(ti, z, y, x, time, particle=particle)
        else:
            if self.gridindexingtype == "croco":
                z = z / self.fieldset.H.eval(time, 0, y, x, particle=particle, applyConversion=False)
            (u, v) = self.spatial_c_grid_interpolation2D(ti, z, y, x, time, particle=particle)
            w = self.W.eval(time, z, y, x, particle=particle, applyConversion=False)
            if applyConversion:
                w = self.W.units.to_target(w, x, y, z)
        return (u, v, w)

    def _is_land2D(self, di, yi, xi):
        if self.U.data.ndim == 3:
            if di < np.shape(self.U.data)[0]:
                return np.isclose(self.U.data[di, yi, xi], 0.0) and np.isclose(self.V.data[di, yi, xi], 0.0)
            else:
                return True
        else:
            if di < self.U.grid.zdim and yi < np.shape(self.U.data)[-2] and xi < np.shape(self.U.data)[-1]:
                return np.isclose(self.U.data[0, di, yi, xi], 0.0) and np.isclose(self.V.data[0, di, yi, xi], 0.0)
            else:
                return True

    def spatial_slip_interpolation(self, ti, z, y, x, time, particle=None, applyConversion=True):
        (xsi, eta, zeta, xi, yi, zi) = self.U._search_indices(x, y, z, ti, time, particle=particle)
        di = ti if self.U.grid.zdim == 1 else zi  # general third dimension

        f_u, f_v, f_w = 1, 1, 1
        if (
            self._is_land2D(di, yi, xi)
            and self._is_land2D(di, yi, xi + 1)
            and self._is_land2D(di + 1, yi, xi)
            and self._is_land2D(di + 1, yi, xi + 1)
            and eta > 0
        ):
            if self.U.interp_method == "partialslip":
                f_u = f_u * (0.5 + 0.5 * eta) / eta
                if self.vector_type == "3D":
                    f_w = f_w * (0.5 + 0.5 * eta) / eta
            elif self.U.interp_method == "freeslip":
                f_u = f_u / eta
                if self.vector_type == "3D":
                    f_w = f_w / eta
        if (
            self._is_land2D(di, yi + 1, xi)
            and self._is_land2D(di, yi + 1, xi + 1)
            and self._is_land2D(di + 1, yi + 1, xi)
            and self._is_land2D(di + 1, yi + 1, xi + 1)
            and eta < 1
        ):
            if self.U.interp_method == "partialslip":
                f_u = f_u * (1 - 0.5 * eta) / (1 - eta)
                if self.vector_type == "3D":
                    f_w = f_w * (1 - 0.5 * eta) / (1 - eta)
            elif self.U.interp_method == "freeslip":
                f_u = f_u / (1 - eta)
                if self.vector_type == "3D":
                    f_w = f_w / (1 - eta)
        if (
            self._is_land2D(di, yi, xi)
            and self._is_land2D(di, yi + 1, xi)
            and self._is_land2D(di + 1, yi, xi)
            and self._is_land2D(di + 1, yi + 1, xi)
            and xsi > 0
        ):
            if self.U.interp_method == "partialslip":
                f_v = f_v * (0.5 + 0.5 * xsi) / xsi
                if self.vector_type == "3D":
                    f_w = f_w * (0.5 + 0.5 * xsi) / xsi
            elif self.U.interp_method == "freeslip":
                f_v = f_v / xsi
                if self.vector_type == "3D":
                    f_w = f_w / xsi
        if (
            self._is_land2D(di, yi, xi + 1)
            and self._is_land2D(di, yi + 1, xi + 1)
            and self._is_land2D(di + 1, yi, xi + 1)
            and self._is_land2D(di + 1, yi + 1, xi + 1)
            and xsi < 1
        ):
            if self.U.interp_method == "partialslip":
                f_v = f_v * (1 - 0.5 * xsi) / (1 - xsi)
                if self.vector_type == "3D":
                    f_w = f_w * (1 - 0.5 * xsi) / (1 - xsi)
            elif self.U.interp_method == "freeslip":
                f_v = f_v / (1 - xsi)
                if self.vector_type == "3D":
                    f_w = f_w / (1 - xsi)
        if self.U.grid.zdim > 1:
            if (
                self._is_land2D(di, yi, xi)
                and self._is_land2D(di, yi, xi + 1)
                and self._is_land2D(di, yi + 1, xi)
                and self._is_land2D(di, yi + 1, xi + 1)
                and zeta > 0
            ):
                if self.U.interp_method == "partialslip":
                    f_u = f_u * (0.5 + 0.5 * zeta) / zeta
                    f_v = f_v * (0.5 + 0.5 * zeta) / zeta
                elif self.U.interp_method == "freeslip":
                    f_u = f_u / zeta
                    f_v = f_v / zeta
            if (
                self._is_land2D(di + 1, yi, xi)
                and self._is_land2D(di + 1, yi, xi + 1)
                and self._is_land2D(di + 1, yi + 1, xi)
                and self._is_land2D(di + 1, yi + 1, xi + 1)
                and zeta < 1
            ):
                if self.U.interp_method == "partialslip":
                    f_u = f_u * (1 - 0.5 * zeta) / (1 - zeta)
                    f_v = f_v * (1 - 0.5 * zeta) / (1 - zeta)
                elif self.U.interp_method == "freeslip":
                    f_u = f_u / (1 - zeta)
                    f_v = f_v / (1 - zeta)

        u = f_u * self.U.eval(time, z, y, x, particle, applyConversion=applyConversion)
        v = f_v * self.V.eval(time, z, y, x, particle, applyConversion=applyConversion)
        if self.vector_type == "3D":
            w = f_w * self.W.eval(time, z, y, x, particle, applyConversion=applyConversion)
            return u, v, w
        else:
            return u, v

    def eval(self, time, z, y, x, particle=None, applyConversion=True):
        if self.U.interp_method not in ["cgrid_velocity", "partialslip", "freeslip"]:
            u = self.U.eval(time, z, y, x, particle=particle, applyConversion=False)
            v = self.V.eval(time, z, y, x, particle=particle, applyConversion=False)
            if applyConversion:
                u = self.U.units.to_target(u, x, y, z)
                v = self.V.units.to_target(v, x, y, z)
            if "3D" in self.vector_type:
                w = self.W.eval(time, z, y, x, particle=particle, applyConversion=False)
                if applyConversion:
                    w = self.W.units.to_target(w, x, y, z)
                return (u, v, w)
            else:
                return (u, v)
        else:
            interp = {
                "cgrid_velocity": {
                    "2D": self.spatial_c_grid_interpolation2D,
                    "3D": self.spatial_c_grid_interpolation3D,
                },
                "partialslip": {"2D": self.spatial_slip_interpolation, "3D": self.spatial_slip_interpolation},
                "freeslip": {"2D": self.spatial_slip_interpolation, "3D": self.spatial_slip_interpolation},
            }
            grid = self.U.grid
            (ti, periods) = self.U._time_index(time)
            time -= periods * (grid.time_full[-1] - grid.time_full[0])
            if ti < grid.tdim - 1 and time > grid.time[ti]:
                t0 = grid.time[ti]
                t1 = grid.time[ti + 1]
                if "3D" in self.vector_type:
                    (u0, v0, w0) = interp[self.U.interp_method]["3D"](
                        ti, z, y, x, time, particle=particle, applyConversion=applyConversion
                    )
                    (u1, v1, w1) = interp[self.U.interp_method]["3D"](
                        ti + 1, z, y, x, time, particle=particle, applyConversion=applyConversion
                    )
                    w = w0 + (w1 - w0) * ((time - t0) / (t1 - t0))
                else:
                    (u0, v0) = interp[self.U.interp_method]["2D"](
                        ti, z, y, x, time, particle=particle, applyConversion=applyConversion
                    )
                    (u1, v1) = interp[self.U.interp_method]["2D"](
                        ti + 1, z, y, x, time, particle=particle, applyConversion=applyConversion
                    )
                u = u0 + (u1 - u0) * ((time - t0) / (t1 - t0))
                v = v0 + (v1 - v0) * ((time - t0) / (t1 - t0))
                if "3D" in self.vector_type:
                    return (u, v, w)
                else:
                    return (u, v)
            else:
                # Skip temporal interpolation if time is outside
                # of the defined time range or if we have hit an
                # exact value in the time array.
                if "3D" in self.vector_type:
                    return interp[self.U.interp_method]["3D"](
                        ti, z, y, x, grid.time[ti], particle=particle, applyConversion=applyConversion
                    )
                else:
                    return interp[self.U.interp_method]["2D"](
                        ti, z, y, x, grid.time[ti], particle=particle, applyConversion=applyConversion
                    )

    def __getitem__(self, key):
        try:
            if _isParticle(key):
                return self.eval(key.time, key.depth, key.lat, key.lon, key)
            else:
                return self.eval(*key)
        except tuple(AllParcelsErrorCodes.keys()) as error:
            return _deal_with_errors(error, key, vector_type=self.vector_type)

    @deprecated_made_private  # TODO: Remove 6 months after v3.1.0
    def ccode_eval(self, *args, **kwargs):
        return self._ccode_eval(*args, **kwargs)

    def _ccode_eval(self, varU, varV, varW, U, V, W, t, z, y, x):
        ccode_str = ""
        if "3D" in self.vector_type:
            ccode_str = (
                f"temporal_interpolationUVW({x}, {y}, {z}, {t}, {U.ccode_name}, {V.ccode_name}, {W.ccode_name}, "
                + "&particles->xi[pnum*ngrid], &particles->yi[pnum*ngrid], &particles->zi[pnum*ngrid], &particles->ti[pnum*ngrid],"
                + f"&{varU}, &{varV}, &{varW}, {U.interp_method.upper()}, {U.gridindexingtype.upper()})"
            )
        else:
            ccode_str = (
                f"temporal_interpolationUV({x}, {y}, {z}, {t}, {U.ccode_name}, {V.ccode_name}, "
                + "&particles->xi[pnum*ngrid], &particles->yi[pnum*ngrid], &particles->zi[pnum*ngrid], &particles->ti[pnum*ngrid],"
                + f" &{varU}, &{varV}, {U.interp_method.upper()}, {U.gridindexingtype.upper()})"
            )
        return ccode_str


class DeferredArray:
    """Class used for throwing error when Field.data is not read in deferred loading mode."""

    data_shape = ()

    def __init__(self):
        self.data_shape = (1,)

    def compute_shape(self, xdim, ydim, zdim, tdim, tslices):
        if zdim == 1 and tdim == 1:
            self.data_shape = (tslices, 1, ydim, xdim)
        elif zdim > 1 or tdim > 1:
            if zdim > 1:
                self.data_shape = (1, zdim, ydim, xdim)
            else:
                self.data_shape = (max(tdim, tslices), 1, ydim, xdim)
        else:
            self.data_shape = (tdim, zdim, ydim, xdim)
        return self.data_shape

    def __getitem__(self, key):
        raise RuntimeError(
            "Field is in deferred_load mode, so can't be accessed. Use .computeTimeChunk() method to force loading of data"
        )


class NestedField(list):
    """NestedField is a class that allows for interpolation of fields on different grids of potentially varying resolution.

    The NestedField class is a list of Fields where the first Field that contains the particle within the domain is then used for interpolation.
    This induces that the order of the fields in the list matters.
    Each one it its turn, a field is interpolated: if the interpolation succeeds or if an error other
    than `ErrorOutOfBounds` is thrown, the function is stopped. Otherwise, next field is interpolated.
    NestedField returns an `ErrorOutOfBounds` only if last field is as well out of boundaries.
    NestedField is composed of either Fields or VectorFields.

    Parameters
    ----------
    name : str
        Name of the NestedField
    F : list of Field
        List of fields (order matters). F can be a scalar Field, a VectorField, or the zonal component (U) of the VectorField
    V : list of Field
        List of fields defining the meridional component of a VectorField, if F is the zonal component. (default: None)
    W : list of Field
        List of fields defining the vertical component of a VectorField, if F and V are the zonal and meridional components (default: None)


    Examples
    --------
    See `here <../examples/tutorial_NestedFields.ipynb>`__
    for a detailed tutorial

    """

    def __init__(self, name: str, F, V=None, W=None):
        if V is None:
            if isinstance(F[0], VectorField):
                vector_type = F[0].vector_type
            for Fi in F:
                assert isinstance(Fi, Field) or (
                    isinstance(Fi, VectorField) and Fi.vector_type == vector_type
                ), "Components of a NestedField must be Field or VectorField"
                self.append(Fi)
        elif W is None:
            for i, Fi, Vi in zip(range(len(F)), F, V, strict=True):
                assert isinstance(Fi, Field) and isinstance(
                    Vi, Field
                ), "F, and V components of a NestedField must be Field"
                self.append(VectorField(name + "_%d" % i, Fi, Vi))
        else:
            for i, Fi, Vi, Wi in zip(range(len(F)), F, V, W, strict=True):
                assert (
                    isinstance(Fi, Field) and isinstance(Vi, Field) and isinstance(Wi, Field)
                ), "F, V and W components of a NestedField must be Field"
                self.append(VectorField(name + "_%d" % i, Fi, Vi, Wi))
        self.name = name

    def __getitem__(self, key):
        if isinstance(key, int):
            return list.__getitem__(self, key)
        else:
            for iField in range(len(self)):
                try:
                    if _isParticle(key):
                        val = list.__getitem__(self, iField).eval(key.time, key.depth, key.lat, key.lon, particle=None)
                    else:
                        val = list.__getitem__(self, iField).eval(*key)
                    break
                except tuple(AllParcelsErrorCodes.keys()) as error:
                    if iField == len(self) - 1:
                        vector_type = self[iField].vector_type if isinstance(self[iField], VectorField) else None
                        return _deal_with_errors(error, key, vector_type=vector_type)
                    else:
                        pass
            return val<|MERGE_RESOLUTION|>--- conflicted
+++ resolved
@@ -20,11 +20,7 @@
     assert_valid_gridindexingtype,
     assert_valid_interp_method,
 )
-<<<<<<< HEAD
-from parcels.tools._helpers import default_repr, deprecated_made_private, field_repr
-=======
-from parcels.tools._helpers import deprecated_made_private, timedelta_to_float
->>>>>>> bbe84489
+from parcels.tools._helpers import default_repr, deprecated_made_private, field_repr, timedelta_to_float
 from parcels.tools.converters import (
     Geographic,
     GeographicPolar,
@@ -153,12 +149,9 @@
     * `Nested Fields <../examples/tutorial_NestedFields.ipynb>`__
     """
 
-<<<<<<< HEAD
     allow_time_extrapolation: bool
     time_periodic: TimePeriodic
-=======
     _cast_data_dtype: type[np.float32] | type[np.float64]
->>>>>>> bbe84489
 
     def __init__(
         self,
