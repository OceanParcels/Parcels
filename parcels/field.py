--- conflicted
+++ resolved
@@ -680,26 +680,9 @@
         self._scaling_factor = factor
         self.data *= factor
 
-<<<<<<< HEAD
-    def set_depth_from_field(self, field):
-        """Define the depth dimensions from another (time-varying) field.
-
-        Notes
-        -----
-        See `this tutorial <../examples/tutorial_timevaryingdepthdimensions.ipynb>`__
-        for a detailed explanation on how to set up time-evolving depth dimensions.
-
-        """
-        self.grid.depth_field = field
-        if self.grid != field.grid:
-            field.grid.depth_field = field
-
     def _search_indices(self, time, z, y, x, particle=None, search2D=False):
         tau, ti = self._time_index(time)
 
-=======
-    def _search_indices(self, time, z, y, x, ti, particle=None, search2D=False):
->>>>>>> 85d9ee73
         if self.grid._gtype in [GridType.RectilinearSGrid, GridType.RectilinearZGrid]:
             (zeta, eta, xsi, zi, yi, xi) = _search_indices_rectilinear(
                 self, time, z, y, x, ti, particle=particle, search2D=search2D
