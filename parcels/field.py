from __future__ import annotations

import inspect
import warnings
from collections.abc import Callable
from datetime import datetime

import numpy as np
import uxarray as ux
import xarray as xr

from parcels._core.utils.time import TimeInterval
from parcels._reprs import default_repr
from parcels._typing import (
    Mesh,
    VectorType,
    assert_valid_mesh,
)
<<<<<<< HEAD
from parcels.application_kernels.interpolation import UXPiecewiseLinearNode, XLinear, ZeroInterpolator
from parcels.particle import Particle
=======
from parcels.particle import KernelParticle
>>>>>>> 01df9dbd
from parcels.tools.converters import (
    UnitConverter,
    unitconverters_map,
)
from parcels.tools.statuscodes import (
    AllParcelsErrorCodes,
    StatusCode,
)
from parcels.uxgrid import UxGrid
from parcels.xgrid import LEFT_OUT_OF_BOUNDS, RIGHT_OUT_OF_BOUNDS, XGrid, _transpose_xfield_data_to_tzyx

from ._index_search import _search_time_index

__all__ = ["Field", "VectorField"]


def _deal_with_errors(error, key, vector_type: VectorType):
    if isinstance(key, KernelParticle):
        key.state = AllParcelsErrorCodes[type(error)]
    elif isinstance(key[-1], KernelParticle):
        key[-1].state = AllParcelsErrorCodes[type(error)]
    else:
        raise RuntimeError(f"{error}. Error could not be handled because particle was not part of the Field Sampling.")

    if vector_type and "3D" in vector_type:
        return (0, 0, 0)
    elif vector_type == "2D":
        return (0, 0)
    else:
        return 0


_DEFAULT_INTERPOLATOR_MAPPING = {
    XGrid: XLinear,
    UxGrid: UXPiecewiseLinearNode,
}


def _assert_same_function_signature(f: Callable, *, ref: Callable) -> None:
    """Ensures a function `f` has the same signature as the reference function `ref`."""
    sig_ref = inspect.signature(ref)
    sig = inspect.signature(f)

    if len(sig_ref.parameters) != len(sig.parameters):
        raise ValueError(
            f"Interpolation function must have {len(sig_ref.parameters)} parameters, got {len(sig.parameters)}"
        )

    for (_name1, param1), (_name2, param2) in zip(sig_ref.parameters.items(), sig.parameters.items(), strict=False):
        if param1.kind != param2.kind:
            raise ValueError(
                f"Parameter '{_name2}' has incorrect parameter kind. Expected {param1.kind}, got {param2.kind}"
            )
        if param1.name != param2.name:
            raise ValueError(f"Parameter '{_name2}' has incorrect name. Expected '{param1.name}', got '{param2.name}'")


class Field:
    """The Field class that holds scalar field data.
    The `Field` object is a wrapper around a xarray.DataArray or uxarray.UxDataArray object.
    Additionally, it holds a dynamic Callable procedure that is used to interpolate the field data.
    During initialization, the user can supply a custom interpolation method that is used to interpolate the field data,
    so long as the interpolation method has the correct signature.

    Notes
    -----
    The xarray.DataArray or uxarray.UxDataArray object contains the field data and metadata.
        * dims: (time, [nz1 | nz], [face_lat | node_lat | edge_lat], [face_lon | node_lon | edge_lon])
        * attrs: (location, mesh, mesh_type)

    When using a xarray.DataArray object,
    * The xarray.DataArray object must have the "location" and "mesh" attributes set.
    * The "location" attribute must be set to one of the following to define which pairing of points a field is associated with.
       * "node"
       * "face"
       * "x_edge"
       * "y_edge"
    * For an A-Grid, the "location" attribute must be set to / is assumed to be "node" (node_lat,node_lon).
    * For a C-Grid, the "location" setting for a field has the following interpretation:
        * "node" ~> the field is associated with the vorticity points (node_lat, node_lon)
        * "face" ~> the field is associated with the tracer points (face_lat, face_lon)
        * "x_edge" ~> the field is associated with the u-velocity points (face_lat, node_lon)
        * "y_edge" ~> the field is associated with the v-velocity points (node_lat, face_lon)

    When using a uxarray.UxDataArray object,
    * The uxarray.UxDataArray.UxGrid object must have the "Conventions" attribute set to "UGRID-1.0"
      and the uxarray.UxDataArray object must comply with the UGRID conventions.
      See https://ugrid-conventions.github.io/ugrid-conventions/ for more information.

    """

    def __init__(
        self,
        name: str,
        data: xr.DataArray | ux.UxDataArray,
        grid: UxGrid | XGrid,
        mesh_type: Mesh = "flat",
        interp_method: Callable | None = None,
    ):
        if not isinstance(data, (ux.UxDataArray, xr.DataArray)):
            raise ValueError(
                f"Expected `data` to be a uxarray.UxDataArray or xarray.DataArray object, got {type(data)}."
            )
        if not isinstance(name, str):
            raise ValueError(f"Expected `name` to be a string, got {type(name)}.")
        if not isinstance(grid, (UxGrid, XGrid)):
            raise ValueError(f"Expected `grid` to be a parcels UxGrid, or parcels XGrid object, got {type(grid)}.")

        assert_valid_mesh(mesh_type)

        _assert_compatible_combination(data, grid)

        if isinstance(grid, XGrid):
            data = _transpose_xfield_data_to_tzyx(data, grid.xgcm_grid)

        self.name = name
        self.data = data
        self.grid = grid

        try:
            self.time_interval = _get_time_interval(data)
        except ValueError as e:
            e.add_note(
                f"Error getting time interval for field {name!r}. Are you sure that the time dimension on the xarray dataset is stored as timedelta, datetime or cftime datetime objects?"
            )
            raise e

        try:
            if isinstance(data, ux.UxDataArray):
                _assert_valid_uxdataarray(data)
                # TODO: For unstructured grids, validate that `data.uxgrid` is the same as `grid`
            else:
                pass  # TODO v4: Add validation for xr.DataArray objects
        except Exception as e:
            e.add_note(f"Error validating field {name!r}.")
            raise e

        self._mesh_type = mesh_type

        # Setting the interpolation method dynamically
        if interp_method is None:
            self._interp_method = _DEFAULT_INTERPOLATOR_MAPPING[type(self.grid)]
        else:
            _assert_same_function_signature(interp_method, ref=ZeroInterpolator)
            self._interp_method = interp_method

        self.igrid = -1  # Default the grid index to -1

        if self._mesh_type == "flat" or (self.name not in unitconverters_map.keys()):
            self.units = UnitConverter()
        elif self._mesh_type == "spherical":
            self.units = unitconverters_map[self.name]
        else:
            raise ValueError("Unsupported mesh type in data array attributes. Choose either: 'spherical' or 'flat'")

        if self.data.shape[0] > 1:
            if "time" not in self.data.coords:
                raise ValueError("Field data is missing a 'time' coordinate.")

    @property
    def units(self):
        return self._units

    @units.setter
    def units(self, value):
        if not isinstance(value, UnitConverter):
            raise ValueError(f"Units must be a UnitConverter object, got {type(value)}")
        self._units = value

    @property
    def xdim(self):
        if type(self.data) is xr.DataArray:
            return self.grid.xdim
        else:
            raise NotImplementedError("xdim not implemented for unstructured grids")

    @property
    def ydim(self):
        if type(self.data) is xr.DataArray:
            return self.grid.ydim
        else:
            raise NotImplementedError("ydim not implemented for unstructured grids")

    @property
    def zdim(self):
        if type(self.data) is xr.DataArray:
            return self.grid.zdim
        else:
            if "nz1" in self.data.dims:
                return self.data.sizes["nz1"]
            elif "nz" in self.data.dims:
                return self.data.sizes["nz"]
            else:
                return 0

    @property
    def interp_method(self):
        return self._interp_method

    @interp_method.setter
    def interp_method(self, method: Callable):
        _assert_same_function_signature(method, ref=ZeroInterpolator)
        self._interp_method = method

    def _check_velocitysampling(self):
        if self.name in ["U", "V", "W"]:
            warnings.warn(
                "Sampling of velocities should normally be done using fieldset.UV or fieldset.UVW object; tread carefully",
                RuntimeWarning,
                stacklevel=2,
            )

    def eval(self, time: datetime, z, y, x, particle=None, applyConversion=True):
        """Interpolate field values in space and time.

        We interpolate linearly in time and apply implicit unit
        conversion to the result. Note that we defer to
        scipy.interpolate to perform spatial interpolation.
        """
        # if particle is None:
        _ei = None
        # else:
        #    _ei = particle.ei[self.igrid]

        tau, ti = _search_time_index(self, time)
        position = self.grid.search(z, y, x, ei=_ei)
        _update_particle_states(particle, position)

        value = self._interp_method(self, ti, position, tau, time, z, y, x)

        if applyConversion:
            value = self.units.to_target(value, z, y, x)
        return value

    def __getitem__(self, key):
        self._check_velocitysampling()
        try:
<<<<<<< HEAD
            if hasattr(key, "time"):
=======
            if isinstance(key, KernelParticle):
>>>>>>> 01df9dbd
                return self.eval(key.time, key.depth, key.lat, key.lon, key)
            else:
                return self.eval(*key)
        except tuple(AllParcelsErrorCodes.keys()) as error:
            return _deal_with_errors(error, key, vector_type=None)


class VectorField:
    """VectorField class that holds vector field data needed to execute particles."""

    def __init__(
        self, name: str, U: Field, V: Field, W: Field | None = None, vector_interp_method: Callable | None = None
    ):
        self.name = name
        self.U = U
        self.V = V
        self.W = W
        self.grid = U.grid

        if W is None:
            _assert_same_time_interval((U, V))
        else:
            _assert_same_time_interval((U, V, W))

        self.time_interval = U.time_interval

        if self.W:
            self.vector_type = "3D"
        else:
            self.vector_type = "2D"

        # Setting the interpolation method dynamically
        if vector_interp_method is None:
            self._vector_interp_method = None
        else:
            _assert_same_function_signature(vector_interp_method, ref=ZeroInterpolator)
            self._interp_method = vector_interp_method

    def __repr__(self):
        return f"""<{type(self).__name__}>
    name: {self.name!r}
    U: {default_repr(self.U)}
    V: {default_repr(self.V)}
    W: {default_repr(self.W)}"""

    @property
    def vector_interp_method(self):
        return self._vector_interp_method

    @vector_interp_method.setter
    def vector_interp_method(self, method: Callable):
        _assert_same_function_signature(method, ref=ZeroInterpolator)
        self._vector_interp_method = method

    def eval(self, time: datetime, z, y, x, particle=None, applyConversion=True):
        """Interpolate field values in space and time.

        We interpolate linearly in time and apply implicit unit
        conversion to the result. Note that we defer to
        scipy.interpolate to perform spatial interpolation.
        """
        # if particle is None:
        _ei = None
        # else:
        #    _ei = particle.ei[self.igrid]

        tau, ti = _search_time_index(self.U, time)
        position = self.grid.search(z, y, x, ei=_ei)
        _update_particle_states(particle, position)

        if self._vector_interp_method is None:
            u = self.U._interp_method(self.U, ti, position, tau, time, z, y, x)
            v = self.V._interp_method(self.V, ti, position, tau, time, z, y, x)
            if "3D" in self.vector_type:
                w = self.W._interp_method(self.W, ti, position, tau, time, z, y, x)
        else:
            (u, v, w) = self._vector_interp_method(self, ti, position, time, z, y, x)

        if applyConversion:
            u = self.U.units.to_target(u, z, y, x)
            v = self.V.units.to_target(v, z, y, x)
            if "3D" in self.vector_type:
                w = self.W.units.to_target(w, z, y, x) if self.W else 0.0

        if "3D" in self.vector_type:
            return (u, v, w)
        else:
            return (u, v)

    def __getitem__(self, key):
        try:
<<<<<<< HEAD
            if hasattr(key, "time"):
=======
            if isinstance(key, KernelParticle):
>>>>>>> 01df9dbd
                return self.eval(key.time, key.depth, key.lat, key.lon, key)
            else:
                return self.eval(*key)
        except tuple(AllParcelsErrorCodes.keys()) as error:
            return _deal_with_errors(error, key, vector_type=self.vector_type)


def _update_particle_states(particle, position):
    """Update the particle states based on the position dictionary."""
    if particle and "X" in position:  # TODO also support uxgrid search
        particle.state = np.where(position["X"][0] < 0, StatusCode.ErrorOutOfBounds, particle.state)
        particle.state = np.where(position["Y"][0] < 0, StatusCode.ErrorOutOfBounds, particle.state)
        particle.state = np.where(position["Z"][0] == RIGHT_OUT_OF_BOUNDS, StatusCode.ErrorOutOfBounds, particle.state)
        particle.state = np.where(
            position["Z"][0] == LEFT_OUT_OF_BOUNDS, StatusCode.ErrorThroughSurface, particle.state
        )


def _assert_valid_uxdataarray(data: ux.UxDataArray):
    """Verifies that all the required attributes are present in the xarray.DataArray or
    uxarray.UxDataArray object.
    """
    # Validate dimensions
    if not ("nz1" in data.dims or "nz" in data.dims):
        raise ValueError(
            "Field is missing a 'nz1' or 'nz' dimension in the field's metadata. "
            "This attribute is required for xarray.DataArray objects."
        )

    if "time" not in data.dims:
        raise ValueError(
            "Field is missing a 'time' dimension in the field's metadata. "
            "This attribute is required for xarray.DataArray objects."
        )

    # Validate attributes
    required_keys = ["location", "mesh"]
    for key in required_keys:
        if key not in data.attrs.keys():
            raise ValueError(
                f"Field is missing a '{key}' attribute in the field's metadata. "
                "This attribute is required for xarray.DataArray objects."
            )

    _assert_valid_uxgrid(data.uxgrid)


def _assert_valid_uxgrid(grid):
    """Verifies that all the required attributes are present in the uxarray.UxDataArray.UxGrid object."""
    if "Conventions" not in grid.attrs.keys():
        raise ValueError(
            "Field is missing a 'Conventions' attribute in the field's metadata. "
            "This attribute is required for uxarray.UxDataArray objects."
        )
    if grid.attrs["Conventions"] != "UGRID-1.0":
        raise ValueError(
            "Field has a 'Conventions' attribute that is not 'UGRID-1.0'. "
            "This attribute is required for uxarray.UxDataArray objects."
            "See https://ugrid-conventions.github.io/ugrid-conventions/ for more information."
        )


def _assert_compatible_combination(data: xr.DataArray | ux.UxDataArray, grid: ux.Grid | XGrid):
    if isinstance(data, ux.UxDataArray):
        if not isinstance(grid, UxGrid):
            raise ValueError(
                f"Incompatible data-grid combination. Data is a uxarray.UxDataArray, expected `grid` to be a UxGrid object, got {type(grid)}."
            )
    elif isinstance(data, xr.DataArray):
        if not isinstance(grid, XGrid):
            raise ValueError(
                f"Incompatible data-grid combination. Data is a xarray.DataArray, expected `grid` to be a parcels Grid object, got {type(grid)}."
            )


def _get_time_interval(data: xr.DataArray | ux.UxDataArray) -> TimeInterval | None:
    if data.shape[0] == 1:
        return None

    return TimeInterval(data.time.values[0], data.time.values[-1])


def _assert_same_time_interval(fields: list[Field]) -> None:
    if len(fields) == 0:
        return

    reference_time_interval = fields[0].time_interval

    for field in fields[1:]:
        if field.time_interval != reference_time_interval:
            raise ValueError(
                f"Fields must have the same time domain. {fields[0].name}: {reference_time_interval}, {field.name}: {field.time_interval}"
            )<|MERGE_RESOLUTION|>--- conflicted
+++ resolved
@@ -16,12 +16,8 @@
     VectorType,
     assert_valid_mesh,
 )
-<<<<<<< HEAD
 from parcels.application_kernels.interpolation import UXPiecewiseLinearNode, XLinear, ZeroInterpolator
-from parcels.particle import Particle
-=======
 from parcels.particle import KernelParticle
->>>>>>> 01df9dbd
 from parcels.tools.converters import (
     UnitConverter,
     unitconverters_map,
@@ -259,11 +255,7 @@
     def __getitem__(self, key):
         self._check_velocitysampling()
         try:
-<<<<<<< HEAD
-            if hasattr(key, "time"):
-=======
             if isinstance(key, KernelParticle):
->>>>>>> 01df9dbd
                 return self.eval(key.time, key.depth, key.lat, key.lon, key)
             else:
                 return self.eval(*key)
@@ -355,11 +347,7 @@
 
     def __getitem__(self, key):
         try:
-<<<<<<< HEAD
-            if hasattr(key, "time"):
-=======
             if isinstance(key, KernelParticle):
->>>>>>> 01df9dbd
                 return self.eval(key.time, key.depth, key.lat, key.lon, key)
             else:
                 return self.eval(*key)
