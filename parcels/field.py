--- conflicted
+++ resolved
@@ -910,34 +910,8 @@
             raise RuntimeError(self.interp_method + " is not implemented for 3D grids")
         return f(ctx)
 
-<<<<<<< HEAD
-    def temporal_interpolate_fullfield(self, ti, time):
-        """Calculate the data of a field between two snapshots using linear interpolation.
-
-        Parameters
-        ----------
-        ti :
-            Index in time array associated with time (via :func:`time_index`)
-        time :
-            Time to interpolate to
-        """
-        t0 = self.grid.time[ti]
-        if time == t0:
-            return self.data[ti, :]
-        elif ti + 1 >= len(self.grid.time):
-            raise TimeExtrapolationError(time, field=self)
-        else:
-            t1 = self.grid.time[ti + 1]
-            f0 = self.data[ti, :]
-            f1 = self.data[ti + 1, :]
-            return f0 + (f1 - f0) * ((time - t0) / (t1 - t0))
-
     def _spatial_interpolation(self, time, z, y, x, ti, particle=None):
         """Interpolate spatial field values."""
-=======
-    def _spatial_interpolation(self, ti, z, y, x, time, particle=None):
-        """Interpolate horizontal field values using a SciPy interpolator."""
->>>>>>> a3d2b1cd
         try:
             if self.grid.zdim == 1:
                 val = self._interpolator2D(time, z, y, x, ti, particle=particle)
