--- conflicted
+++ resolved
@@ -189,14 +189,9 @@
         else:
             raise ValueError("Unsupported mesh type in data array attributes. Choose either: 'spherical' or 'flat'")
 
-<<<<<<< HEAD
-        if "time" not in data.dims:
-            raise ValueError("Field is missing a 'time' dimension. ")
-=======
         if self.data.shape[0] > 1:
-            if "time" not in self.data.coords:
+            if "time" not in data.coords:
                 raise ValueError("Field data is missing a 'time' coordinate.")
->>>>>>> 04c75f49
 
     @property
     def units(self):
