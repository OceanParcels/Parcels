import collections
import math
import warnings
from collections.abc import Iterable
from pathlib import Path
from typing import TYPE_CHECKING, cast

import dask.array as da
import numpy as np
import xarray as xr

import parcels.tools.interpolation_utils as i_u
from parcels._compat import add_note
from parcels._interpolation import (
    InterpolationContext2D,
    InterpolationContext3D,
    get_2d_interpolator_registry,
    get_3d_interpolator_registry,
)
from parcels._typing import (
    GridIndexingType,
    InterpMethod,
    InterpMethodOption,
    Mesh,
    VectorType,
    assert_valid_gridindexingtype,
    assert_valid_interp_method,
)
from parcels.tools._helpers import default_repr, field_repr, should_calculate_next_ti
from parcels.tools.converters import (
    TimeConverter,
    UnitConverter,
    unitconverters_map,
)
from parcels.tools.statuscodes import (
    AllParcelsErrorCodes,
    FieldOutOfBoundError,
    FieldOutOfBoundSurfaceError,
    FieldSamplingError,
    TimeExtrapolationError,
    _raise_field_out_of_bound_error,
)
from parcels.tools.warnings import FieldSetWarning

from ._index_search import _search_indices_curvilinear, _search_indices_rectilinear
from .fieldfilebuffer import (
    NetcdfFileBuffer,
)
from .grid import Grid, GridType

if TYPE_CHECKING:
    import numpy.typing as npt

    from parcels.fieldset import FieldSet

__all__ = ["Field", "VectorField"]


def _isParticle(key):
    if hasattr(key, "obs_written"):
        return True
    else:
        return False


def _deal_with_errors(error, key, vector_type: VectorType):
    if _isParticle(key):
        key.state = AllParcelsErrorCodes[type(error)]
    elif _isParticle(key[-1]):
        key[-1].state = AllParcelsErrorCodes[type(error)]
    else:
        raise RuntimeError(f"{error}. Error could not be handled because particle was not part of the Field Sampling.")

    if vector_type and "3D" in vector_type:
        return (0, 0, 0)
    elif vector_type == "2D":
        return (0, 0)
    else:
        return 0


def _croco_from_z_to_sigma_scipy(fieldset, time, z, y, x, particle):
    """Calculate local sigma level of the particle, by linearly interpolating the
    scaling function that maps sigma to depth (using local ocean depth H,
    sea-surface Zeta and stretching parameters Cs_w and hc).
    See also https://croco-ocean.gitlabpages.inria.fr/croco_doc/model/model.grid.html#vertical-grid-parameters
    """
    h = fieldset.H.eval(time, 0, y, x, particle=particle, applyConversion=False)
    zeta = fieldset.Zeta.eval(time, 0, y, x, particle=particle, applyConversion=False)
    sigma_levels = fieldset.U.grid.depth
    z0 = fieldset.hc * sigma_levels + (h - fieldset.hc) * fieldset.Cs_w.data[0, :, 0, 0]
    zvec = z0 + zeta * (1 + (z0 / h))
    zinds = zvec <= z
    if z >= zvec[-1]:
        zi = len(zvec) - 2
    else:
        zi = zinds.argmin() - 1 if z >= zvec[0] else 0

    return sigma_levels[zi] + (z - zvec[zi]) * (sigma_levels[zi + 1] - sigma_levels[zi]) / (zvec[zi + 1] - zvec[zi])


class Field:
    """Class that encapsulates access to field data.

    Parameters
    ----------
    name : str
        Name of the field
    data : np.ndarray
        2D, 3D or 4D numpy array of field data with shape [ydim, xdim], [zdim, ydim, xdim], [tdim, ydim, xdim] or [tdim, zdim, ydim, xdim],
    lon : np.ndarray or list
        Longitude coordinates (numpy vector or array) of the field (only if grid is None)
    lat : np.ndarray or list
        Latitude coordinates (numpy vector or array) of the field (only if grid is None)
    depth : np.ndarray or list
        Depth coordinates (numpy vector or array) of the field (only if grid is None)
    time : np.ndarray
        Time coordinates (numpy vector) of the field (only if grid is None)
    mesh : str
        String indicating the type of mesh coordinates and
        units used during velocity interpolation: (only if grid is None)

        1. spherical: Lat and lon in degree, with a
           correction for zonal velocity U near the poles.
        2. flat (default): No conversion, lat/lon are assumed to be in m.
    grid : parcels.grid.Grid
        :class:`parcels.grid.Grid` object containing all the lon, lat depth, time
        mesh and time_origin information. Can be constructed from any of the Grid objects
    fieldtype : str
        Type of Field to be used for UnitConverter (either 'U', 'V', 'Kh_zonal', 'Kh_meridional' or None)
    time_origin : parcels.tools.converters.TimeConverter
        Time origin of the time axis (only if grid is None)
    interp_method : str
        Method for interpolation. Options are 'linear' (default), 'nearest',
        'linear_invdist_land_tracer', 'cgrid_velocity', 'cgrid_tracer' and 'bgrid_velocity'
    allow_time_extrapolation : bool
        boolean whether to allow for extrapolation in time
        (i.e. beyond the last available time snapshot)
    to_write : bool
        Write the Field in NetCDF format at the same frequency as the ParticleFile outputdt,
        using a filenaming scheme based on the ParticleFile name

    """

    allow_time_extrapolation: bool

    def __init__(
        self,
        name: str | tuple[str, str],
        data,
        lon=None,
        lat=None,
        depth=None,
        time=None,
        grid=None,
        mesh: Mesh = "flat",
        fieldtype=None,
        time_origin: TimeConverter | None = None,
        interp_method: InterpMethod = "linear",
        allow_time_extrapolation: bool | None = None,
        gridindexingtype: GridIndexingType = "nemo",
        to_write: bool = False,
        **kwargs,
    ):
        if not isinstance(name, tuple):
            self.name = name
            self.filebuffername = name
        else:
            self.name = name[0]
            self.filebuffername = name[1]
        self.data = data
        if grid:
            self._grid = grid
        else:
            if (time is not None) and isinstance(time[0], np.datetime64):
                time_origin = TimeConverter(time[0])
                time = np.array([time_origin.reltime(t) for t in time])
            else:
                time_origin = TimeConverter(0)
            self._grid = Grid.create_grid(lon, lat, depth, time, time_origin=time_origin, mesh=mesh)
        self.igrid = -1
        self.fieldtype = self.name if fieldtype is None else fieldtype
        self.to_write = to_write
        if self.grid.mesh == "flat" or (self.fieldtype not in unitconverters_map.keys()):
            self.units = UnitConverter()
        elif self.grid.mesh == "spherical":
            self.units = unitconverters_map[self.fieldtype]
        else:
            raise ValueError("Unsupported mesh type. Choose either: 'spherical' or 'flat'")
        self._loaded_time_indices: Iterable[int] = []  # type: ignore
        if isinstance(interp_method, dict):
            if self.name in interp_method:
                self.interp_method = interp_method[self.name]
            else:
                raise RuntimeError(f"interp_method is a dictionary but {name} is not in it")
        else:
            self.interp_method = interp_method
        assert_valid_gridindexingtype(gridindexingtype)
        self._gridindexingtype = gridindexingtype
        if self.interp_method in ["bgrid_velocity", "bgrid_w_velocity", "bgrid_tracer"] and self.grid._gtype in [
            GridType.RectilinearSGrid,
            GridType.CurvilinearSGrid,
        ]:
            warnings.warn(
                "General s-levels are not supported in B-grid. RectilinearSGrid and CurvilinearSGrid can still be used to deal with shaved cells, but the levels must be horizontal.",
                FieldSetWarning,
                stacklevel=2,
            )

        self.fieldset: FieldSet | None = None
        if allow_time_extrapolation is None:
            self.allow_time_extrapolation = True if len(self.grid.time) == 1 else False
        else:
            self.allow_time_extrapolation = allow_time_extrapolation

        self.data = self._reshape(self.data)
        self._loaded_time_indices = range(self.grid.tdim)

        # Hack around the fact that NaN and ridiculously large values
        # propagate in SciPy's interpolators
        self.data[np.isnan(self.data)] = 0.0

        self._dimensions = kwargs.pop("dimensions", None)
        self._dataFiles = kwargs.pop("dataFiles", None)
        self._creation_log = kwargs.pop("creation_log", "")

        # data_full_zdim is the vertical dimension of the complete field data, ignoring the indices.
        # (data_full_zdim = grid.zdim if no indices are used, for A- and C-grids and for some B-grids). It is used for the B-grid,
        # since some datasets do not provide the deeper level of data (which is ignored by the interpolation).
        self.data_full_zdim = kwargs.pop("data_full_zdim", None)
        self.filebuffers = [None] * 2
        if len(kwargs) > 0:
            raise SyntaxError(f'Field received an unexpected keyword argument "{list(kwargs.keys())[0]}"')

    def __repr__(self) -> str:
        return field_repr(self)

    @property
    def dimensions(self):
        return self._dimensions

    @property
    def grid(self):
        return self._grid

    @property
    def lon(self):
        """Lon defined on the Grid object"""
        return self.grid.lon

    @property
    def lat(self):
        """Lat defined on the Grid object"""
        return self.grid.lat

    @property
    def depth(self):
        """Depth defined on the Grid object"""
        return self.grid.depth

    @property
    def interp_method(self):
        return self._interp_method

    @interp_method.setter
    def interp_method(self, value):
        assert_valid_interp_method(value)
        self._interp_method = value

    @property
    def gridindexingtype(self):
        return self._gridindexingtype

    @classmethod
    def _get_dim_filenames(cls, filenames, dim):
        if isinstance(filenames, str) or not isinstance(filenames, collections.abc.Iterable):
            return [filenames]
        elif isinstance(filenames, dict):
            assert dim in filenames.keys(), "filename dimension keys must be lon, lat, depth or data"
            filename = filenames[dim]
            if isinstance(filename, str):
                return [filename]
            else:
                return filename
        else:
            return filenames

    @staticmethod
    def _collect_timeslices(data_filenames, dimensions, indices):
        timeslices = []
        dataFiles = []
        for fname in data_filenames:
            with NetcdfFileBuffer(fname, dimensions, indices) as filebuffer:
                ftime = filebuffer.time
                timeslices.append(ftime)
                dataFiles.append([fname] * len(ftime))
        time = np.concatenate(timeslices).ravel()
        dataFiles = np.concatenate(dataFiles).ravel()
        if time.size == 1 and time[0] is None:
            time[0] = 0
        time_origin = TimeConverter(time[0])
        time = time_origin.reltime(time)

        if not np.all((time[1:] - time[:-1]) > 0):
            id_not_ordered = np.where(time[1:] < time[:-1])[0][0]
            raise AssertionError(
                f"Please make sure your netCDF files are ordered in time. First pair of non-ordered files: {dataFiles[id_not_ordered]}, {dataFiles[id_not_ordered + 1]}"
            )
        return time, time_origin, timeslices, dataFiles

    @classmethod
    def from_netcdf(
        cls,
        filenames,
        variable,
        dimensions,
        grid=None,
        mesh: Mesh = "spherical",
        allow_time_extrapolation: bool | None = None,
        **kwargs,
    ) -> "Field":
        """Create field from netCDF file.

        Parameters
        ----------
        filenames : list of str or dict
            list of filenames to read for the field. filenames can be a list ``[files]`` or
            a dictionary ``{dim:[files]}`` (if lon, lat, depth and/or data not stored in same files as data)
            In the latter case, time values are in filenames[data]
        variable : dict, tuple of str or str
            Dict or tuple mapping field name to variable name in the NetCDF file.
        dimensions : dict
            Dictionary mapping variable names for the relevant dimensions in the NetCDF file
        mesh :
            String indicating the type of mesh coordinates and
            units used during velocity interpolation:

            1. spherical (default): Lat and lon in degree, with a
               correction for zonal velocity U near the poles.
            2. flat: No conversion, lat/lon are assumed to be in m.
        allow_time_extrapolation : bool
            boolean whether to allow for extrapolation in time
            (i.e. beyond the last available time snapshot)
            Default is False if dimensions includes time, else True
        gridindexingtype : str
            The type of gridindexing. Either 'nemo' (default), 'mitgcm', 'mom5', 'pop', or 'croco' are supported.
            See also the Grid indexing documentation on oceanparcels.org
        grid :
             (Default value = None)
        **kwargs :
            Keyword arguments passed to the :class:`Field` constructor.
        """
        if isinstance(variable, str):  # for backward compatibility with Parcels < 2.0.0
            variable = (variable, variable)
        elif isinstance(variable, dict):
            assert (
                len(variable) == 1
            ), "Field.from_netcdf() supports only one variable at a time. Use FieldSet.from_netcdf() for multiple variables."
            variable = tuple(variable.items())[0]
        assert (
            len(variable) == 2
        ), "The variable tuple must have length 2. Use FieldSet.from_netcdf() for multiple variables"

        data_filenames = cls._get_dim_filenames(filenames, "data")
        lonlat_filename = cls._get_dim_filenames(filenames, "lon")
        if isinstance(filenames, dict):
            assert len(lonlat_filename) == 1
        if lonlat_filename != cls._get_dim_filenames(filenames, "lat"):
            raise NotImplementedError(
                "longitude and latitude dimensions are currently processed together from one single file"
            )
        lonlat_filename = lonlat_filename[0]
        if "depth" in dimensions:
            depth_filename = cls._get_dim_filenames(filenames, "depth")
            if isinstance(filenames, dict) and len(depth_filename) != 1:
                raise NotImplementedError("Vertically adaptive meshes not implemented for from_netcdf()")
            depth_filename = depth_filename[0]

        gridindexingtype = kwargs.get("gridindexingtype", "nemo")

        indices: dict[str, npt.NDArray] = {}

        interp_method: InterpMethod = kwargs.pop("interp_method", "linear")
        if type(interp_method) is dict:
            if variable[0] in interp_method:
                interp_method = interp_method[variable[0]]
            else:
                raise RuntimeError(f"interp_method is a dictionary but {variable[0]} is not in it")
        interp_method = cast(InterpMethodOption, interp_method)

        if "lon" in dimensions and "lat" in dimensions:
            with NetcdfFileBuffer(
                lonlat_filename,
                dimensions,
                indices,
                gridindexingtype=gridindexingtype,
            ) as filebuffer:
                lat, lon = filebuffer.latlon
                indices = filebuffer.indices
                # Check if parcels_mesh has been explicitly set in file
                if "parcels_mesh" in filebuffer.dataset.attrs:
                    mesh = filebuffer.dataset.attrs["parcels_mesh"]
        else:
            lon = 0
            lat = 0
            mesh = "flat"

        if "depth" in dimensions:
            with NetcdfFileBuffer(
                depth_filename,
                dimensions,
                indices,
                interp_method=interp_method,
                gridindexingtype=gridindexingtype,
            ) as filebuffer:
                filebuffer.name = variable[1]
                depth = filebuffer.depth
                data_full_zdim = filebuffer.data_full_zdim
        else:
            indices["depth"] = np.array([0])
            depth = np.zeros(1)
            data_full_zdim = 1

        kwargs["data_full_zdim"] = data_full_zdim

        if len(data_filenames) > 1 and "time" not in dimensions:
            raise RuntimeError("Multiple files given but no time dimension specified")

        if grid is None:
            # Concatenate time variable to determine overall dimension
            # across multiple files
            if "time" in dimensions:
                time, time_origin, timeslices, dataFiles = cls._collect_timeslices(data_filenames, dimensions, indices)
                grid = Grid.create_grid(lon, lat, depth, time, time_origin=time_origin, mesh=mesh)
                kwargs["dataFiles"] = dataFiles
            else:  # e.g. for the CROCO CS_w field, see https://github.com/OceanParcels/Parcels/issues/1831
                grid = Grid.create_grid(lon, lat, depth, np.array([0.0]), time_origin=TimeConverter(0.0), mesh=mesh)
                data_filenames = [data_filenames[0]]
        elif grid is not None and ("dataFiles" not in kwargs or kwargs["dataFiles"] is None):
            # ==== means: the field has a shared grid, but may have different data files, so we need to collect the
            # ==== correct file time series again.
            _, _, _, dataFiles = cls._collect_timeslices(data_filenames, dimensions, indices)
            kwargs["dataFiles"] = dataFiles

        if "time" in indices:
            warnings.warn(
                "time dimension in indices is not necessary anymore. It is then ignored.", FieldSetWarning, stacklevel=2
            )

        with NetcdfFileBuffer(  # type: ignore[operator]
            data_filenames,
            dimensions,
            indices,
            interp_method=interp_method,
            data_full_zdim=data_full_zdim,
        ) as filebuffer:
            # If Field.from_netcdf is called directly, it may not have a 'data' dimension
            # In that case, assume that 'name' is the data dimension
            filebuffer.name = variable[1]
            buffer_data = filebuffer.data
            if len(buffer_data.shape) == 4:
                errormessage = (
                    f"Field {filebuffer.name} expecting a data shape of [tdim={grid.tdim}, zdim={grid.zdim}, "
                    f"ydim={grid.ydim}, xdim={grid.xdim }] "
                    f"but got shape {buffer_data.shape}."
                )
                assert buffer_data.shape[0] == grid.tdim, errormessage
                assert buffer_data.shape[2] == grid.ydim, errormessage
                assert buffer_data.shape[3] == grid.xdim, errormessage

        data = buffer_data

        if allow_time_extrapolation is None:
            allow_time_extrapolation = False if "time" in dimensions else True

        kwargs["dimensions"] = dimensions.copy()

        return cls(
            variable,
            data,
            grid=grid,
            allow_time_extrapolation=allow_time_extrapolation,
            interp_method=interp_method,
            **kwargs,
        )

    @classmethod
    def from_xarray(
        cls,
        da: xr.DataArray,
        name: str,
        dimensions,
        mesh: Mesh = "spherical",
        allow_time_extrapolation: bool | None = None,
        **kwargs,
    ):
        """Create field from xarray Variable.

        Parameters
        ----------
        da : xr.DataArray
            Xarray DataArray
        name : str
            Name of the Field
        dimensions : dict
            Dictionary mapping variable names for the relevant dimensions in the DataArray
        mesh : str
            String indicating the type of mesh coordinates and
            units used during velocity interpolation:

            1. spherical (default): Lat and lon in degree, with a
               correction for zonal velocity U near the poles.
            2. flat: No conversion, lat/lon are assumed to be in m.
        allow_time_extrapolation : bool
            boolean whether to allow for extrapolation in time
            (i.e. beyond the last available time snapshot)
            Default is False if dimensions includes time, else True
        **kwargs :
            Keyword arguments passed to the :class:`Field` constructor.
        """
        data = da.data
        interp_method = kwargs.pop("interp_method", "linear")

        time = da[dimensions["time"]].values if "time" in dimensions else np.array([0.0])
        depth = da[dimensions["depth"]].values if "depth" in dimensions else np.array([0])
        lon = da[dimensions["lon"]].values
        lat = da[dimensions["lat"]].values

        time_origin = TimeConverter(time[0])
        time = time_origin.reltime(time)  # type: ignore[assignment]

        grid = Grid.create_grid(lon, lat, depth, time, time_origin=time_origin, mesh=mesh)
        return cls(
            name,
            data,
            grid=grid,
            allow_time_extrapolation=allow_time_extrapolation,
            interp_method=interp_method,
            **kwargs,
        )

    def _reshape(self, data):
        # Ensure that field data is the right data type
        if not isinstance(data, (np.ndarray)):
            data = np.array(data)

        if self.grid.xdim == 1 or self.grid.ydim == 1:
            data = np.squeeze(data)  # First remove all length-1 dimensions in data, so that we can add them below
        if self.grid.xdim == 1 and len(data.shape) < 4:
            data = np.expand_dims(data, axis=-1)
        if self.grid.ydim == 1 and len(data.shape) < 4:
            data = np.expand_dims(data, axis=-2)
        if self.grid.tdim == 1:
            if len(data.shape) < 4:
                data = data.reshape(sum(((1,), data.shape), ()))
        if self.grid.zdim == 1:
            if len(data.shape) == 4:
                data = data.reshape(sum(((data.shape[0],), data.shape[2:]), ()))
        if len(data.shape) == 4:
            errormessage = f"Field {self.name} expecting a data shape of [tdim, zdim, ydim, xdim]. "
            assert data.shape[0] == self.grid.tdim, errormessage
            assert data.shape[2] == self.grid.ydim, errormessage
            assert data.shape[3] == self.grid.xdim, errormessage
            if self.gridindexingtype == "pop":
                assert data.shape[1] == self.grid.zdim or data.shape[1] == self.grid.zdim - 1, errormessage
            else:
                assert data.shape[1] == self.grid.zdim, errormessage
        else:
            assert data.shape == (
                self.grid.tdim,
                self.grid.ydim,
                self.grid.xdim,
            ), f"Field {self.name} expecting a data shape of [tdim, ydim, xdim]. "

        return data

<<<<<<< HEAD
    def set_scaling_factor(self, factor):
        """Scales the field data by some constant factor.

        Parameters
        ----------
        factor :
            scaling factor


        Examples
        --------
        For usage examples see the following tutorial:

        * `Unit converters <../examples/tutorial_unitconverters.ipynb>`__
        """
        if self._scaling_factor:
            raise NotImplementedError(f"Scaling factor for field {self.name} already defined.")
        self._scaling_factor = factor
        self.data *= factor

    def _search_indices(self, time, z, y, x, particle=None, search2D=False):
        tau, ti = self._search_time_index(time)

=======
    def _search_indices(self, time, z, y, x, ti, particle=None, search2D=False):
>>>>>>> eecb692e
        if self.grid._gtype in [GridType.RectilinearSGrid, GridType.RectilinearZGrid]:
            (zeta, eta, xsi, zi, yi, xi) = _search_indices_rectilinear(
                self, time, z, y, x, ti, particle=particle, search2D=search2D
            )
        else:
            (zeta, eta, xsi, zi, yi, xi) = _search_indices_curvilinear(
                self, time, z, y, x, ti, particle=particle, search2D=search2D
            )
        return (tau, zeta, eta, xsi, ti, zi, yi, xi)

    def _interpolator2D(self, time, z, y, x, particle=None):
        """Impelement 2D interpolation with coordinate transformations as seen in Delandmeter and Van Sebille (2019), 10.5194/gmd-12-3571-2019.."""
        try:
            f = get_2d_interpolator_registry()[self.interp_method]
        except KeyError:
            if self.interp_method == "cgrid_velocity":
                raise RuntimeError(
                    f"{self.name} is a scalar field. cgrid_velocity interpolation method should be used for vector fields (e.g. FieldSet.UV)"
                )
            else:
                raise RuntimeError(self.interp_method + " is not implemented for 2D grids")

        (tau, _, eta, xsi, ti, _, yi, xi) = self._search_indices(time, z, y, x, particle=particle)

        ctx = InterpolationContext2D(self.data, tau, eta, xsi, ti, yi, xi)
        return f(ctx)

    def _interpolator3D(self, time, z, y, x, particle=None):
        """Impelement 3D interpolation with coordinate transformations as seen in Delandmeter and Van Sebille (2019), 10.5194/gmd-12-3571-2019.."""
        try:
            f = get_3d_interpolator_registry()[self.interp_method]
        except KeyError:
            raise RuntimeError(self.interp_method + " is not implemented for 3D grids")

        (tau, zeta, eta, xsi, ti, zi, yi, xi) = self._search_indices(time, z, y, x, particle=particle)

        ctx = InterpolationContext3D(self.data, tau, zeta, eta, xsi, ti, zi, yi, xi, self.gridindexingtype)
        return f(ctx)

    def _interpolate(self, time, z, y, x, particle=None):
        """Interpolate spatial field values."""
        try:
            if self.grid.zdim == 1:
                val = self._interpolator2D(time, z, y, x, particle=particle)
            else:
                val = self._interpolator3D(time, z, y, x, particle=particle)

            if np.isnan(val):
                # Detect Out-of-bounds sampling and raise exception
                _raise_field_out_of_bound_error(z, y, x)
            else:
                return val

        except (FieldSamplingError, FieldOutOfBoundError, FieldOutOfBoundSurfaceError) as e:
            e = add_note(e, f"Error interpolating field '{self.name}'.", before=True)
            raise e

    def _search_time_index(self, time):
        """Find and return the index and relative coordinate in the time array associated with a given time.

        Note that we normalize to either the first or the last index
        if the sampled value is outside the time value range.
        """
        if not self.allow_time_extrapolation and (time < self.grid.time[0] or time > self.grid.time[-1]):
            raise TimeExtrapolationError(time, field=self)
        time_index = self.grid.time <= time

        if time_index.all():
            # If given time > last known field time, use
            # the last field frame without interpolation
            ti = len(self.grid.time) - 1
        elif np.logical_not(time_index).all():
            # If given time < any time in the field, use
            # the first field frame without interpolation
            ti = 0
        else:
            ti = time_index.argmin() - 1 if time_index.any() else 0
        if self.grid.tdim == 1:
            tau = 0
        elif ti == len(self.grid.time) - 1:
            tau = 1
        else:
            tau = (
                (time - self.grid.time[ti]) / (self.grid.time[ti + 1] - self.grid.time[ti])
                if self.grid.time[ti] != self.grid.time[ti + 1]
                else 0
            )
        return tau, ti

    def _check_velocitysampling(self):
        if self.name in ["U", "V", "W"]:
            warnings.warn(
                "Sampling of velocities should normally be done using fieldset.UV or fieldset.UVW object; tread carefully",
                RuntimeWarning,
                stacklevel=2,
            )

    def __getitem__(self, key):
        self._check_velocitysampling()
        try:
            if _isParticle(key):
                return self.eval(key.time, key.depth, key.lat, key.lon, key)
            else:
                return self.eval(*key)
        except tuple(AllParcelsErrorCodes.keys()) as error:
            return _deal_with_errors(error, key, vector_type=None)

    def eval(self, time, z, y, x, particle=None, applyConversion=True):
        """Interpolate field values in space and time.

        We interpolate linearly in time and apply implicit unit
        conversion to the result. Note that we defer to
        scipy.interpolate to perform spatial interpolation.
        """
        if self.gridindexingtype == "croco" and self not in [self.fieldset.H, self.fieldset.Zeta]:
            z = _croco_from_z_to_sigma_scipy(self.fieldset, time, z, y, x, particle=particle)

        value = self._interpolate(time, z, y, x, particle=particle)

        if applyConversion:
            return self.units.to_target(value, z, y, x)
        else:
            return value

    def write(self, filename, varname=None):
        """Write a :class:`Field` to a netcdf file.

        Parameters
        ----------
        filename : str
            Basename of the file (i.e. '{filename}{Field.name}.nc')
        varname : str
            Name of the field, to be appended to the filename. (Default value = None)
        """
        filepath = str(Path(f"{filename}{self.name}.nc"))
        if varname is None:
            varname = self.name
        # Derive name of 'depth' variable for NEMO convention
        vname_depth = f"depth{self.name.lower()}"

        # Create DataArray objects for file I/O
        if self.grid._gtype == GridType.RectilinearZGrid:
            nav_lon = xr.DataArray(
                self.grid.lon + np.zeros((self.grid.ydim, self.grid.xdim), dtype=np.float32),
                coords=[("y", self.grid.lat), ("x", self.grid.lon)],
            )
            nav_lat = xr.DataArray(
                self.grid.lat.reshape(self.grid.ydim, 1) + np.zeros(self.grid.xdim, dtype=np.float32),
                coords=[("y", self.grid.lat), ("x", self.grid.lon)],
            )
        elif self.grid._gtype == GridType.CurvilinearZGrid:
            nav_lon = xr.DataArray(self.grid.lon, coords=[("y", range(self.grid.ydim)), ("x", range(self.grid.xdim))])
            nav_lat = xr.DataArray(self.grid.lat, coords=[("y", range(self.grid.ydim)), ("x", range(self.grid.xdim))])
        else:
            raise NotImplementedError("Field.write only implemented for RectilinearZGrid and CurvilinearZGrid")

        attrs = {"units": "seconds since " + str(self.grid.time_origin)} if self.grid.time_origin.calendar else {}
        time_counter = xr.DataArray(self.grid.time, dims=["time_counter"], attrs=attrs)
        vardata = xr.DataArray(
            self.data.reshape((self.grid.tdim, self.grid.zdim, self.grid.ydim, self.grid.xdim)),
            dims=["time_counter", vname_depth, "y", "x"],
        )
        # Create xarray Dataset and output to netCDF format
        attrs = {"parcels_mesh": self.grid.mesh}
        dset = xr.Dataset(
            {varname: vardata},
            coords={"nav_lon": nav_lon, "nav_lat": nav_lat, "time_counter": time_counter, vname_depth: self.grid.depth},
            attrs=attrs,
        )
        dset.to_netcdf(filepath, unlimited_dims="time_counter")

    def _rescale_and_set_minmax(self, data):
        data[np.isnan(data)] = 0
        return data

    def ravel_index(self, zi, yi, xi):
        """Return the flat index of the given grid points.

        Parameters
        ----------
        zi : int
            z index
        yi : int
            y index
        xi : int
            x index

        Returns
        -------
        int
            flat index
        """
        return xi + self.grid.xdim * (yi + self.grid.ydim * zi)

    def unravel_index(self, ei):
        """Return the zi, yi, xi indices for a given flat index.

        Parameters
        ----------
        ei : int
            The flat index to be unraveled.

        Returns
        -------
        zi : int
            The z index.
        yi : int
            The y index.
        xi : int
            The x index.
        """
        _ei = ei[self.igrid]
        zi = _ei // (self.grid.xdim * self.grid.ydim)
        _ei = _ei % (self.grid.xdim * self.grid.ydim)
        yi = _ei // self.grid.xdim
        xi = _ei % self.grid.xdim
        return zi, yi, xi


class VectorField:
    """Class VectorField stores 2 or 3 fields which defines together a vector field.
    This enables to interpolate them as one single vector field in the kernels.

    Parameters
    ----------
    name : str
        Name of the vector field
    U : parcels.field.Field
        field defining the zonal component
    V : parcels.field.Field
        field defining the meridional component
    W : parcels.field.Field
        field defining the vertical component (default: None)
    """

    def __init__(self, name: str, U: Field, V: Field, W: Field | None = None):
        self.name = name
        self.U = U
        self.V = V
        self.W = W
        if self.U.gridindexingtype == "croco" and self.W:
            self.vector_type: VectorType = "3DSigma"
        elif self.W:
            self.vector_type = "3D"
        else:
            self.vector_type = "2D"
        self.gridindexingtype = U.gridindexingtype
        if self.U.interp_method == "cgrid_velocity":
            assert self.V.interp_method == "cgrid_velocity", "Interpolation methods of U and V are not the same."
            assert self._check_grid_dimensions(U.grid, V.grid), "Dimensions of U and V are not the same."
            if W is not None and self.U.gridindexingtype != "croco":
                assert W.interp_method == "cgrid_velocity", "Interpolation methods of U and W are not the same."
                assert self._check_grid_dimensions(U.grid, W.grid), "Dimensions of U and W are not the same."

    def __repr__(self):
        return f"""<{type(self).__name__}>
    name: {self.name!r}
    U: {default_repr(self.U)}
    V: {default_repr(self.V)}
    W: {default_repr(self.W)}"""

    @staticmethod
    def _check_grid_dimensions(grid1, grid2):
        return (
            np.allclose(grid1.lon, grid2.lon)
            and np.allclose(grid1.lat, grid2.lat)
            and np.allclose(grid1.depth, grid2.depth)
            and np.allclose(grid1.time_full, grid2.time_full)
        )

    def c_grid_interpolation2D(self, time, z, y, x, particle=None, applyConversion=True):
        grid = self.U.grid
        (tau, _, eta, xsi, ti, zi, yi, xi) = self.U._search_indices(time, z, y, x, particle=particle)

        if grid._gtype in [GridType.RectilinearSGrid, GridType.RectilinearZGrid]:
            px = np.array([grid.lon[xi], grid.lon[xi + 1], grid.lon[xi + 1], grid.lon[xi]])
            py = np.array([grid.lat[yi], grid.lat[yi], grid.lat[yi + 1], grid.lat[yi + 1]])
        else:
            px = np.array([grid.lon[yi, xi], grid.lon[yi, xi + 1], grid.lon[yi + 1, xi + 1], grid.lon[yi + 1, xi]])
            py = np.array([grid.lat[yi, xi], grid.lat[yi, xi + 1], grid.lat[yi + 1, xi + 1], grid.lat[yi + 1, xi]])

        if grid.mesh == "spherical":
            px[0] = px[0] + 360 if px[0] < x - 225 else px[0]
            px[0] = px[0] - 360 if px[0] > x + 225 else px[0]
            px[1:] = np.where(px[1:] - px[0] > 180, px[1:] - 360, px[1:])
            px[1:] = np.where(-px[1:] + px[0] > 180, px[1:] + 360, px[1:])
        xx = (1 - xsi) * (1 - eta) * px[0] + xsi * (1 - eta) * px[1] + xsi * eta * px[2] + (1 - xsi) * eta * px[3]
        assert abs(xx - x) < 1e-4
        c1 = i_u._geodetic_distance(py[0], py[1], px[0], px[1], grid.mesh, np.dot(i_u.phi2D_lin(0.0, xsi), py))
        c2 = i_u._geodetic_distance(py[1], py[2], px[1], px[2], grid.mesh, np.dot(i_u.phi2D_lin(eta, 1.0), py))
        c3 = i_u._geodetic_distance(py[2], py[3], px[2], px[3], grid.mesh, np.dot(i_u.phi2D_lin(1.0, xsi), py))
        c4 = i_u._geodetic_distance(py[3], py[0], px[3], px[0], grid.mesh, np.dot(i_u.phi2D_lin(eta, 0.0), py))

        def _calc_UV(ti, yi, xi):
            if grid.zdim == 1:
                if self.gridindexingtype == "nemo":
                    U0 = self.U.data[ti, yi + 1, xi] * c4
                    U1 = self.U.data[ti, yi + 1, xi + 1] * c2
                    V0 = self.V.data[ti, yi, xi + 1] * c1
                    V1 = self.V.data[ti, yi + 1, xi + 1] * c3
                elif self.gridindexingtype in ["mitgcm", "croco"]:
                    U0 = self.U.data[ti, yi, xi] * c4
                    U1 = self.U.data[ti, yi, xi + 1] * c2
                    V0 = self.V.data[ti, yi, xi] * c1
                    V1 = self.V.data[ti, yi + 1, xi] * c3
            else:
                if self.gridindexingtype == "nemo":
                    U0 = self.U.data[ti, zi, yi + 1, xi] * c4
                    U1 = self.U.data[ti, zi, yi + 1, xi + 1] * c2
                    V0 = self.V.data[ti, zi, yi, xi + 1] * c1
                    V1 = self.V.data[ti, zi, yi + 1, xi + 1] * c3
                elif self.gridindexingtype in ["mitgcm", "croco"]:
                    U0 = self.U.data[ti, zi, yi, xi] * c4
                    U1 = self.U.data[ti, zi, yi, xi + 1] * c2
                    V0 = self.V.data[ti, zi, yi, xi] * c1
                    V1 = self.V.data[ti, zi, yi + 1, xi] * c3
            U = (1 - xsi) * U0 + xsi * U1
            V = (1 - eta) * V0 + eta * V1
            rad = np.pi / 180.0
            deg2m = 1852 * 60.0
            if applyConversion:
                meshJac = (deg2m * deg2m * math.cos(rad * y)) if grid.mesh == "spherical" else 1
            else:
                meshJac = deg2m if grid.mesh == "spherical" else 1

            jac = i_u._compute_jacobian_determinant(py, px, eta, xsi) * meshJac

            u = (
                (-(1 - eta) * U - (1 - xsi) * V) * px[0]
                + ((1 - eta) * U - xsi * V) * px[1]
                + (eta * U + xsi * V) * px[2]
                + (-eta * U + (1 - xsi) * V) * px[3]
            ) / jac
            v = (
                (-(1 - eta) * U - (1 - xsi) * V) * py[0]
                + ((1 - eta) * U - xsi * V) * py[1]
                + (eta * U + xsi * V) * py[2]
                + (-eta * U + (1 - xsi) * V) * py[3]
            ) / jac
            if isinstance(u, da.core.Array):
                u = u.compute()
                v = v.compute()
            return (u, v)

        u, v = _calc_UV(ti, yi, xi)
        if should_calculate_next_ti(ti, tau, self.U.grid.tdim):
            ut1, vt1 = _calc_UV(ti + 1, yi, xi)
            u = (1 - tau) * u + tau * ut1
            v = (1 - tau) * v + tau * vt1
        return (u, v)

    def c_grid_interpolation3D_full(self, time, z, y, x, particle=None):
        grid = self.U.grid
        (tau, zeta, eta, xsi, ti, zi, yi, xi) = self.U._search_indices(time, z, y, x, particle=particle)

        if grid._gtype in [GridType.RectilinearSGrid, GridType.RectilinearZGrid]:
            px = np.array([grid.lon[xi], grid.lon[xi + 1], grid.lon[xi + 1], grid.lon[xi]])
            py = np.array([grid.lat[yi], grid.lat[yi], grid.lat[yi + 1], grid.lat[yi + 1]])
        else:
            px = np.array([grid.lon[yi, xi], grid.lon[yi, xi + 1], grid.lon[yi + 1, xi + 1], grid.lon[yi + 1, xi]])
            py = np.array([grid.lat[yi, xi], grid.lat[yi, xi + 1], grid.lat[yi + 1, xi + 1], grid.lat[yi + 1, xi]])

        if grid.mesh == "spherical":
            px[0] = px[0] + 360 if px[0] < x - 225 else px[0]
            px[0] = px[0] - 360 if px[0] > x + 225 else px[0]
            px[1:] = np.where(px[1:] - px[0] > 180, px[1:] - 360, px[1:])
            px[1:] = np.where(-px[1:] + px[0] > 180, px[1:] + 360, px[1:])
        xx = (1 - xsi) * (1 - eta) * px[0] + xsi * (1 - eta) * px[1] + xsi * eta * px[2] + (1 - xsi) * eta * px[3]
        assert abs(xx - x) < 1e-4

        px = np.concatenate((px, px))
        py = np.concatenate((py, py))
        if grid._z4d:
            pz = np.array(
                [
                    grid.depth[0, zi, yi, xi],
                    grid.depth[0, zi, yi, xi + 1],
                    grid.depth[0, zi, yi + 1, xi + 1],
                    grid.depth[0, zi, yi + 1, xi],
                    grid.depth[0, zi + 1, yi, xi],
                    grid.depth[0, zi + 1, yi, xi + 1],
                    grid.depth[0, zi + 1, yi + 1, xi + 1],
                    grid.depth[0, zi + 1, yi + 1, xi],
                ]
            )
        else:
            pz = np.array(
                [
                    grid.depth[zi, yi, xi],
                    grid.depth[zi, yi, xi + 1],
                    grid.depth[zi, yi + 1, xi + 1],
                    grid.depth[zi, yi + 1, xi],
                    grid.depth[zi + 1, yi, xi],
                    grid.depth[zi + 1, yi, xi + 1],
                    grid.depth[zi + 1, yi + 1, xi + 1],
                    grid.depth[zi + 1, yi + 1, xi],
                ]
            )

        u0 = self.U.data[ti, zi, yi + 1, xi]
        u1 = self.U.data[ti, zi, yi + 1, xi + 1]
        v0 = self.V.data[ti, zi, yi, xi + 1]
        v1 = self.V.data[ti, zi, yi + 1, xi + 1]
        w0 = self.W.data[ti, zi, yi + 1, xi + 1]
        w1 = self.W.data[ti, zi + 1, yi + 1, xi + 1]

        if should_calculate_next_ti(ti, tau, self.U.grid.tdim):
            u0 = (1 - tau) * u0 + tau * self.U.data[ti + 1, zi, yi + 1, xi]
            u1 = (1 - tau) * u1 + tau * self.U.data[ti + 1, zi, yi + 1, xi + 1]
            v0 = (1 - tau) * v0 + tau * self.V.data[ti + 1, zi, yi, xi + 1]
            v1 = (1 - tau) * v1 + tau * self.V.data[ti + 1, zi, yi + 1, xi + 1]
            w0 = (1 - tau) * w0 + tau * self.W.data[ti + 1, zi, yi + 1, xi + 1]
            w1 = (1 - tau) * w1 + tau * self.W.data[ti + 1, zi + 1, yi + 1, xi + 1]

        U0 = u0 * i_u.jacobian3D_lin_face(pz, py, px, zeta, eta, 0, "zonal", grid.mesh)
        U1 = u1 * i_u.jacobian3D_lin_face(pz, py, px, zeta, eta, 1, "zonal", grid.mesh)
        V0 = v0 * i_u.jacobian3D_lin_face(pz, py, px, zeta, 0, xsi, "meridional", grid.mesh)
        V1 = v1 * i_u.jacobian3D_lin_face(pz, py, px, zeta, 1, xsi, "meridional", grid.mesh)
        W0 = w0 * i_u.jacobian3D_lin_face(pz, py, px, 0, eta, xsi, "vertical", grid.mesh)
        W1 = w1 * i_u.jacobian3D_lin_face(pz, py, px, 1, eta, xsi, "vertical", grid.mesh)

        # Computing fluxes in half left hexahedron -> flux_u05
        xx = [
            px[0],
            (px[0] + px[1]) / 2,
            (px[2] + px[3]) / 2,
            px[3],
            px[4],
            (px[4] + px[5]) / 2,
            (px[6] + px[7]) / 2,
            px[7],
        ]
        yy = [
            py[0],
            (py[0] + py[1]) / 2,
            (py[2] + py[3]) / 2,
            py[3],
            py[4],
            (py[4] + py[5]) / 2,
            (py[6] + py[7]) / 2,
            py[7],
        ]
        zz = [
            pz[0],
            (pz[0] + pz[1]) / 2,
            (pz[2] + pz[3]) / 2,
            pz[3],
            pz[4],
            (pz[4] + pz[5]) / 2,
            (pz[6] + pz[7]) / 2,
            pz[7],
        ]
        flux_u0 = u0 * i_u.jacobian3D_lin_face(zz, yy, xx, 0.5, 0.5, 0, "zonal", grid.mesh)
        flux_v0_halfx = v0 * i_u.jacobian3D_lin_face(zz, yy, xx, 0.5, 0, 0.5, "meridional", grid.mesh)
        flux_v1_halfx = v1 * i_u.jacobian3D_lin_face(zz, yy, xx, 0.5, 1, 0.5, "meridional", grid.mesh)
        flux_w0_halfx = w0 * i_u.jacobian3D_lin_face(zz, yy, xx, 0, 0.5, 0.5, "vertical", grid.mesh)
        flux_w1_halfx = w1 * i_u.jacobian3D_lin_face(zz, yy, xx, 1, 0.5, 0.5, "vertical", grid.mesh)
        flux_u05 = flux_u0 + flux_v0_halfx - flux_v1_halfx + flux_w0_halfx - flux_w1_halfx

        # Computing fluxes in half front hexahedron -> flux_v05
        xx = [
            px[0],
            px[1],
            (px[1] + px[2]) / 2,
            (px[0] + px[3]) / 2,
            px[4],
            px[5],
            (px[5] + px[6]) / 2,
            (px[4] + px[7]) / 2,
        ]
        yy = [
            py[0],
            py[1],
            (py[1] + py[2]) / 2,
            (py[0] + py[3]) / 2,
            py[4],
            py[5],
            (py[5] + py[6]) / 2,
            (py[4] + py[7]) / 2,
        ]
        zz = [
            pz[0],
            pz[1],
            (pz[1] + pz[2]) / 2,
            (pz[0] + pz[3]) / 2,
            pz[4],
            pz[5],
            (pz[5] + pz[6]) / 2,
            (pz[4] + pz[7]) / 2,
        ]
        flux_u0_halfy = u0 * i_u.jacobian3D_lin_face(zz, yy, xx, 0.5, 0.5, 0, "zonal", grid.mesh)
        flux_u1_halfy = u1 * i_u.jacobian3D_lin_face(zz, yy, xx, 0.5, 0.5, 1, "zonal", grid.mesh)
        flux_v0 = v0 * i_u.jacobian3D_lin_face(zz, yy, xx, 0.5, 0, 0.5, "meridional", grid.mesh)
        flux_w0_halfy = w0 * i_u.jacobian3D_lin_face(zz, yy, xx, 0, 0.5, 0.5, "vertical", grid.mesh)
        flux_w1_halfy = w1 * i_u.jacobian3D_lin_face(zz, yy, xx, 1, 0.5, 0.5, "vertical", grid.mesh)
        flux_v05 = flux_u0_halfy - flux_u1_halfy + flux_v0 + flux_w0_halfy - flux_w1_halfy

        # Computing fluxes in half lower hexahedron -> flux_w05
        xx = [
            px[0],
            px[1],
            px[2],
            px[3],
            (px[0] + px[4]) / 2,
            (px[1] + px[5]) / 2,
            (px[2] + px[6]) / 2,
            (px[3] + px[7]) / 2,
        ]
        yy = [
            py[0],
            py[1],
            py[2],
            py[3],
            (py[0] + py[4]) / 2,
            (py[1] + py[5]) / 2,
            (py[2] + py[6]) / 2,
            (py[3] + py[7]) / 2,
        ]
        zz = [
            pz[0],
            pz[1],
            pz[2],
            pz[3],
            (pz[0] + pz[4]) / 2,
            (pz[1] + pz[5]) / 2,
            (pz[2] + pz[6]) / 2,
            (pz[3] + pz[7]) / 2,
        ]
        flux_u0_halfz = u0 * i_u.jacobian3D_lin_face(zz, yy, xx, 0.5, 0.5, 0, "zonal", grid.mesh)
        flux_u1_halfz = u1 * i_u.jacobian3D_lin_face(zz, yy, xx, 0.5, 0.5, 1, "zonal", grid.mesh)
        flux_v0_halfz = v0 * i_u.jacobian3D_lin_face(zz, yy, xx, 0.5, 0, 0.5, "meridional", grid.mesh)
        flux_v1_halfz = v1 * i_u.jacobian3D_lin_face(zz, yy, xx, 0.5, 1, 0.5, "meridional", grid.mesh)
        flux_w0 = w0 * i_u.jacobian3D_lin_face(zz, yy, xx, 0, 0.5, 0.5, "vertical", grid.mesh)
        flux_w05 = flux_u0_halfz - flux_u1_halfz + flux_v0_halfz - flux_v1_halfz + flux_w0

        surf_u05 = i_u.jacobian3D_lin_face(pz, py, px, 0.5, 0.5, 0.5, "zonal", grid.mesh)
        jac_u05 = i_u.jacobian3D_lin_face(pz, py, px, zeta, eta, 0.5, "zonal", grid.mesh)
        U05 = flux_u05 / surf_u05 * jac_u05

        surf_v05 = i_u.jacobian3D_lin_face(pz, py, px, 0.5, 0.5, 0.5, "meridional", grid.mesh)
        jac_v05 = i_u.jacobian3D_lin_face(pz, py, px, zeta, 0.5, xsi, "meridional", grid.mesh)
        V05 = flux_v05 / surf_v05 * jac_v05

        surf_w05 = i_u.jacobian3D_lin_face(pz, py, px, 0.5, 0.5, 0.5, "vertical", grid.mesh)
        jac_w05 = i_u.jacobian3D_lin_face(pz, py, px, 0.5, eta, xsi, "vertical", grid.mesh)
        W05 = flux_w05 / surf_w05 * jac_w05

        jac = i_u.jacobian3D_lin(pz, py, px, zeta, eta, xsi, grid.mesh)
        dxsidt = i_u.interpolate(i_u.phi1D_quad, [U0, U05, U1], xsi) / jac
        detadt = i_u.interpolate(i_u.phi1D_quad, [V0, V05, V1], eta) / jac
        dzetdt = i_u.interpolate(i_u.phi1D_quad, [W0, W05, W1], zeta) / jac

        dphidxsi, dphideta, dphidzet = i_u.dphidxsi3D_lin(zeta, eta, xsi)

        u = np.dot(dphidxsi, px) * dxsidt + np.dot(dphideta, px) * detadt + np.dot(dphidzet, px) * dzetdt
        v = np.dot(dphidxsi, py) * dxsidt + np.dot(dphideta, py) * detadt + np.dot(dphidzet, py) * dzetdt
        w = np.dot(dphidxsi, pz) * dxsidt + np.dot(dphideta, pz) * detadt + np.dot(dphidzet, pz) * dzetdt

        if isinstance(u, da.core.Array):
            u = u.compute()
            v = v.compute()
            w = w.compute()
        return (u, v, w)

    def c_grid_interpolation3D(self, ti, z, y, x, time, particle=None, applyConversion=True):
        """Perform C grid interpolation in 3D. ::

            +---+---+---+
            |   |V1 |   |
            +---+---+---+
            |U0 |   |U1 |
            +---+---+---+
            |   |V0 |   |
            +---+---+---+

        The interpolation is done in the following by
        interpolating linearly U depending on the longitude coordinate and
        interpolating linearly V depending on the latitude coordinate.
        Curvilinear grids are treated properly, since the element is projected to a rectilinear parent element.
        """
        if self.U.grid._gtype in [GridType.RectilinearSGrid, GridType.CurvilinearSGrid]:
            (u, v, w) = self.c_grid_interpolation3D_full(time, z, y, x, particle=particle)
        else:
            if self.gridindexingtype == "croco":
                z = _croco_from_z_to_sigma_scipy(self.fieldset, time, z, y, x, particle=particle)
            (u, v) = self.c_grid_interpolation2D(time, z, y, x, particle=particle)
            w = self.W.eval(time, z, y, x, particle=particle, applyConversion=False)
            if applyConversion:
                w = self.W.units.to_target(w, z, y, x)
        return (u, v, w)

    def _is_land2D(self, di, yi, xi):
        if self.U.data.ndim == 3:
            if di < np.shape(self.U.data)[0]:
                return np.isclose(self.U.data[di, yi, xi], 0.0) and np.isclose(self.V.data[di, yi, xi], 0.0)
            else:
                return True
        else:
            if di < self.U.grid.zdim and yi < np.shape(self.U.data)[-2] and xi < np.shape(self.U.data)[-1]:
                return np.isclose(self.U.data[0, di, yi, xi], 0.0) and np.isclose(self.V.data[0, di, yi, xi], 0.0)
            else:
                return True

    def slip_interpolation(self, time, z, y, x, particle=None, applyConversion=True):
        (_, zeta, eta, xsi, ti, zi, yi, xi) = self.U._search_indices(time, z, y, x, particle=particle)
        di = ti if self.U.grid.zdim == 1 else zi  # general third dimension

        f_u, f_v, f_w = 1, 1, 1
        if (
            self._is_land2D(di, yi, xi)
            and self._is_land2D(di, yi, xi + 1)
            and self._is_land2D(di + 1, yi, xi)
            and self._is_land2D(di + 1, yi, xi + 1)
            and eta > 0
        ):
            if self.U.interp_method == "partialslip":
                f_u = f_u * (0.5 + 0.5 * eta) / eta
                if self.vector_type == "3D":
                    f_w = f_w * (0.5 + 0.5 * eta) / eta
            elif self.U.interp_method == "freeslip":
                f_u = f_u / eta
                if self.vector_type == "3D":
                    f_w = f_w / eta
        if (
            self._is_land2D(di, yi + 1, xi)
            and self._is_land2D(di, yi + 1, xi + 1)
            and self._is_land2D(di + 1, yi + 1, xi)
            and self._is_land2D(di + 1, yi + 1, xi + 1)
            and eta < 1
        ):
            if self.U.interp_method == "partialslip":
                f_u = f_u * (1 - 0.5 * eta) / (1 - eta)
                if self.vector_type == "3D":
                    f_w = f_w * (1 - 0.5 * eta) / (1 - eta)
            elif self.U.interp_method == "freeslip":
                f_u = f_u / (1 - eta)
                if self.vector_type == "3D":
                    f_w = f_w / (1 - eta)
        if (
            self._is_land2D(di, yi, xi)
            and self._is_land2D(di, yi + 1, xi)
            and self._is_land2D(di + 1, yi, xi)
            and self._is_land2D(di + 1, yi + 1, xi)
            and xsi > 0
        ):
            if self.U.interp_method == "partialslip":
                f_v = f_v * (0.5 + 0.5 * xsi) / xsi
                if self.vector_type == "3D":
                    f_w = f_w * (0.5 + 0.5 * xsi) / xsi
            elif self.U.interp_method == "freeslip":
                f_v = f_v / xsi
                if self.vector_type == "3D":
                    f_w = f_w / xsi
        if (
            self._is_land2D(di, yi, xi + 1)
            and self._is_land2D(di, yi + 1, xi + 1)
            and self._is_land2D(di + 1, yi, xi + 1)
            and self._is_land2D(di + 1, yi + 1, xi + 1)
            and xsi < 1
        ):
            if self.U.interp_method == "partialslip":
                f_v = f_v * (1 - 0.5 * xsi) / (1 - xsi)
                if self.vector_type == "3D":
                    f_w = f_w * (1 - 0.5 * xsi) / (1 - xsi)
            elif self.U.interp_method == "freeslip":
                f_v = f_v / (1 - xsi)
                if self.vector_type == "3D":
                    f_w = f_w / (1 - xsi)
        if self.U.grid.zdim > 1:
            if (
                self._is_land2D(di, yi, xi)
                and self._is_land2D(di, yi, xi + 1)
                and self._is_land2D(di, yi + 1, xi)
                and self._is_land2D(di, yi + 1, xi + 1)
                and zeta > 0
            ):
                if self.U.interp_method == "partialslip":
                    f_u = f_u * (0.5 + 0.5 * zeta) / zeta
                    f_v = f_v * (0.5 + 0.5 * zeta) / zeta
                elif self.U.interp_method == "freeslip":
                    f_u = f_u / zeta
                    f_v = f_v / zeta
            if (
                self._is_land2D(di + 1, yi, xi)
                and self._is_land2D(di + 1, yi, xi + 1)
                and self._is_land2D(di + 1, yi + 1, xi)
                and self._is_land2D(di + 1, yi + 1, xi + 1)
                and zeta < 1
            ):
                if self.U.interp_method == "partialslip":
                    f_u = f_u * (1 - 0.5 * zeta) / (1 - zeta)
                    f_v = f_v * (1 - 0.5 * zeta) / (1 - zeta)
                elif self.U.interp_method == "freeslip":
                    f_u = f_u / (1 - zeta)
                    f_v = f_v / (1 - zeta)

        u = f_u * self.U.eval(time, z, y, x, particle, applyConversion=applyConversion)
        v = f_v * self.V.eval(time, z, y, x, particle, applyConversion=applyConversion)
        if self.vector_type == "3D":
            w = f_w * self.W.eval(time, z, y, x, particle, applyConversion=applyConversion)
            return u, v, w
        else:
            return u, v

    def eval(self, time, z, y, x, particle=None, applyConversion=True):
        if self.U.interp_method in ["partialslip", "freeslip"]:
            return self.slip_interpolation(time, z, y, x, particle=particle, applyConversion=applyConversion)

        if self.U.interp_method not in ["cgrid_velocity", "partialslip", "freeslip"]:
            u = self.U.eval(time, z, y, x, particle=particle, applyConversion=False)
            v = self.V.eval(time, z, y, x, particle=particle, applyConversion=False)
            if applyConversion:
                u = self.U.units.to_target(u, z, y, x)
                v = self.V.units.to_target(v, z, y, x)
        elif self.U.interp_method == "cgrid_velocity":
            (u, v) = self.c_grid_interpolation2D(time, z, y, x, particle=particle, applyConversion=applyConversion)
        if "3D" in self.vector_type:
            w = self.W.eval(time, z, y, x, particle=particle, applyConversion=applyConversion)
            return (u, v, w)
        else:
            return (u, v)

    def __getitem__(self, key):
        try:
            if _isParticle(key):
                return self.eval(key.time, key.depth, key.lat, key.lon, key)
            else:
                return self.eval(*key)
        except tuple(AllParcelsErrorCodes.keys()) as error:
            return _deal_with_errors(error, key, vector_type=self.vector_type)<|MERGE_RESOLUTION|>--- conflicted
+++ resolved
@@ -574,33 +574,9 @@
 
         return data
 
-<<<<<<< HEAD
-    def set_scaling_factor(self, factor):
-        """Scales the field data by some constant factor.
-
-        Parameters
-        ----------
-        factor :
-            scaling factor
-
-
-        Examples
-        --------
-        For usage examples see the following tutorial:
-
-        * `Unit converters <../examples/tutorial_unitconverters.ipynb>`__
-        """
-        if self._scaling_factor:
-            raise NotImplementedError(f"Scaling factor for field {self.name} already defined.")
-        self._scaling_factor = factor
-        self.data *= factor
-
     def _search_indices(self, time, z, y, x, particle=None, search2D=False):
         tau, ti = self._search_time_index(time)
 
-=======
-    def _search_indices(self, time, z, y, x, ti, particle=None, search2D=False):
->>>>>>> eecb692e
         if self.grid._gtype in [GridType.RectilinearSGrid, GridType.RectilinearZGrid]:
             (zeta, eta, xsi, zi, yi, xi) = _search_indices_rectilinear(
                 self, time, z, y, x, ti, particle=particle, search2D=search2D
