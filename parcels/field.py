import collections
import math
import warnings
from collections.abc import Iterable
from ctypes import c_int
from pathlib import Path
from typing import TYPE_CHECKING, Literal

import dask.array as da
import numpy as np
import xarray as xr

import parcels.tools.interpolation_utils as i_u
from parcels._compat import add_note
from parcels._interpolation import (
    InterpolationContext2D,
    InterpolationContext3D,
    get_2d_interpolator_registry,
    get_3d_interpolator_registry,
)
from parcels._typing import (
    GridIndexingType,
    InterpMethod,
    Mesh,
    TimePeriodic,
    VectorType,
    assert_valid_gridindexingtype,
    assert_valid_interp_method,
)
from parcels.tools._helpers import default_repr, field_repr, timedelta_to_float
from parcels.tools.converters import (
    TimeConverter,
    UnitConverter,
    unitconverters_map,
)
from parcels.tools.statuscodes import (
    AllParcelsErrorCodes,
    FieldOutOfBoundError,
    FieldOutOfBoundSurfaceError,
    FieldSamplingError,
    TimeExtrapolationError,
    _raise_field_out_of_bound_error,
)
from parcels.tools.warnings import FieldSetWarning, _deprecated_param_netcdf_decodewarning

from ._index_search import _search_indices_curvilinear, _search_indices_rectilinear
from .fieldfilebuffer import (
    DaskFileBuffer,
    DeferredDaskFileBuffer,
    DeferredNetcdfFileBuffer,
    NetcdfFileBuffer,
)
from .grid import Grid, GridType, _calc_cell_areas

if TYPE_CHECKING:
    from parcels.fieldset import FieldSet

__all__ = ["Field", "NestedField", "VectorField"]


def _isParticle(key):
    if hasattr(key, "obs_written"):
        return True
    else:
        return False


def _deal_with_errors(error, key, vector_type: VectorType):
    if _isParticle(key):
        key.state = AllParcelsErrorCodes[type(error)]
    elif _isParticle(key[-1]):
        key[-1].state = AllParcelsErrorCodes[type(error)]
    else:
        raise RuntimeError(f"{error}. Error could not be handled because particle was not part of the Field Sampling.")

    if vector_type and "3D" in vector_type:
        return (0, 0, 0)
    elif vector_type == "2D":
        return (0, 0)
    else:
        return 0


def _croco_from_z_to_sigma_scipy(fieldset, time, z, y, x, particle):
    """Calculate local sigma level of the particle, by linearly interpolating the
    scaling function that maps sigma to depth (using local ocean depth H,
    sea-surface Zeta and stretching parameters Cs_w and hc).
    See also https://croco-ocean.gitlabpages.inria.fr/croco_doc/model/model.grid.html#vertical-grid-parameters
    """
    h = fieldset.H.eval(time, 0, y, x, particle=particle, applyConversion=False)
    zeta = fieldset.Zeta.eval(time, 0, y, x, particle=particle, applyConversion=False)
    sigma_levels = fieldset.U.grid.depth
    z0 = fieldset.hc * sigma_levels + (h - fieldset.hc) * fieldset.Cs_w.data[0, :, 0, 0]
    zvec = z0 + zeta * (1 + (z0 / h))
    zinds = zvec <= z
    if z >= zvec[-1]:
        zi = len(zvec) - 2
    else:
        zi = zinds.argmin() - 1 if z >= zvec[0] else 0

    return sigma_levels[zi] + (z - zvec[zi]) * (sigma_levels[zi + 1] - sigma_levels[zi]) / (zvec[zi + 1] - zvec[zi])


class Field:
    """Class that encapsulates access to field data.

    Parameters
    ----------
    name : str
        Name of the field
    data : np.ndarray
        2D, 3D or 4D numpy array of field data.

        1. If data shape is [xdim, ydim], [xdim, ydim, zdim], [xdim, ydim, tdim] or [xdim, ydim, zdim, tdim],
           whichever is relevant for the dataset, use the flag transpose=True
        2. If data shape is [ydim, xdim], [zdim, ydim, xdim], [tdim, ydim, xdim] or [tdim, zdim, ydim, xdim],
           use the flag transpose=False
        3. If data has any other shape, you first need to reorder it
    lon : np.ndarray or list
        Longitude coordinates (numpy vector or array) of the field (only if grid is None)
    lat : np.ndarray or list
        Latitude coordinates (numpy vector or array) of the field (only if grid is None)
    depth : np.ndarray or list
        Depth coordinates (numpy vector or array) of the field (only if grid is None)
    time : np.ndarray
        Time coordinates (numpy vector) of the field (only if grid is None)
    mesh : str
        String indicating the type of mesh coordinates and
        units used during velocity interpolation: (only if grid is None)

        1. spherical: Lat and lon in degree, with a
           correction for zonal velocity U near the poles.
        2. flat (default): No conversion, lat/lon are assumed to be in m.
    timestamps : np.ndarray
        A numpy array containing the timestamps for each of the files in filenames, for loading
        from netCDF files only. Default is None if the netCDF dimensions dictionary includes time.
    grid : parcels.grid.Grid
        :class:`parcels.grid.Grid` object containing all the lon, lat depth, time
        mesh and time_origin information. Can be constructed from any of the Grid objects
    fieldtype : str
        Type of Field to be used for UnitConverter (either 'U', 'V', 'Kh_zonal', 'Kh_meridional' or None)
    transpose : bool
        Transpose data to required (lon, lat) layout
    vmin : float
        Minimum allowed value on the field. Data below this value are set to zero
    vmax : float
        Maximum allowed value on the field. Data above this value are set to zero
    cast_data_dtype : str
        Cast Field data to dtype. Supported dtypes are "float32" (np.float32 (default)) and "float64 (np.float64).
    time_origin : parcels.tools.converters.TimeConverter
        Time origin of the time axis (only if grid is None)
    interp_method : str
        Method for interpolation. Options are 'linear' (default), 'nearest',
        'linear_invdist_land_tracer', 'cgrid_velocity', 'cgrid_tracer' and 'bgrid_velocity'
    allow_time_extrapolation : bool
        boolean whether to allow for extrapolation in time
        (i.e. beyond the last available time snapshot)
    time_periodic : bool, float or datetime.timedelta
        To loop periodically over the time component of the Field. It is set to either False or the length of the period (either float in seconds or datetime.timedelta object).
        The last value of the time series can be provided (which is the same as the initial one) or not (Default: False)
        This flag overrides the allow_time_extrapolation and sets it to False
    chunkdims_name_map : str, optional
        Gives a name map to the FieldFileBuffer that declared a mapping between chunksize name, NetCDF dimension and Parcels dimension;
        required only if currently incompatible OCM field is loaded and chunking is used by 'chunksize' (which is the default)
    to_write : bool
        Write the Field in NetCDF format at the same frequency as the ParticleFile outputdt,
        using a filenaming scheme based on the ParticleFile name

    Examples
    --------
    For usage examples see the following tutorials:

    * `Nested Fields <../examples/tutorial_NestedFields.ipynb>`__
    """

    allow_time_extrapolation: bool
    time_periodic: TimePeriodic
    _cast_data_dtype: type[np.float32] | type[np.float64]

    def __init__(
        self,
        name: str | tuple[str, str],
        data,
        lon=None,
        lat=None,
        depth=None,
        time=None,
        grid=None,
        mesh: Mesh = "flat",
        timestamps=None,
        fieldtype=None,
        transpose: bool = False,
        vmin: float | None = None,
        vmax: float | None = None,
        cast_data_dtype: type[np.float32] | type[np.float64] | Literal["float32", "float64"] = "float32",
        time_origin: TimeConverter | None = None,
        interp_method: InterpMethod = "linear",
        allow_time_extrapolation: bool | None = None,
        time_periodic: TimePeriodic = False,
        gridindexingtype: GridIndexingType = "nemo",
        to_write: bool = False,
        **kwargs,
    ):
        if kwargs.get("netcdf_decodewarning") is not None:
            _deprecated_param_netcdf_decodewarning()
            kwargs.pop("netcdf_decodewarning")

        if not isinstance(name, tuple):
            self.name = name
            self.filebuffername = name
        else:
            self.name = name[0]
            self.filebuffername = name[1]
        self.data = data
        if grid:
            if grid.defer_load and isinstance(data, np.ndarray):
                raise ValueError(
                    "Cannot combine Grid from defer_loaded Field with np.ndarray data. please specify lon, lat, depth and time dimensions separately"
                )
            self._grid = grid
        else:
            if (time is not None) and isinstance(time[0], np.datetime64):
                time_origin = TimeConverter(time[0])
                time = np.array([time_origin.reltime(t) for t in time])
            else:
                time_origin = TimeConverter(0)
            self._grid = Grid.create_grid(lon, lat, depth, time, time_origin=time_origin, mesh=mesh)
        self.igrid = -1
        self.fieldtype = self.name if fieldtype is None else fieldtype
        self.to_write = to_write
        if self.grid.mesh == "flat" or (self.fieldtype not in unitconverters_map.keys()):
            self.units = UnitConverter()
        elif self.grid.mesh == "spherical":
            self.units = unitconverters_map[self.fieldtype]
        else:
            raise ValueError("Unsupported mesh type. Choose either: 'spherical' or 'flat'")
        self.timestamps = timestamps
        self._loaded_time_indices: Iterable[int] = []  # type: ignore
        if isinstance(interp_method, dict):
            if self.name in interp_method:
                self.interp_method = interp_method[self.name]
            else:
                raise RuntimeError(f"interp_method is a dictionary but {name} is not in it")
        else:
            self.interp_method = interp_method
        assert_valid_gridindexingtype(gridindexingtype)
        self._gridindexingtype = gridindexingtype
        if self.interp_method in ["bgrid_velocity", "bgrid_w_velocity", "bgrid_tracer"] and self.grid._gtype in [
            GridType.RectilinearSGrid,
            GridType.CurvilinearSGrid,
        ]:
            warnings.warn(
                "General s-levels are not supported in B-grid. RectilinearSGrid and CurvilinearSGrid can still be used to deal with shaved cells, but the levels must be horizontal.",
                FieldSetWarning,
                stacklevel=2,
            )

        self.fieldset: FieldSet | None = None
        if allow_time_extrapolation is None:
            self.allow_time_extrapolation = True if len(self.grid.time) == 1 else False
        else:
            self.allow_time_extrapolation = allow_time_extrapolation

        self.time_periodic = time_periodic
        if self.time_periodic is not False and self.allow_time_extrapolation:
            warnings.warn(
                "allow_time_extrapolation and time_periodic cannot be used together. allow_time_extrapolation is set to False",
                FieldSetWarning,
                stacklevel=2,
            )
            self.allow_time_extrapolation = False
        if self.time_periodic is True:
            raise ValueError(
                "Unsupported time_periodic=True. time_periodic must now be either False or the length of the period (either float in seconds or datetime.timedelta object."
            )
        if self.time_periodic is not False:
            self.time_periodic = timedelta_to_float(self.time_periodic)

            if not np.isclose(self.grid.time[-1] - self.grid.time[0], self.time_periodic):
                if self.grid.time[-1] - self.grid.time[0] > self.time_periodic:
                    raise ValueError("Time series provided is longer than the time_periodic parameter")
                self.grid._add_last_periodic_data_timestep = True
                self.grid.time = np.append(self.grid.time, self.grid.time[0] + self.time_periodic)
                self.grid.time_full = self.grid.time

        self.vmin = vmin
        self.vmax = vmax

        match cast_data_dtype:
            case "float32":
                self._cast_data_dtype = np.float32
            case "float64":
                self._cast_data_dtype = np.float64
            case _:
                self._cast_data_dtype = cast_data_dtype

        if self.cast_data_dtype not in [np.float32, np.float64]:
            raise ValueError(
                f"Unsupported cast_data_dtype {self.cast_data_dtype!r}. Choose either: 'float32' or 'float64'"
            )

        if not self.grid.defer_load:
            self.data = self._reshape(self.data, transpose)
            self._loaded_time_indices = range(self.grid.tdim)

            # Hack around the fact that NaN and ridiculously large values
            # propagate in SciPy's interpolators
            lib = np if isinstance(self.data, np.ndarray) else da
            self.data[lib.isnan(self.data)] = 0.0
            if self.vmin is not None:
                self.data[self.data < self.vmin] = 0.0
            if self.vmax is not None:
                self.data[self.data > self.vmax] = 0.0

            if self.grid._add_last_periodic_data_timestep:
                self.data = lib.concatenate((self.data, self.data[:1, :]), axis=0)

        self._scaling_factor = None

        self._dimensions = kwargs.pop("dimensions", None)
        self.indices = kwargs.pop("indices", None)
        self._dataFiles = kwargs.pop("dataFiles", None)
        if self.grid._add_last_periodic_data_timestep and self._dataFiles is not None:
            self._dataFiles = np.append(self._dataFiles, self._dataFiles[0])
        self._field_fb_class = kwargs.pop("FieldFileBuffer", None)
        self._netcdf_engine = kwargs.pop("netcdf_engine", "netcdf4")
        self._creation_log = kwargs.pop("creation_log", "")
        self.chunksize = kwargs.pop("chunksize", None)
        self.netcdf_chunkdims_name_map = kwargs.pop("chunkdims_name_map", None)
        self.grid.depth_field = kwargs.pop("depth_field", None)

        if self.grid.depth_field == "not_yet_set":
            assert (
                self.grid._z4d
            ), "Providing the depth dimensions from another field data is only available for 4d S grids"

        # data_full_zdim is the vertical dimension of the complete field data, ignoring the indices.
        # (data_full_zdim = grid.zdim if no indices are used, for A- and C-grids and for some B-grids). It is used for the B-grid,
        # since some datasets do not provide the deeper level of data (which is ignored by the interpolation).
        self.data_full_zdim = kwargs.pop("data_full_zdim", None)
        self._data_chunks = []  # type: ignore # the data buffer of the FileBuffer raw loaded data - shall be a list of C-contiguous arrays
        self.nchunks: tuple[int, ...] = ()
        self._chunk_set: bool = False
        self.filebuffers = [None] * 2
        if len(kwargs) > 0:
            raise SyntaxError(f'Field received an unexpected keyword argument "{list(kwargs.keys())[0]}"')

    def __repr__(self) -> str:
        return field_repr(self)

    @property
    def dimensions(self):
        return self._dimensions

    @property
    def grid(self):
        return self._grid

    @property
    def lon(self):
        """Lon defined on the Grid object"""
        return self.grid.lon

    @property
    def lat(self):
        """Lat defined on the Grid object"""
        return self.grid.lat

    @property
    def depth(self):
        """Depth defined on the Grid object"""
        return self.grid.depth

    @property
    def cell_edge_sizes(self):
        return self.grid.cell_edge_sizes

    @property
    def interp_method(self):
        return self._interp_method

    @interp_method.setter
    def interp_method(self, value):
        assert_valid_interp_method(value)
        self._interp_method = value

    @property
    def gridindexingtype(self):
        return self._gridindexingtype

    @property
    def cast_data_dtype(self):
        return self._cast_data_dtype

    @property
    def netcdf_engine(self):
        return self._netcdf_engine

    @classmethod
    def _get_dim_filenames(cls, filenames, dim):
        if isinstance(filenames, str) or not isinstance(filenames, collections.abc.Iterable):
            return [filenames]
        elif isinstance(filenames, dict):
            assert dim in filenames.keys(), "filename dimension keys must be lon, lat, depth or data"
            filename = filenames[dim]
            if isinstance(filename, str):
                return [filename]
            else:
                return filename
        else:
            return filenames

    @staticmethod
    def _collect_timeslices(
        timestamps, data_filenames, _grid_fb_class, dimensions, indices, netcdf_engine, netcdf_decodewarning=None
    ):
        if netcdf_decodewarning is not None:
            _deprecated_param_netcdf_decodewarning()
        if timestamps is not None:
            dataFiles = []
            for findex in range(len(data_filenames)):
                stamps_in_file = 1 if isinstance(timestamps[findex], (int, np.datetime64)) else len(timestamps[findex])
                for f in [data_filenames[findex]] * stamps_in_file:
                    dataFiles.append(f)
            timeslices = np.array([stamp for file in timestamps for stamp in file])
            time = timeslices
        else:
            timeslices = []
            dataFiles = []
            for fname in data_filenames:
                with _grid_fb_class(fname, dimensions, indices, netcdf_engine=netcdf_engine) as filebuffer:
                    ftime = filebuffer.time
                    timeslices.append(ftime)
                    dataFiles.append([fname] * len(ftime))
            time = np.concatenate(timeslices).ravel()
            dataFiles = np.concatenate(dataFiles).ravel()
        if time.size == 1 and time[0] is None:
            time[0] = 0
        time_origin = TimeConverter(time[0])
        time = time_origin.reltime(time)

        if not np.all((time[1:] - time[:-1]) > 0):
            id_not_ordered = np.where(time[1:] < time[:-1])[0][0]
            raise AssertionError(
                f"Please make sure your netCDF files are ordered in time. First pair of non-ordered files: {dataFiles[id_not_ordered]}, {dataFiles[id_not_ordered + 1]}"
            )
        return time, time_origin, timeslices, dataFiles

    @classmethod
    def from_netcdf(
        cls,
        filenames,
        variable,
        dimensions,
        indices=None,
        grid=None,
        mesh: Mesh = "spherical",
        timestamps=None,
        allow_time_extrapolation: bool | None = None,
        time_periodic: TimePeriodic = False,
        deferred_load: bool = True,
        **kwargs,
    ) -> "Field":
        """Create field from netCDF file.

        Parameters
        ----------
        filenames : list of str or dict
            list of filenames to read for the field. filenames can be a list ``[files]`` or
            a dictionary ``{dim:[files]}`` (if lon, lat, depth and/or data not stored in same files as data)
            In the latter case, time values are in filenames[data]
        variable : dict, tuple of str or str
            Dict or tuple mapping field name to variable name in the NetCDF file.
        dimensions : dict
            Dictionary mapping variable names for the relevant dimensions in the NetCDF file
        indices :
            dictionary mapping indices for each dimension to read from file.
            This can be used for reading in only a subregion of the NetCDF file.
            Note that negative indices are not allowed. (Default value = None)
        mesh :
            String indicating the type of mesh coordinates and
            units used during velocity interpolation:

            1. spherical (default): Lat and lon in degree, with a
               correction for zonal velocity U near the poles.
            2. flat: No conversion, lat/lon are assumed to be in m.
        timestamps :
            A numpy array of datetime64 objects containing the timestamps for each of the files in filenames.
            Default is None if dimensions includes time.
        allow_time_extrapolation : bool
            boolean whether to allow for extrapolation in time
            (i.e. beyond the last available time snapshot)
            Default is False if dimensions includes time, else True
        time_periodic : bool, float or datetime.timedelta
            boolean whether to loop periodically over the time component of the FieldSet
            This flag overrides the allow_time_extrapolation and sets it to False (Default value = False)
        deferred_load : bool
            boolean whether to only pre-load data (in deferred mode) or
            fully load them (default: True). It is advised to deferred load the data, since in
            that case Parcels deals with a better memory management during particle set execution.
            deferred_load=False is however sometimes necessary for plotting the fields.
        gridindexingtype : str
            The type of gridindexing. Either 'nemo' (default), 'mitgcm', 'mom5', 'pop', or 'croco' are supported.
            See also the Grid indexing documentation on oceanparcels.org
        chunksize :
            size of the chunks in dask loading
        netcdf_decodewarning : bool
            (DEPRECATED - v3.1.0) Whether to show a warning if there is a problem decoding the netcdf files.
            Default is True, but in some cases where these warnings are expected, it may be useful to silence them
            by setting netcdf_decodewarning=False.
        grid :
             (Default value = None)
        **kwargs :
            Keyword arguments passed to the :class:`Field` constructor.

        Examples
        --------
        For usage examples see the following tutorial:

        * `Timestamps <../examples/tutorial_timestamps.ipynb>`__

        """
        if kwargs.get("netcdf_decodewarning") is not None:
            _deprecated_param_netcdf_decodewarning()
            kwargs.pop("netcdf_decodewarning")

        # Ensure the timestamps array is compatible with the user-provided datafiles.
        if timestamps is not None:
            if isinstance(filenames, list):
                assert len(filenames) == len(
                    timestamps
                ), "Outer dimension of timestamps should correspond to number of files."
            elif isinstance(filenames, dict):
                for k in filenames.keys():
                    if k not in ["lat", "lon", "depth", "time"]:
                        if isinstance(filenames[k], list):
                            assert len(filenames[k]) == len(
                                timestamps
                            ), "Outer dimension of timestamps should correspond to number of files."
                        else:
                            assert (
                                len(timestamps) == 1
                            ), "Outer dimension of timestamps should correspond to number of files."
                        for t in timestamps:
                            assert isinstance(t, (list, np.ndarray)), "timestamps should be a list for each file"

            else:
                raise TypeError(
                    "Filenames type is inconsistent with manual timestamp provision." + "Should be dict or list"
                )

        if isinstance(variable, str):  # for backward compatibility with Parcels < 2.0.0
            variable = (variable, variable)
        elif isinstance(variable, dict):
            assert (
                len(variable) == 1
            ), "Field.from_netcdf() supports only one variable at a time. Use FieldSet.from_netcdf() for multiple variables."
            variable = tuple(variable.items())[0]
        assert (
            len(variable) == 2
        ), "The variable tuple must have length 2. Use FieldSet.from_netcdf() for multiple variables"

        data_filenames = cls._get_dim_filenames(filenames, "data")
        lonlat_filename = cls._get_dim_filenames(filenames, "lon")
        if isinstance(filenames, dict):
            assert len(lonlat_filename) == 1
        if lonlat_filename != cls._get_dim_filenames(filenames, "lat"):
            raise NotImplementedError(
                "longitude and latitude dimensions are currently processed together from one single file"
            )
        lonlat_filename = lonlat_filename[0]
        if "depth" in dimensions:
            depth_filename = cls._get_dim_filenames(filenames, "depth")
            if isinstance(filenames, dict) and len(depth_filename) != 1:
                raise NotImplementedError("Vertically adaptive meshes not implemented for from_netcdf()")
            depth_filename = depth_filename[0]

        netcdf_engine = kwargs.pop("netcdf_engine", "netcdf4")
        gridindexingtype = kwargs.get("gridindexingtype", "nemo")

        indices = {} if indices is None else indices.copy()
        for ind in indices:
            if len(indices[ind]) == 0:
                raise RuntimeError(f"Indices for {ind} can not be empty")
            assert np.min(indices[ind]) >= 0, (
                "Negative indices are currently not allowed in Parcels. "
                + "This is related to the non-increasing dimension it could generate "
                + "if the domain goes from lon[-4] to lon[6] for example. "
                + "Please raise an issue on https://github.com/OceanParcels/parcels/issues "
                + "if you would need such feature implemented."
            )

        interp_method: InterpMethod = kwargs.pop("interp_method", "linear")
        if type(interp_method) is dict:
            if variable[0] in interp_method:
                interp_method = interp_method[variable[0]]
            else:
                raise RuntimeError(f"interp_method is a dictionary but {variable[0]} is not in it")

        _grid_fb_class = NetcdfFileBuffer

        if "lon" in dimensions and "lat" in dimensions:
            with _grid_fb_class(
                lonlat_filename,
                dimensions,
                indices,
                netcdf_engine,
                gridindexingtype=gridindexingtype,
            ) as filebuffer:
                lat, lon = filebuffer.latlon
                indices = filebuffer.indices
                # Check if parcels_mesh has been explicitly set in file
                if "parcels_mesh" in filebuffer.dataset.attrs:
                    mesh = filebuffer.dataset.attrs["parcels_mesh"]
        else:
            lon = 0
            lat = 0
            mesh = "flat"

        if "depth" in dimensions:
            with _grid_fb_class(
                depth_filename,
                dimensions,
                indices,
                netcdf_engine,
                interp_method=interp_method,
                gridindexingtype=gridindexingtype,
            ) as filebuffer:
                filebuffer.name = filebuffer.parse_name(variable[1])
                if dimensions["depth"] == "not_yet_set":
                    depth = filebuffer.depth_dimensions
                    kwargs["depth_field"] = "not_yet_set"
                else:
                    depth = filebuffer.depth
                data_full_zdim = filebuffer.data_full_zdim
        else:
            indices["depth"] = [0]
            depth = np.zeros(1)
            data_full_zdim = 1

        kwargs["data_full_zdim"] = data_full_zdim

        if len(data_filenames) > 1 and "time" not in dimensions and timestamps is None:
            raise RuntimeError("Multiple files given but no time dimension specified")

        if grid is None:
            # Concatenate time variable to determine overall dimension
            # across multiple files
            if "time" in dimensions or timestamps is not None:
                time, time_origin, timeslices, dataFiles = cls._collect_timeslices(
                    timestamps, data_filenames, _grid_fb_class, dimensions, indices, netcdf_engine
                )
                grid = Grid.create_grid(lon, lat, depth, time, time_origin=time_origin, mesh=mesh)
                grid.timeslices = timeslices
                kwargs["dataFiles"] = dataFiles
            else:  # e.g. for the CROCO CS_w field, see https://github.com/OceanParcels/Parcels/issues/1831
                grid = Grid.create_grid(lon, lat, depth, np.array([0.0]), time_origin=TimeConverter(0.0), mesh=mesh)
                grid.timeslices = [[0]]
                data_filenames = [data_filenames[0]]
        elif grid is not None and ("dataFiles" not in kwargs or kwargs["dataFiles"] is None):
            # ==== means: the field has a shared grid, but may have different data files, so we need to collect the
            # ==== correct file time series again.
            _, _, _, dataFiles = cls._collect_timeslices(
                timestamps, data_filenames, _grid_fb_class, dimensions, indices, netcdf_engine
            )
            kwargs["dataFiles"] = dataFiles

        chunksize: bool | None = kwargs.get("chunksize", None)
        grid.chunksize = chunksize

        if "time" in indices:
            warnings.warn(
                "time dimension in indices is not necessary anymore. It is then ignored.", FieldSetWarning, stacklevel=2
            )

        if grid.time.size <= 2:
            deferred_load = False

        _field_fb_class: type[DeferredDaskFileBuffer | DaskFileBuffer | DeferredNetcdfFileBuffer | NetcdfFileBuffer]
        if chunksize not in [False, None]:
            if deferred_load:
                _field_fb_class = DeferredDaskFileBuffer
            else:
                _field_fb_class = DaskFileBuffer
        elif deferred_load:
            _field_fb_class = DeferredNetcdfFileBuffer
        else:
            _field_fb_class = NetcdfFileBuffer
        kwargs["FieldFileBuffer"] = _field_fb_class

        if not deferred_load:
            # Pre-allocate data before reading files into buffer
            data_list = []
            ti = 0
            for tslice, fname in zip(grid.timeslices, data_filenames, strict=True):
                with _field_fb_class(  # type: ignore[operator]
                    fname,
                    dimensions,
                    indices,
                    netcdf_engine,
                    interp_method=interp_method,
                    data_full_zdim=data_full_zdim,
                    chunksize=chunksize,
                ) as filebuffer:
                    # If Field.from_netcdf is called directly, it may not have a 'data' dimension
                    # In that case, assume that 'name' is the data dimension
                    filebuffer.name = filebuffer.parse_name(variable[1])
                    buffer_data = filebuffer.data
                    if len(buffer_data.shape) == 4:
                        errormessage = (
                            f"Field {filebuffer.name} expecting a data shape of [tdim={grid.tdim}, zdim={grid.zdim}, "
                            f"ydim={grid.ydim - 2 * grid.meridional_halo}, xdim={grid.xdim - 2 * grid.zonal_halo}] "
                            f"but got shape {buffer_data.shape}. Flag transpose=True could help to reorder the data."
                        )
                        assert buffer_data.shape[0] == grid.tdim, errormessage
                        assert buffer_data.shape[2] == grid.ydim - 2 * grid.meridional_halo, errormessage
                        assert buffer_data.shape[3] == grid.xdim - 2 * grid.zonal_halo, errormessage

                    if len(buffer_data.shape) == 2:
                        data_list.append(buffer_data.reshape(sum(((len(tslice), 1), buffer_data.shape), ())))
                    elif len(buffer_data.shape) == 3:
                        if len(filebuffer.indices["depth"]) > 1:
                            data_list.append(buffer_data.reshape(sum(((1,), buffer_data.shape), ())))
                        else:
                            if type(tslice) not in [list, np.ndarray, da.Array, xr.DataArray]:
                                tslice = [tslice]
                            data_list.append(buffer_data.reshape(sum(((len(tslice), 1), buffer_data.shape[1:]), ())))
                    else:
                        data_list.append(buffer_data)
                    if type(tslice) not in [list, np.ndarray, da.Array, xr.DataArray]:
                        tslice = [tslice]
                ti += len(tslice)
            lib = np if isinstance(data_list[0], np.ndarray) else da
            data = lib.concatenate(data_list, axis=0)
        else:
            grid._defer_load = True
            grid._ti = -1
            data = DeferredArray()
            data.compute_shape(grid.xdim, grid.ydim, grid.zdim, grid.tdim, len(grid.timeslices))

        if allow_time_extrapolation is None:
            allow_time_extrapolation = False if "time" in dimensions else True

        kwargs["dimensions"] = dimensions.copy()
        kwargs["indices"] = indices
        kwargs["time_periodic"] = time_periodic
        kwargs["netcdf_engine"] = netcdf_engine

        return cls(
            variable,
            data,
            grid=grid,
            timestamps=timestamps,
            allow_time_extrapolation=allow_time_extrapolation,
            interp_method=interp_method,
            **kwargs,
        )

    @classmethod
    def from_xarray(
        cls,
        da: xr.DataArray,
        name: str,
        dimensions,
        mesh: Mesh = "spherical",
        allow_time_extrapolation: bool | None = None,
        time_periodic: TimePeriodic = False,
        **kwargs,
    ):
        """Create field from xarray Variable.

        Parameters
        ----------
        da : xr.DataArray
            Xarray DataArray
        name : str
            Name of the Field
        dimensions : dict
            Dictionary mapping variable names for the relevant dimensions in the DataArray
        mesh : str
            String indicating the type of mesh coordinates and
            units used during velocity interpolation:

            1. spherical (default): Lat and lon in degree, with a
               correction for zonal velocity U near the poles.
            2. flat: No conversion, lat/lon are assumed to be in m.
        allow_time_extrapolation : bool
            boolean whether to allow for extrapolation in time
            (i.e. beyond the last available time snapshot)
            Default is False if dimensions includes time, else True
        time_periodic : bool, float or datetime.timedelta
            boolean whether to loop periodically over the time component of the FieldSet
            This flag overrides the allow_time_extrapolation and sets it to False (Default value = False)
        **kwargs :
            Keyword arguments passed to the :class:`Field` constructor.
        """
        data = da.data
        interp_method = kwargs.pop("interp_method", "linear")

        time = da[dimensions["time"]].values if "time" in dimensions else np.array([0.0])
        depth = da[dimensions["depth"]].values if "depth" in dimensions else np.array([0])
        lon = da[dimensions["lon"]].values
        lat = da[dimensions["lat"]].values

        time_origin = TimeConverter(time[0])
        time = time_origin.reltime(time)  # type: ignore[assignment]

        grid = Grid.create_grid(lon, lat, depth, time, time_origin=time_origin, mesh=mesh)
        kwargs["time_periodic"] = time_periodic
        return cls(
            name,
            data,
            grid=grid,
            allow_time_extrapolation=allow_time_extrapolation,
            interp_method=interp_method,
            **kwargs,
        )

    def _reshape(self, data, transpose=False):
        # Ensure that field data is the right data type
        if not isinstance(data, (np.ndarray, da.core.Array)):
            data = np.array(data)
        if (self.cast_data_dtype == np.float32) and (data.dtype != np.float32):
            data = data.astype(np.float32)
        elif (self.cast_data_dtype == np.float64) and (data.dtype != np.float64):
            data = data.astype(np.float64)
        lib = np if isinstance(data, np.ndarray) else da
        if transpose:
            data = lib.transpose(data)
        if self.grid._lat_flipped:
            data = lib.flip(data, axis=-2)

        if self.grid.xdim == 1 or self.grid.ydim == 1:
            data = lib.squeeze(data)  # First remove all length-1 dimensions in data, so that we can add them below
        if self.grid.xdim == 1 and len(data.shape) < 4:
            if lib == da:
                raise NotImplementedError(
                    "Length-one dimensions with field chunking not implemented, as dask does not have an `expand_dims` method. Use chunksize=None"
                )
            data = lib.expand_dims(data, axis=-1)
        if self.grid.ydim == 1 and len(data.shape) < 4:
            if lib == da:
                raise NotImplementedError(
                    "Length-one dimensions with field chunking not implemented, as dask does not have an `expand_dims` method. Use chunksize=None"
                )
            data = lib.expand_dims(data, axis=-2)
        if self.grid.tdim == 1:
            if len(data.shape) < 4:
                data = data.reshape(sum(((1,), data.shape), ()))
        if self.grid.zdim == 1:
            if len(data.shape) == 4:
                data = data.reshape(sum(((data.shape[0],), data.shape[2:]), ()))
        if len(data.shape) == 4:
            errormessage = (
                f"Field {self.name} expecting a data shape of [tdim, zdim, ydim, xdim]. "
                "Flag transpose=True could help to reorder the data."
            )
            assert data.shape[0] == self.grid.tdim, errormessage
            assert data.shape[2] == self.grid.ydim - 2 * self.grid.meridional_halo, errormessage
            assert data.shape[3] == self.grid.xdim - 2 * self.grid.zonal_halo, errormessage
            if self.gridindexingtype == "pop":
                assert data.shape[1] == self.grid.zdim or data.shape[1] == self.grid.zdim - 1, errormessage
            else:
                assert data.shape[1] == self.grid.zdim, errormessage
        else:
            assert data.shape == (
                self.grid.tdim,
                self.grid.ydim - 2 * self.grid.meridional_halo,
                self.grid.xdim - 2 * self.grid.zonal_halo,
            ), (
                f"Field {self.name} expecting a data shape of [tdim, ydim, xdim]. "
                "Flag transpose=True could help to reorder the data."
            )
        if self.grid.meridional_halo > 0 or self.grid.zonal_halo > 0:
            data = self.add_periodic_halo(
                zonal=self.grid.zonal_halo > 0,
                meridional=self.grid.meridional_halo > 0,
                halosize=max(self.grid.meridional_halo, self.grid.zonal_halo),
                data=data,
            )
        return data

    def set_scaling_factor(self, factor):
        """Scales the field data by some constant factor.

        Parameters
        ----------
        factor :
            scaling factor


        Examples
        --------
        For usage examples see the following tutorial:

        * `Unit converters <../examples/tutorial_unitconverters.ipynb>`__
        """
        if self._scaling_factor:
            raise NotImplementedError(f"Scaling factor for field {self.name} already defined.")
        self._scaling_factor = factor
        if not self.grid.defer_load:
            self.data *= factor

    def set_depth_from_field(self, field):
        """Define the depth dimensions from another (time-varying) field.

        Notes
        -----
        See `this tutorial <../examples/tutorial_timevaryingdepthdimensions.ipynb>`__
        for a detailed explanation on how to set up time-evolving depth dimensions.

        """
        self.grid.depth_field = field
        if self.grid != field.grid:
            field.grid.depth_field = field

    def cell_areas(self):
        """Method to calculate cell sizes based on cell_edge_sizes.

        Only works for Rectilinear Grids
        """
        return _calc_cell_areas(self.grid)

    def _search_indices(self, time, z, y, x, ti=-1, particle=None, search2D=False):
        if self.grid._gtype in [GridType.RectilinearSGrid, GridType.RectilinearZGrid]:
            return _search_indices_rectilinear(self, time, z, y, x, ti, particle=particle, search2D=search2D)
        else:
            return _search_indices_curvilinear(self, time, z, y, x, ti, particle=particle, search2D=search2D)

    def _interpolator2D(self, ti, z, y, x, particle=None):
        """Impelement 2D interpolation with coordinate transformations as seen in Delandmeter and Van Sebille (2019), 10.5194/gmd-12-3571-2019.."""
        (_, eta, xsi, _, yi, xi) = self._search_indices(-1, z, y, x, particle=particle)
        ctx = InterpolationContext2D(self.data, eta, xsi, ti, yi, xi)

        try:
            f = get_2d_interpolator_registry()[self.interp_method]
        except KeyError:
            if self.interp_method == "cgrid_velocity":
                raise RuntimeError(
                    f"{self.name} is a scalar field. cgrid_velocity interpolation method should be used for vector fields (e.g. FieldSet.UV)"
                )
            else:
                raise RuntimeError(self.interp_method + " is not implemented for 2D grids")
        return f(ctx)

    def _interpolator3D(self, ti, z, y, x, time, particle=None):
        """Impelement 3D interpolation with coordinate transformations as seen in Delandmeter and Van Sebille (2019), 10.5194/gmd-12-3571-2019.."""
        (zeta, eta, xsi, zi, yi, xi) = self._search_indices(time, z, y, x, ti, particle=particle)
        ctx = InterpolationContext3D(self.data, zeta, eta, xsi, ti, zi, yi, xi, self.gridindexingtype)

        try:
            f = get_3d_interpolator_registry()[self.interp_method]
        except KeyError:
            raise RuntimeError(self.interp_method + " is not implemented for 3D grids")
        return f(ctx)

    def temporal_interpolate_fullfield(self, ti, time):
        """Calculate the data of a field between two snapshots using linear interpolation.

        Parameters
        ----------
        ti :
            Index in time array associated with time (via :func:`time_index`)
        time :
            Time to interpolate to
        """
        t0 = self.grid.time[ti]
        if time == t0:
            return self.data[ti, :]
        elif ti + 1 >= len(self.grid.time):
            raise TimeExtrapolationError(time, field=self)
        else:
            t1 = self.grid.time[ti + 1]
            f0 = self.data[ti, :]
            f1 = self.data[ti + 1, :]
            return f0 + (f1 - f0) * ((time - t0) / (t1 - t0))

    def _spatial_interpolation(self, ti, z, y, x, time, particle=None):
        """Interpolate horizontal field values using a SciPy interpolator."""
        try:
            if self.grid.zdim == 1:
                val = self._interpolator2D(ti, z, y, x, particle=particle)
            else:
                val = self._interpolator3D(ti, z, y, x, time, particle=particle)

            if np.isnan(val):
                # Detect Out-of-bounds sampling and raise exception
                _raise_field_out_of_bound_error(z, y, x)
            else:
                if isinstance(val, da.core.Array):
                    val = val.compute()
                return val

        except (FieldSamplingError, FieldOutOfBoundError, FieldOutOfBoundSurfaceError) as e:
            e = add_note(e, f"Error interpolating field '{self.name}'.", before=True)
            raise e

    def _time_index(self, time):
        """Find the index in the time array associated with a given time.

        Note that we normalize to either the first or the last index
        if the sampled value is outside the time value range.
        """
        if (
            not self.time_periodic
            and not self.allow_time_extrapolation
            and (time < self.grid.time[0] or time > self.grid.time[-1])
        ):
            raise TimeExtrapolationError(time, field=self)
        time_index = self.grid.time <= time
        if self.time_periodic:
            if time_index.all() or np.logical_not(time_index).all():
                periods = int(
                    math.floor((time - self.grid.time_full[0]) / (self.grid.time_full[-1] - self.grid.time_full[0]))
                )
                self.grid.periods = periods
                time -= periods * (self.grid.time_full[-1] - self.grid.time_full[0])
                time_index = self.grid.time <= time
                ti = time_index.argmin() - 1 if time_index.any() else 0
                return (ti, periods)
            return (time_index.argmin() - 1 if time_index.any() else 0, 0)
        if time_index.all():
            # If given time > last known field time, use
            # the last field frame without interpolation
            return (len(self.grid.time) - 1, 0)
        elif np.logical_not(time_index).all():
            # If given time < any time in the field, use
            # the first field frame without interpolation
            return (0, 0)
        else:
            return (time_index.argmin() - 1 if time_index.any() else 0, 0)

    def _check_velocitysampling(self):
        if self.name in ["U", "V", "W"]:
            warnings.warn(
                "Sampling of velocities should normally be done using fieldset.UV or fieldset.UVW object; tread carefully",
                RuntimeWarning,
                stacklevel=2,
            )

    def __getitem__(self, key):
        self._check_velocitysampling()
        try:
            if _isParticle(key):
                return self.eval(key.time, key.depth, key.lat, key.lon, key)
            else:
                return self.eval(*key)
        except tuple(AllParcelsErrorCodes.keys()) as error:
            return _deal_with_errors(error, key, vector_type=None)

    def eval(self, time, z, y, x, particle=None, applyConversion=True):
        """Interpolate field values in space and time.

        We interpolate linearly in time and apply implicit unit
        conversion to the result. Note that we defer to
        scipy.interpolate to perform spatial interpolation.
        """
        (ti, periods) = self._time_index(time)
        time -= periods * (self.grid.time_full[-1] - self.grid.time_full[0])
        if self.gridindexingtype == "croco" and self not in [self.fieldset.H, self.fieldset.Zeta]:
            z = _croco_from_z_to_sigma_scipy(self.fieldset, time, z, y, x, particle=particle)
        if ti < self.grid.tdim - 1 and time > self.grid.time[ti]:
            f0 = self._spatial_interpolation(ti, z, y, x, time, particle=particle)
            f1 = self._spatial_interpolation(ti + 1, z, y, x, time, particle=particle)
            t0 = self.grid.time[ti]
            t1 = self.grid.time[ti + 1]
            value = f0 + (f1 - f0) * ((time - t0) / (t1 - t0))
        else:
            # Skip temporal interpolation if time is outside
            # of the defined time range or if we have hit an
            # exact value in the time array.
            value = self._spatial_interpolation(ti, z, y, x, self.grid.time[ti], particle=particle)

        if applyConversion:
            return self.units.to_target(value, z, y, x)
        else:
            return value

    def _get_block_id(self, block):
        return np.ravel_multi_index(block, self.nchunks)

    def _get_block(self, bid):
        return np.unravel_index(bid, self.nchunks[1:])

    def _chunk_setup(self):
        if isinstance(self.data, da.core.Array):
            chunks = self.data.chunks
            self.nchunks = self.data.numblocks
            npartitions = 1
            for n in self.nchunks[1:]:
                npartitions *= n
        elif isinstance(self.data, np.ndarray):
            chunks = tuple((t,) for t in self.data.shape)
            self.nchunks = (1,) * len(self.data.shape)
            npartitions = 1
        elif isinstance(self.data, DeferredArray):
            self.nchunks = (1,) * len(self.data.data_shape)
            return
        else:
            return

        self._data_chunks = [None] * npartitions
        self.grid._load_chunk = np.zeros(npartitions, dtype=c_int, order="C")
        # self.grid.chunk_info format: number of dimensions (without tdim); number of chunks per dimensions;
        #      chunksizes (the 0th dim sizes for all chunk of dim[0], then so on for next dims
        self.grid.chunk_info = [
            [len(self.nchunks) - 1],
            list(self.nchunks[1:]),
            sum(list(list(ci) for ci in chunks[1:]), []),  # noqa: RUF017 # TODO: Perhaps avoid quadratic list summation here
        ]
        self.grid.chunk_info = sum(self.grid.chunk_info, [])  # noqa: RUF017
        self._chunk_set = True

    def _chunk_data(self):
        if not self._chunk_set:
            self._chunk_setup()
        g = self.grid
        if isinstance(self.data, da.core.Array):
            for block_id in range(len(self.grid._load_chunk)):
                if g._load_chunk[block_id] == g._chunk_loading_requested or (
                    g._load_chunk[block_id] in g._chunk_loaded and self._data_chunks[block_id] is None
                ):
                    block = self._get_block(block_id)
                    self._data_chunks[block_id] = np.array(
                        self.data.blocks[(slice(self.grid.tdim),) + block], order="C"
                    )
                elif g._load_chunk[block_id] == g._chunk_not_loaded:
                    if isinstance(self._data_chunks, list):
                        self._data_chunks[block_id] = None
                    else:
                        self._data_chunks[block_id, :] = None
        else:
            if isinstance(self._data_chunks, list):
                self._data_chunks[0] = None
            else:
                self._data_chunks[0, :] = None
            self.grid._load_chunk[0] = g._chunk_loaded_touched
            self._data_chunks[0] = np.array(self.data, order="C")

    def add_periodic_halo(self, zonal, meridional, halosize=5, data=None):
        """Add a 'halo' to all Fields in a FieldSet.

        Add a 'halo' to all Fields in a FieldSet, through extending the Field (and lon/lat)
        by copying a small portion of the field on one side of the domain to the other.
        Before adding a periodic halo to the Field, it has to be added to the Grid on which the Field depends

        See `this tutorial <../examples/tutorial_periodic_boundaries.ipynb>`__
        for a detailed explanation on how to set up periodic boundaries

        Parameters
        ----------
        zonal : bool
            Create a halo in zonal direction.
        meridional : bool
            Create a halo in meridional direction.
        halosize : int
            Size of the halo (in grid points). Default is 5 grid points
        data :
            if data is not None, the periodic halo will be achieved on data instead of self.data and data will be returned (Default value = None)
        """
        dataNone = not isinstance(data, (np.ndarray, da.core.Array))
        if self.grid.defer_load and dataNone:
            return
        data = self.data if dataNone else data
        lib = np if isinstance(data, np.ndarray) else da
        if zonal:
            if len(data.shape) == 3:
                data = lib.concatenate((data[:, :, -halosize:], data, data[:, :, 0:halosize]), axis=len(data.shape) - 1)
                assert data.shape[2] == self.grid.xdim, "Third dim must be x."
            else:
                data = lib.concatenate(
                    (data[:, :, :, -halosize:], data, data[:, :, :, 0:halosize]), axis=len(data.shape) - 1
                )
                assert data.shape[3] == self.grid.xdim, "Fourth dim must be x."
        if meridional:
            if len(data.shape) == 3:
                data = lib.concatenate((data[:, -halosize:, :], data, data[:, 0:halosize, :]), axis=len(data.shape) - 2)
                assert data.shape[1] == self.grid.ydim, "Second dim must be y."
            else:
                data = lib.concatenate(
                    (data[:, :, -halosize:, :], data, data[:, :, 0:halosize, :]), axis=len(data.shape) - 2
                )
                assert data.shape[2] == self.grid.ydim, "Third dim must be y."
        if dataNone:
            self.data = data
        else:
            return data

    def write(self, filename, varname=None):
        """Write a :class:`Field` to a netcdf file.

        Parameters
        ----------
        filename : str
            Basename of the file (i.e. '{filename}{Field.name}.nc')
        varname : str
            Name of the field, to be appended to the filename. (Default value = None)
        """
        filepath = str(Path(f"{filename}{self.name}.nc"))
        if varname is None:
            varname = self.name
        # Derive name of 'depth' variable for NEMO convention
        vname_depth = f"depth{self.name.lower()}"

        # Create DataArray objects for file I/O
        if self.grid._gtype == GridType.RectilinearZGrid:
            nav_lon = xr.DataArray(
                self.grid.lon + np.zeros((self.grid.ydim, self.grid.xdim), dtype=np.float32),
                coords=[("y", self.grid.lat), ("x", self.grid.lon)],
            )
            nav_lat = xr.DataArray(
                self.grid.lat.reshape(self.grid.ydim, 1) + np.zeros(self.grid.xdim, dtype=np.float32),
                coords=[("y", self.grid.lat), ("x", self.grid.lon)],
            )
        elif self.grid._gtype == GridType.CurvilinearZGrid:
            nav_lon = xr.DataArray(self.grid.lon, coords=[("y", range(self.grid.ydim)), ("x", range(self.grid.xdim))])
            nav_lat = xr.DataArray(self.grid.lat, coords=[("y", range(self.grid.ydim)), ("x", range(self.grid.xdim))])
        else:
            raise NotImplementedError("Field.write only implemented for RectilinearZGrid and CurvilinearZGrid")

        attrs = {"units": "seconds since " + str(self.grid.time_origin)} if self.grid.time_origin.calendar else {}
        time_counter = xr.DataArray(self.grid.time, dims=["time_counter"], attrs=attrs)
        vardata = xr.DataArray(
            self.data.reshape((self.grid.tdim, self.grid.zdim, self.grid.ydim, self.grid.xdim)),
            dims=["time_counter", vname_depth, "y", "x"],
        )
        # Create xarray Dataset and output to netCDF format
        attrs = {"parcels_mesh": self.grid.mesh}
        dset = xr.Dataset(
            {varname: vardata},
            coords={"nav_lon": nav_lon, "nav_lat": nav_lat, "time_counter": time_counter, vname_depth: self.grid.depth},
            attrs=attrs,
        )
        dset.to_netcdf(filepath, unlimited_dims="time_counter")

    def _rescale_and_set_minmax(self, data):
        data[np.isnan(data)] = 0
        if self._scaling_factor:
            data *= self._scaling_factor
        if self.vmin is not None:
            data[data < self.vmin] = 0
        if self.vmax is not None:
            data[data > self.vmax] = 0
        return data

    def _data_concatenate(self, data, data_to_concat, tindex):
        if data[tindex] is not None:
            if isinstance(data, np.ndarray):
                data[tindex] = None
            elif isinstance(data, list):
                del data[tindex]
        lib = np if isinstance(data, np.ndarray) else da
        if tindex == 0:
            data = lib.concatenate([data_to_concat, data[tindex + 1 :, :]], axis=0)
        elif tindex == 1:
            data = lib.concatenate([data[:tindex, :], data_to_concat], axis=0)
        else:
            raise ValueError("data_concatenate is used for computeTimeChunk, with tindex in [0, 1]")
        return data

    def computeTimeChunk(self, data, tindex):
        g = self.grid
        timestamp = self.timestamps
        if timestamp is not None:
            summedlen = np.cumsum([len(ls) for ls in self.timestamps])
            if g._ti + tindex >= summedlen[-1]:
                ti = g._ti + tindex - summedlen[-1]
            else:
                ti = g._ti + tindex
            timestamp = self.timestamps[np.where(ti < summedlen)[0][0]]

        rechunk_callback_fields = self._chunk_setup if isinstance(tindex, list) else None
        filebuffer = self._field_fb_class(
            self._dataFiles[g._ti + tindex],
            self.dimensions,
            self.indices,
            netcdf_engine=self.netcdf_engine,
            timestamp=timestamp,
            interp_method=self.interp_method,
            data_full_zdim=self.data_full_zdim,
            chunksize=self.chunksize,
            cast_data_dtype=self.cast_data_dtype,
            rechunk_callback_fields=rechunk_callback_fields,
            chunkdims_name_map=self.netcdf_chunkdims_name_map,
        )
        filebuffer.__enter__()
        time_data = filebuffer.time
        time_data = g.time_origin.reltime(time_data)
        filebuffer.ti = (time_data <= g.time[tindex]).argmin() - 1
        if self.netcdf_engine != "xarray":
            filebuffer.name = filebuffer.parse_name(self.filebuffername)
        buffer_data = filebuffer.data
        lib = np if isinstance(buffer_data, np.ndarray) else da
        if len(buffer_data.shape) == 2:
            buffer_data = lib.reshape(buffer_data, sum(((1, 1), buffer_data.shape), ()))
        elif len(buffer_data.shape) == 3 and g.zdim > 1:
            buffer_data = lib.reshape(buffer_data, sum(((1,), buffer_data.shape), ()))
        elif len(buffer_data.shape) == 3:
            buffer_data = lib.reshape(
                buffer_data,
                sum(
                    (
                        (
                            buffer_data.shape[0],
                            1,
                        ),
                        buffer_data.shape[1:],
                    ),
                    (),
                ),
            )
        data = self._data_concatenate(data, buffer_data, tindex)
        self.filebuffers[tindex] = filebuffer
        return data
<<<<<<< HEAD
    
    def ravel_index(self, zi, yi, xi):
=======

    def ravel_index(self, xi, yi, zi):
>>>>>>> 7c5531dc
        """Return the flat index of the given grid points.

        Parameters
        ----------
        zi : int
            x index
        yi : int
            y index
        xi : int
            z index

        Returns
        -------
        int
            flat index
        """
        return xi + self.grid.xdim * (yi + self.grid.ydim * zi)

    def unravel_index(self, ei):
        """Return the zi, yi, xi indices for a given flat index.

        Parameters
        ----------
        ei : int
            The flat index to be unraveled.

        Returns
        -------
        zi : int
            The x index.
        yi : int
            The y index.
        xi : int
            The z index.
        """
        zi = ei // (self.grid.xdim * self.grid.ydim)
        ei = ei % (self.grid.xdim * self.grid.ydim)
        yi = ei // self.grid.xdim
        xi = ei % self.grid.xdim
        return zi, yi, xi


class VectorField:
    """Class VectorField stores 2 or 3 fields which defines together a vector field.
    This enables to interpolate them as one single vector field in the kernels.

    Parameters
    ----------
    name : str
        Name of the vector field
    U : parcels.field.Field
        field defining the zonal component
    V : parcels.field.Field
        field defining the meridional component
    W : parcels.field.Field
        field defining the vertical component (default: None)
    """

    def __init__(self, name: str, U: Field, V: Field, W: Field | None = None):
        self.name = name
        self.U = U
        self.V = V
        self.W = W
        if self.U.gridindexingtype == "croco" and self.W:
            self.vector_type: VectorType = "3DSigma"
        elif self.W:
            self.vector_type = "3D"
        else:
            self.vector_type = "2D"
        self.gridindexingtype = U.gridindexingtype
        if self.U.interp_method == "cgrid_velocity":
            assert self.V.interp_method == "cgrid_velocity", "Interpolation methods of U and V are not the same."
            assert self._check_grid_dimensions(U.grid, V.grid), "Dimensions of U and V are not the same."
            if W is not None and self.U.gridindexingtype != "croco":
                assert W.interp_method == "cgrid_velocity", "Interpolation methods of U and W are not the same."
                assert self._check_grid_dimensions(U.grid, W.grid), "Dimensions of U and W are not the same."

    def __repr__(self):
        return f"""<{type(self).__name__}>
    name: {self.name!r}
    U: {default_repr(self.U)}
    V: {default_repr(self.V)}
    W: {default_repr(self.W)}"""

    @staticmethod
    def _check_grid_dimensions(grid1, grid2):
        return (
            np.allclose(grid1.lon, grid2.lon)
            and np.allclose(grid1.lat, grid2.lat)
            and np.allclose(grid1.depth, grid2.depth)
            and np.allclose(grid1.time_full, grid2.time_full)
        )

    def spatial_c_grid_interpolation2D(self, ti, z, y, x, time, particle=None, applyConversion=True):
        grid = self.U.grid
        (_, eta, xsi, zi, yi, xi) = self.U._search_indices(time, z, y, x, ti, particle=particle)

        if grid._gtype in [GridType.RectilinearSGrid, GridType.RectilinearZGrid]:
            px = np.array([grid.lon[xi], grid.lon[xi + 1], grid.lon[xi + 1], grid.lon[xi]])
            py = np.array([grid.lat[yi], grid.lat[yi], grid.lat[yi + 1], grid.lat[yi + 1]])
        else:
            px = np.array([grid.lon[yi, xi], grid.lon[yi, xi + 1], grid.lon[yi + 1, xi + 1], grid.lon[yi + 1, xi]])
            py = np.array([grid.lat[yi, xi], grid.lat[yi, xi + 1], grid.lat[yi + 1, xi + 1], grid.lat[yi + 1, xi]])

        if grid.mesh == "spherical":
            px[0] = px[0] + 360 if px[0] < x - 225 else px[0]
            px[0] = px[0] - 360 if px[0] > x + 225 else px[0]
            px[1:] = np.where(px[1:] - px[0] > 180, px[1:] - 360, px[1:])
            px[1:] = np.where(-px[1:] + px[0] > 180, px[1:] + 360, px[1:])
        xx = (1 - xsi) * (1 - eta) * px[0] + xsi * (1 - eta) * px[1] + xsi * eta * px[2] + (1 - xsi) * eta * px[3]
        assert abs(xx - x) < 1e-4
        c1 = i_u._geodetic_distance(py[0], py[1], px[0], px[1], grid.mesh, np.dot(i_u.phi2D_lin(0.0, xsi), py))
        c2 = i_u._geodetic_distance(py[1], py[2], px[1], px[2], grid.mesh, np.dot(i_u.phi2D_lin(eta, 1.0), py))
        c3 = i_u._geodetic_distance(py[2], py[3], px[2], px[3], grid.mesh, np.dot(i_u.phi2D_lin(1.0, xsi), py))
        c4 = i_u._geodetic_distance(py[3], py[0], px[3], px[0], grid.mesh, np.dot(i_u.phi2D_lin(eta, 0.0), py))
        if grid.zdim == 1:
            if self.gridindexingtype == "nemo":
                U0 = self.U.data[ti, yi + 1, xi] * c4
                U1 = self.U.data[ti, yi + 1, xi + 1] * c2
                V0 = self.V.data[ti, yi, xi + 1] * c1
                V1 = self.V.data[ti, yi + 1, xi + 1] * c3
            elif self.gridindexingtype in ["mitgcm", "croco"]:
                U0 = self.U.data[ti, yi, xi] * c4
                U1 = self.U.data[ti, yi, xi + 1] * c2
                V0 = self.V.data[ti, yi, xi] * c1
                V1 = self.V.data[ti, yi + 1, xi] * c3
        else:
            if self.gridindexingtype == "nemo":
                U0 = self.U.data[ti, zi, yi + 1, xi] * c4
                U1 = self.U.data[ti, zi, yi + 1, xi + 1] * c2
                V0 = self.V.data[ti, zi, yi, xi + 1] * c1
                V1 = self.V.data[ti, zi, yi + 1, xi + 1] * c3
            elif self.gridindexingtype in ["mitgcm", "croco"]:
                U0 = self.U.data[ti, zi, yi, xi] * c4
                U1 = self.U.data[ti, zi, yi, xi + 1] * c2
                V0 = self.V.data[ti, zi, yi, xi] * c1
                V1 = self.V.data[ti, zi, yi + 1, xi] * c3
        U = (1 - xsi) * U0 + xsi * U1
        V = (1 - eta) * V0 + eta * V1
        rad = np.pi / 180.0
        deg2m = 1852 * 60.0
        if applyConversion:
            meshJac = (deg2m * deg2m * math.cos(rad * y)) if grid.mesh == "spherical" else 1
        else:
            meshJac = deg2m if grid.mesh == "spherical" else 1

        jac = i_u._compute_jacobian_determinant(py, px, eta, xsi) * meshJac

        u = (
            (-(1 - eta) * U - (1 - xsi) * V) * px[0]
            + ((1 - eta) * U - xsi * V) * px[1]
            + (eta * U + xsi * V) * px[2]
            + (-eta * U + (1 - xsi) * V) * px[3]
        ) / jac
        v = (
            (-(1 - eta) * U - (1 - xsi) * V) * py[0]
            + ((1 - eta) * U - xsi * V) * py[1]
            + (eta * U + xsi * V) * py[2]
            + (-eta * U + (1 - xsi) * V) * py[3]
        ) / jac
        if isinstance(u, da.core.Array):
            u = u.compute()
            v = v.compute()
        return (u, v)

    def spatial_c_grid_interpolation3D_full(self, ti, z, y, x, time, particle=None):
        grid = self.U.grid
        (zeta, eta, xsi, zi, yi, xi) = self.U._search_indices(time, z, y, x, ti, particle=particle)

        if grid._gtype in [GridType.RectilinearSGrid, GridType.RectilinearZGrid]:
            px = np.array([grid.lon[xi], grid.lon[xi + 1], grid.lon[xi + 1], grid.lon[xi]])
            py = np.array([grid.lat[yi], grid.lat[yi], grid.lat[yi + 1], grid.lat[yi + 1]])
        else:
            px = np.array([grid.lon[yi, xi], grid.lon[yi, xi + 1], grid.lon[yi + 1, xi + 1], grid.lon[yi + 1, xi]])
            py = np.array([grid.lat[yi, xi], grid.lat[yi, xi + 1], grid.lat[yi + 1, xi + 1], grid.lat[yi + 1, xi]])

        if grid.mesh == "spherical":
            px[0] = px[0] + 360 if px[0] < x - 225 else px[0]
            px[0] = px[0] - 360 if px[0] > x + 225 else px[0]
            px[1:] = np.where(px[1:] - px[0] > 180, px[1:] - 360, px[1:])
            px[1:] = np.where(-px[1:] + px[0] > 180, px[1:] + 360, px[1:])
        xx = (1 - xsi) * (1 - eta) * px[0] + xsi * (1 - eta) * px[1] + xsi * eta * px[2] + (1 - xsi) * eta * px[3]
        assert abs(xx - x) < 1e-4

        px = np.concatenate((px, px))
        py = np.concatenate((py, py))
        if grid._z4d:
            pz = np.array(
                [
                    grid.depth[0, zi, yi, xi],
                    grid.depth[0, zi, yi, xi + 1],
                    grid.depth[0, zi, yi + 1, xi + 1],
                    grid.depth[0, zi, yi + 1, xi],
                    grid.depth[0, zi + 1, yi, xi],
                    grid.depth[0, zi + 1, yi, xi + 1],
                    grid.depth[0, zi + 1, yi + 1, xi + 1],
                    grid.depth[0, zi + 1, yi + 1, xi],
                ]
            )
        else:
            pz = np.array(
                [
                    grid.depth[zi, yi, xi],
                    grid.depth[zi, yi, xi + 1],
                    grid.depth[zi, yi + 1, xi + 1],
                    grid.depth[zi, yi + 1, xi],
                    grid.depth[zi + 1, yi, xi],
                    grid.depth[zi + 1, yi, xi + 1],
                    grid.depth[zi + 1, yi + 1, xi + 1],
                    grid.depth[zi + 1, yi + 1, xi],
                ]
            )

        u0 = self.U.data[ti, zi, yi + 1, xi]
        u1 = self.U.data[ti, zi, yi + 1, xi + 1]
        v0 = self.V.data[ti, zi, yi, xi + 1]
        v1 = self.V.data[ti, zi, yi + 1, xi + 1]
        w0 = self.W.data[ti, zi, yi + 1, xi + 1]
        w1 = self.W.data[ti, zi + 1, yi + 1, xi + 1]

        U0 = u0 * i_u.jacobian3D_lin_face(pz, py, px, zeta, eta, 0, "zonal", grid.mesh)
        U1 = u1 * i_u.jacobian3D_lin_face(pz, py, px, zeta, eta, 1, "zonal", grid.mesh)
        V0 = v0 * i_u.jacobian3D_lin_face(pz, py, px, zeta, 0, xsi, "meridional", grid.mesh)
        V1 = v1 * i_u.jacobian3D_lin_face(pz, py, px, zeta, 1, xsi, "meridional", grid.mesh)
        W0 = w0 * i_u.jacobian3D_lin_face(pz, py, px, 0, eta, xsi, "vertical", grid.mesh)
        W1 = w1 * i_u.jacobian3D_lin_face(pz, py, px, 1, eta, xsi, "vertical", grid.mesh)

        # Computing fluxes in half left hexahedron -> flux_u05
        xx = [
            px[0],
            (px[0] + px[1]) / 2,
            (px[2] + px[3]) / 2,
            px[3],
            px[4],
            (px[4] + px[5]) / 2,
            (px[6] + px[7]) / 2,
            px[7],
        ]
        yy = [
            py[0],
            (py[0] + py[1]) / 2,
            (py[2] + py[3]) / 2,
            py[3],
            py[4],
            (py[4] + py[5]) / 2,
            (py[6] + py[7]) / 2,
            py[7],
        ]
        zz = [
            pz[0],
            (pz[0] + pz[1]) / 2,
            (pz[2] + pz[3]) / 2,
            pz[3],
            pz[4],
            (pz[4] + pz[5]) / 2,
            (pz[6] + pz[7]) / 2,
            pz[7],
        ]
        flux_u0 = u0 * i_u.jacobian3D_lin_face(zz, yy, xx, 0.5, 0.5, 0, "zonal", grid.mesh)
        flux_v0_halfx = v0 * i_u.jacobian3D_lin_face(zz, yy, xx, 0.5, 0, 0.5, "meridional", grid.mesh)
        flux_v1_halfx = v1 * i_u.jacobian3D_lin_face(zz, yy, xx, 0.5, 1, 0.5, "meridional", grid.mesh)
        flux_w0_halfx = w0 * i_u.jacobian3D_lin_face(zz, yy, xx, 0, 0.5, 0.5, "vertical", grid.mesh)
        flux_w1_halfx = w1 * i_u.jacobian3D_lin_face(zz, yy, xx, 1, 0.5, 0.5, "vertical", grid.mesh)
        flux_u05 = flux_u0 + flux_v0_halfx - flux_v1_halfx + flux_w0_halfx - flux_w1_halfx

        # Computing fluxes in half front hexahedron -> flux_v05
        xx = [
            px[0],
            px[1],
            (px[1] + px[2]) / 2,
            (px[0] + px[3]) / 2,
            px[4],
            px[5],
            (px[5] + px[6]) / 2,
            (px[4] + px[7]) / 2,
        ]
        yy = [
            py[0],
            py[1],
            (py[1] + py[2]) / 2,
            (py[0] + py[3]) / 2,
            py[4],
            py[5],
            (py[5] + py[6]) / 2,
            (py[4] + py[7]) / 2,
        ]
        zz = [
            pz[0],
            pz[1],
            (pz[1] + pz[2]) / 2,
            (pz[0] + pz[3]) / 2,
            pz[4],
            pz[5],
            (pz[5] + pz[6]) / 2,
            (pz[4] + pz[7]) / 2,
        ]
        flux_u0_halfy = u0 * i_u.jacobian3D_lin_face(zz, yy, xx, 0.5, 0.5, 0, "zonal", grid.mesh)
        flux_u1_halfy = u1 * i_u.jacobian3D_lin_face(zz, yy, xx, 0.5, 0.5, 1, "zonal", grid.mesh)
        flux_v0 = v0 * i_u.jacobian3D_lin_face(zz, yy, xx, 0.5, 0, 0.5, "meridional", grid.mesh)
        flux_w0_halfy = w0 * i_u.jacobian3D_lin_face(zz, yy, xx, 0, 0.5, 0.5, "vertical", grid.mesh)
        flux_w1_halfy = w1 * i_u.jacobian3D_lin_face(zz, yy, xx, 1, 0.5, 0.5, "vertical", grid.mesh)
        flux_v05 = flux_u0_halfy - flux_u1_halfy + flux_v0 + flux_w0_halfy - flux_w1_halfy

        # Computing fluxes in half lower hexahedron -> flux_w05
        xx = [
            px[0],
            px[1],
            px[2],
            px[3],
            (px[0] + px[4]) / 2,
            (px[1] + px[5]) / 2,
            (px[2] + px[6]) / 2,
            (px[3] + px[7]) / 2,
        ]
        yy = [
            py[0],
            py[1],
            py[2],
            py[3],
            (py[0] + py[4]) / 2,
            (py[1] + py[5]) / 2,
            (py[2] + py[6]) / 2,
            (py[3] + py[7]) / 2,
        ]
        zz = [
            pz[0],
            pz[1],
            pz[2],
            pz[3],
            (pz[0] + pz[4]) / 2,
            (pz[1] + pz[5]) / 2,
            (pz[2] + pz[6]) / 2,
            (pz[3] + pz[7]) / 2,
        ]
        flux_u0_halfz = u0 * i_u.jacobian3D_lin_face(zz, yy, xx, 0.5, 0.5, 0, "zonal", grid.mesh)
        flux_u1_halfz = u1 * i_u.jacobian3D_lin_face(zz, yy, xx, 0.5, 0.5, 1, "zonal", grid.mesh)
        flux_v0_halfz = v0 * i_u.jacobian3D_lin_face(zz, yy, xx, 0.5, 0, 0.5, "meridional", grid.mesh)
        flux_v1_halfz = v1 * i_u.jacobian3D_lin_face(zz, yy, xx, 0.5, 1, 0.5, "meridional", grid.mesh)
        flux_w0 = w0 * i_u.jacobian3D_lin_face(zz, yy, xx, 0, 0.5, 0.5, "vertical", grid.mesh)
        flux_w05 = flux_u0_halfz - flux_u1_halfz + flux_v0_halfz - flux_v1_halfz + flux_w0

        surf_u05 = i_u.jacobian3D_lin_face(pz, py, px, 0.5, 0.5, 0.5, "zonal", grid.mesh)
        jac_u05 = i_u.jacobian3D_lin_face(pz, py, px, zeta, eta, 0.5, "zonal", grid.mesh)
        U05 = flux_u05 / surf_u05 * jac_u05

        surf_v05 = i_u.jacobian3D_lin_face(pz, py, px, 0.5, 0.5, 0.5, "meridional", grid.mesh)
        jac_v05 = i_u.jacobian3D_lin_face(pz, py, px, zeta, 0.5, xsi, "meridional", grid.mesh)
        V05 = flux_v05 / surf_v05 * jac_v05

        surf_w05 = i_u.jacobian3D_lin_face(pz, py, px, 0.5, 0.5, 0.5, "vertical", grid.mesh)
        jac_w05 = i_u.jacobian3D_lin_face(pz, py, px, 0.5, eta, xsi, "vertical", grid.mesh)
        W05 = flux_w05 / surf_w05 * jac_w05

        jac = i_u.jacobian3D_lin(pz, py, px, zeta, eta, xsi, grid.mesh)
        dxsidt = i_u.interpolate(i_u.phi1D_quad, [U0, U05, U1], xsi) / jac
        detadt = i_u.interpolate(i_u.phi1D_quad, [V0, V05, V1], eta) / jac
        dzetdt = i_u.interpolate(i_u.phi1D_quad, [W0, W05, W1], zeta) / jac

        dphidxsi, dphideta, dphidzet = i_u.dphidxsi3D_lin(zeta, eta, xsi)

        u = np.dot(dphidxsi, px) * dxsidt + np.dot(dphideta, px) * detadt + np.dot(dphidzet, px) * dzetdt
        v = np.dot(dphidxsi, py) * dxsidt + np.dot(dphideta, py) * detadt + np.dot(dphidzet, py) * dzetdt
        w = np.dot(dphidxsi, pz) * dxsidt + np.dot(dphideta, pz) * detadt + np.dot(dphidzet, pz) * dzetdt

        if isinstance(u, da.core.Array):
            u = u.compute()
            v = v.compute()
            w = w.compute()
        return (u, v, w)

    def spatial_c_grid_interpolation3D(self, ti, z, y, x, time, particle=None, applyConversion=True):
        """Perform C grid interpolation in 3D. ::

            +---+---+---+
            |   |V1 |   |
            +---+---+---+
            |U0 |   |U1 |
            +---+---+---+
            |   |V0 |   |
            +---+---+---+

        The interpolation is done in the following by
        interpolating linearly U depending on the longitude coordinate and
        interpolating linearly V depending on the latitude coordinate.
        Curvilinear grids are treated properly, since the element is projected to a rectilinear parent element.
        """
        if self.U.grid._gtype in [GridType.RectilinearSGrid, GridType.CurvilinearSGrid]:
            (u, v, w) = self.spatial_c_grid_interpolation3D_full(ti, z, y, x, time, particle=particle)
        else:
            if self.gridindexingtype == "croco":
                z = _croco_from_z_to_sigma_scipy(self.fieldset, time, z, y, x, particle=particle)
            (u, v) = self.spatial_c_grid_interpolation2D(ti, z, y, x, time, particle=particle)
            w = self.W.eval(time, z, y, x, particle=particle, applyConversion=False)
            if applyConversion:
                w = self.W.units.to_target(w, z, y, x)
        return (u, v, w)

    def _is_land2D(self, di, yi, xi):
        if self.U.data.ndim == 3:
            if di < np.shape(self.U.data)[0]:
                return np.isclose(self.U.data[di, yi, xi], 0.0) and np.isclose(self.V.data[di, yi, xi], 0.0)
            else:
                return True
        else:
            if di < self.U.grid.zdim and yi < np.shape(self.U.data)[-2] and xi < np.shape(self.U.data)[-1]:
                return np.isclose(self.U.data[0, di, yi, xi], 0.0) and np.isclose(self.V.data[0, di, yi, xi], 0.0)
            else:
                return True

    def spatial_slip_interpolation(self, ti, z, y, x, time, particle=None, applyConversion=True):
        (zeta, eta, xsi, zi, yi, xi) = self.U._search_indices(time, z, y, x, ti, particle=particle)
        di = ti if self.U.grid.zdim == 1 else zi  # general third dimension

        f_u, f_v, f_w = 1, 1, 1
        if (
            self._is_land2D(di, yi, xi)
            and self._is_land2D(di, yi, xi + 1)
            and self._is_land2D(di + 1, yi, xi)
            and self._is_land2D(di + 1, yi, xi + 1)
            and eta > 0
        ):
            if self.U.interp_method == "partialslip":
                f_u = f_u * (0.5 + 0.5 * eta) / eta
                if self.vector_type == "3D":
                    f_w = f_w * (0.5 + 0.5 * eta) / eta
            elif self.U.interp_method == "freeslip":
                f_u = f_u / eta
                if self.vector_type == "3D":
                    f_w = f_w / eta
        if (
            self._is_land2D(di, yi + 1, xi)
            and self._is_land2D(di, yi + 1, xi + 1)
            and self._is_land2D(di + 1, yi + 1, xi)
            and self._is_land2D(di + 1, yi + 1, xi + 1)
            and eta < 1
        ):
            if self.U.interp_method == "partialslip":
                f_u = f_u * (1 - 0.5 * eta) / (1 - eta)
                if self.vector_type == "3D":
                    f_w = f_w * (1 - 0.5 * eta) / (1 - eta)
            elif self.U.interp_method == "freeslip":
                f_u = f_u / (1 - eta)
                if self.vector_type == "3D":
                    f_w = f_w / (1 - eta)
        if (
            self._is_land2D(di, yi, xi)
            and self._is_land2D(di, yi + 1, xi)
            and self._is_land2D(di + 1, yi, xi)
            and self._is_land2D(di + 1, yi + 1, xi)
            and xsi > 0
        ):
            if self.U.interp_method == "partialslip":
                f_v = f_v * (0.5 + 0.5 * xsi) / xsi
                if self.vector_type == "3D":
                    f_w = f_w * (0.5 + 0.5 * xsi) / xsi
            elif self.U.interp_method == "freeslip":
                f_v = f_v / xsi
                if self.vector_type == "3D":
                    f_w = f_w / xsi
        if (
            self._is_land2D(di, yi, xi + 1)
            and self._is_land2D(di, yi + 1, xi + 1)
            and self._is_land2D(di + 1, yi, xi + 1)
            and self._is_land2D(di + 1, yi + 1, xi + 1)
            and xsi < 1
        ):
            if self.U.interp_method == "partialslip":
                f_v = f_v * (1 - 0.5 * xsi) / (1 - xsi)
                if self.vector_type == "3D":
                    f_w = f_w * (1 - 0.5 * xsi) / (1 - xsi)
            elif self.U.interp_method == "freeslip":
                f_v = f_v / (1 - xsi)
                if self.vector_type == "3D":
                    f_w = f_w / (1 - xsi)
        if self.U.grid.zdim > 1:
            if (
                self._is_land2D(di, yi, xi)
                and self._is_land2D(di, yi, xi + 1)
                and self._is_land2D(di, yi + 1, xi)
                and self._is_land2D(di, yi + 1, xi + 1)
                and zeta > 0
            ):
                if self.U.interp_method == "partialslip":
                    f_u = f_u * (0.5 + 0.5 * zeta) / zeta
                    f_v = f_v * (0.5 + 0.5 * zeta) / zeta
                elif self.U.interp_method == "freeslip":
                    f_u = f_u / zeta
                    f_v = f_v / zeta
            if (
                self._is_land2D(di + 1, yi, xi)
                and self._is_land2D(di + 1, yi, xi + 1)
                and self._is_land2D(di + 1, yi + 1, xi)
                and self._is_land2D(di + 1, yi + 1, xi + 1)
                and zeta < 1
            ):
                if self.U.interp_method == "partialslip":
                    f_u = f_u * (1 - 0.5 * zeta) / (1 - zeta)
                    f_v = f_v * (1 - 0.5 * zeta) / (1 - zeta)
                elif self.U.interp_method == "freeslip":
                    f_u = f_u / (1 - zeta)
                    f_v = f_v / (1 - zeta)

        u = f_u * self.U.eval(time, z, y, x, particle, applyConversion=applyConversion)
        v = f_v * self.V.eval(time, z, y, x, particle, applyConversion=applyConversion)
        if self.vector_type == "3D":
            w = f_w * self.W.eval(time, z, y, x, particle, applyConversion=applyConversion)
            return u, v, w
        else:
            return u, v

    def eval(self, time, z, y, x, particle=None, applyConversion=True):
        if self.U.interp_method not in ["cgrid_velocity", "partialslip", "freeslip"]:
            u = self.U.eval(time, z, y, x, particle=particle, applyConversion=False)
            v = self.V.eval(time, z, y, x, particle=particle, applyConversion=False)
            if applyConversion:
                u = self.U.units.to_target(u, z, y, x)
                v = self.V.units.to_target(v, z, y, x)
            if "3D" in self.vector_type:
                w = self.W.eval(time, z, y, x, particle=particle, applyConversion=False)
                if applyConversion:
                    w = self.W.units.to_target(w, z, y, x)
                return (u, v, w)
            else:
                return (u, v)
        else:
            interp = {
                "cgrid_velocity": {
                    "2D": self.spatial_c_grid_interpolation2D,
                    "3D": self.spatial_c_grid_interpolation3D,
                },
                "partialslip": {"2D": self.spatial_slip_interpolation, "3D": self.spatial_slip_interpolation},
                "freeslip": {"2D": self.spatial_slip_interpolation, "3D": self.spatial_slip_interpolation},
            }
            grid = self.U.grid
            (ti, periods) = self.U._time_index(time)
            time -= periods * (grid.time_full[-1] - grid.time_full[0])
            if ti < grid.tdim - 1 and time > grid.time[ti]:
                t0 = grid.time[ti]
                t1 = grid.time[ti + 1]
                if "3D" in self.vector_type:
                    (u0, v0, w0) = interp[self.U.interp_method]["3D"](
                        ti, z, y, x, time, particle=particle, applyConversion=applyConversion
                    )
                    (u1, v1, w1) = interp[self.U.interp_method]["3D"](
                        ti + 1, z, y, x, time, particle=particle, applyConversion=applyConversion
                    )
                    w = w0 + (w1 - w0) * ((time - t0) / (t1 - t0))
                else:
                    (u0, v0) = interp[self.U.interp_method]["2D"](
                        ti, z, y, x, time, particle=particle, applyConversion=applyConversion
                    )
                    (u1, v1) = interp[self.U.interp_method]["2D"](
                        ti + 1, z, y, x, time, particle=particle, applyConversion=applyConversion
                    )
                u = u0 + (u1 - u0) * ((time - t0) / (t1 - t0))
                v = v0 + (v1 - v0) * ((time - t0) / (t1 - t0))
                if "3D" in self.vector_type:
                    return (u, v, w)
                else:
                    return (u, v)
            else:
                # Skip temporal interpolation if time is outside
                # of the defined time range or if we have hit an
                # exact value in the time array.
                if "3D" in self.vector_type:
                    return interp[self.U.interp_method]["3D"](
                        ti, z, y, x, grid.time[ti], particle=particle, applyConversion=applyConversion
                    )
                else:
                    return interp[self.U.interp_method]["2D"](
                        ti, z, y, x, grid.time[ti], particle=particle, applyConversion=applyConversion
                    )

    def __getitem__(self, key):
        try:
            if _isParticle(key):
                return self.eval(key.time, key.depth, key.lat, key.lon, key)
            else:
                return self.eval(*key)
        except tuple(AllParcelsErrorCodes.keys()) as error:
            return _deal_with_errors(error, key, vector_type=self.vector_type)


class DeferredArray:
    """Class used for throwing error when Field.data is not read in deferred loading mode."""

    data_shape = ()

    def __init__(self):
        self.data_shape = (1,)

    def compute_shape(self, xdim, ydim, zdim, tdim, tslices):
        if zdim == 1 and tdim == 1:
            self.data_shape = (tslices, 1, ydim, xdim)
        elif zdim > 1 or tdim > 1:
            if zdim > 1:
                self.data_shape = (1, zdim, ydim, xdim)
            else:
                self.data_shape = (max(tdim, tslices), 1, ydim, xdim)
        else:
            self.data_shape = (tdim, zdim, ydim, xdim)
        return self.data_shape

    def __getitem__(self, key):
        raise RuntimeError(
            "Field is in deferred_load mode, so can't be accessed. Use .computeTimeChunk() method to force loading of data"
        )


class NestedField(list):
    """NestedField is a class that allows for interpolation of fields on different grids of potentially varying resolution.

    The NestedField class is a list of Fields where the first Field that contains the particle within the domain is then used for interpolation.
    This induces that the order of the fields in the list matters.
    Each one it its turn, a field is interpolated: if the interpolation succeeds or if an error other
    than `ErrorOutOfBounds` is thrown, the function is stopped. Otherwise, next field is interpolated.
    NestedField returns an `ErrorOutOfBounds` only if last field is as well out of boundaries.
    NestedField is composed of either Fields or VectorFields.

    Parameters
    ----------
    name : str
        Name of the NestedField
    F : list of Field
        List of fields (order matters). F can be a scalar Field, a VectorField, or the zonal component (U) of the VectorField
    V : list of Field
        List of fields defining the meridional component of a VectorField, if F is the zonal component. (default: None)
    W : list of Field
        List of fields defining the vertical component of a VectorField, if F and V are the zonal and meridional components (default: None)


    Examples
    --------
    See `here <../examples/tutorial_NestedFields.ipynb>`__
    for a detailed tutorial

    """

    def __init__(self, name: str, F, V=None, W=None):
        if V is None:
            if isinstance(F[0], VectorField):
                vector_type = F[0].vector_type
            for Fi in F:
                assert isinstance(Fi, Field) or (
                    isinstance(Fi, VectorField) and Fi.vector_type == vector_type
                ), "Components of a NestedField must be Field or VectorField"
                self.append(Fi)
        elif W is None:
            for i, Fi, Vi in zip(range(len(F)), F, V, strict=True):
                assert isinstance(Fi, Field) and isinstance(
                    Vi, Field
                ), "F, and V components of a NestedField must be Field"
                self.append(VectorField(f"{name}_{i}", Fi, Vi))
        else:
            for i, Fi, Vi, Wi in zip(range(len(F)), F, V, W, strict=True):
                assert (
                    isinstance(Fi, Field) and isinstance(Vi, Field) and isinstance(Wi, Field)
                ), "F, V and W components of a NestedField must be Field"
                self.append(VectorField(f"{name}_{i}", Fi, Vi, Wi))
        self.name = name

    def __getitem__(self, key):
        if isinstance(key, int):
            return list.__getitem__(self, key)
        else:
            for iField in range(len(self)):
                try:
                    if _isParticle(key):
                        val = list.__getitem__(self, iField).eval(key.time, key.depth, key.lat, key.lon, particle=None)
                    else:
                        val = list.__getitem__(self, iField).eval(*key)
                    break
                except tuple(AllParcelsErrorCodes.keys()) as error:
                    if iField == len(self) - 1:
                        vector_type = self[iField].vector_type if isinstance(self[iField], VectorField) else None
                        return _deal_with_errors(error, key, vector_type=vector_type)
                    else:
                        pass
            return val<|MERGE_RESOLUTION|>--- conflicted
+++ resolved
@@ -1312,13 +1312,8 @@
         data = self._data_concatenate(data, buffer_data, tindex)
         self.filebuffers[tindex] = filebuffer
         return data
-<<<<<<< HEAD
-    
+
     def ravel_index(self, zi, yi, xi):
-=======
-
-    def ravel_index(self, xi, yi, zi):
->>>>>>> 7c5531dc
         """Return the flat index of the given grid points.
 
         Parameters
