--- conflicted
+++ resolved
@@ -588,11 +588,7 @@
                         errormessage = (
                             f"Field {filebuffer.name} expecting a data shape of [tdim={grid.tdim}, zdim={grid.zdim}, "
                             f"ydim={grid.ydim}, xdim={grid.xdim }] "
-<<<<<<< HEAD
                             f"but got shape {buffer_data.shape}."
-=======
-                            f"but got shape {buffer_data.shape}. Flag transpose=True could help to reorder the data."
->>>>>>> 855a2e31
                         )
                         assert buffer_data.shape[0] == grid.tdim, errormessage
                         assert buffer_data.shape[2] == grid.ydim, errormessage
@@ -695,15 +691,6 @@
         # Ensure that field data is the right data type
         if not isinstance(data, (np.ndarray)):
             data = np.array(data)
-<<<<<<< HEAD
-        if (self.cast_data_dtype == np.float32) and (data.dtype != np.float32):
-            data = data.astype(np.float32)
-        elif (self.cast_data_dtype == np.float64) and (data.dtype != np.float64):
-            data = data.astype(np.float64)
-=======
-        if transpose:
-            data = np.transpose(data)
->>>>>>> 855a2e31
         if self.grid._lat_flipped:
             data = np.flip(data, axis=-2)
 
@@ -733,14 +720,7 @@
                 self.grid.tdim,
                 self.grid.ydim,
                 self.grid.xdim,
-<<<<<<< HEAD
             ), f"Field {self.name} expecting a data shape of [tdim, ydim, xdim]. "
-=======
-            ), (
-                f"Field {self.name} expecting a data shape of [tdim, ydim, xdim]. "
-                "Flag transpose=True could help to reorder the data."
-            )
->>>>>>> 855a2e31
 
         return data
 
