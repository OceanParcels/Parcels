from enum import IntEnum

import numpy as np
import numpy.typing as npt

from parcels._typing import Mesh, assert_valid_mesh
from parcels.tools.converters import TimeConverter

__all__ = [
    "CurvilinearSGrid",
    "CurvilinearZGrid",
    "Grid",
    "GridCode",
    "GridType",
    "RectilinearSGrid",
    "RectilinearZGrid",
]


class GridType(IntEnum):
    RectilinearZGrid = 0
    RectilinearSGrid = 1
    CurvilinearZGrid = 2
    CurvilinearSGrid = 3


# GridCode has been renamed to GridType for consistency.
# TODO: Remove alias in Parcels v4
GridCode = GridType


class Grid:
    """Grid class that defines a (spatial and temporal) grid on which Fields are defined."""

    def __init__(
        self,
        lon: npt.NDArray,
        lat: npt.NDArray,
        time: npt.NDArray | None,
        time_origin: TimeConverter | None,
        mesh: Mesh,
    ):
        self._ti = -1
        lon = np.array(lon)
        lat = np.array(lat)
        time = np.zeros(1, dtype=np.float64) if time is None else time
        time = np.array(time)
        if not lon.dtype == np.float32:
            lon = lon.astype(np.float32)
        if not lat.dtype == np.float32:
            lat = lat.astype(np.float32)
        if not time.dtype == np.float64:
            assert isinstance(
                time[0], (np.integer, np.floating, float, int)
            ), "Time vector must be an array of int or floats"
            time = time.astype(np.float64)

        self._lon = lon
        self._lat = lat
        self.time = time
        self.time_full = self.time  # needed for deferred_loaded Fields
        self._time_origin = TimeConverter() if time_origin is None else time_origin
        assert isinstance(self.time_origin, TimeConverter), "time_origin needs to be a TimeConverter object"
        assert_valid_mesh(mesh)
        self._mesh = mesh
        self._zonal_periodic = False
        self._lonlat_minmax = np.array(
            [np.nanmin(lon), np.nanmax(lon), np.nanmin(lat), np.nanmax(lat)], dtype=np.float32
        )
        self.depth_field = None

    def __repr__(self):
        with np.printoptions(threshold=5, suppress=True, linewidth=120, formatter={"float": "{: 0.2f}".format}):
            return (
                f"{type(self).__name__}("
                f"lon={self.lon!r}, lat={self.lat!r}, time={self.time!r}, "
                f"time_origin={self.time_origin!r}, mesh={self.mesh!r})"
            )

    @property
    def lon(self):
        return self._lon

    @property
    def lat(self):
        return self._lat

    @property
    def depth(self):
        return self._depth

    def negate_depth(self):
        """Method to flip the sign of the depth dimension of a Grid.
        Note that this method does _not_ change the direction of the vertical velocity;
        for that users need to add a fieldset.W.set_scaling_factor(-1.0)
        """
        self._depth = -self._depth

    @property
    def mesh(self):
        return self._mesh

    @property
    def lonlat_minmax(self):
        return self._lonlat_minmax

    @property
    def time_origin(self):
        return self._time_origin

    @property
    def zonal_periodic(self):
        return self._zonal_periodic

    @staticmethod
    def create_grid(
        lon: npt.ArrayLike,
        lat: npt.ArrayLike,
        depth,
        time,
        time_origin,
        mesh: Mesh,
        **kwargs,
    ):
        lon = np.array(lon)
        lat = np.array(lat)

        if depth is not None:
            depth = np.array(depth)

        if len(lon.shape) <= 1:
            if depth is None or len(depth.shape) <= 1:
                return RectilinearZGrid(lon, lat, depth, time, time_origin=time_origin, mesh=mesh, **kwargs)
            else:
                return RectilinearSGrid(lon, lat, depth, time, time_origin=time_origin, mesh=mesh, **kwargs)
        else:
            if depth is None or len(depth.shape) <= 1:
                return CurvilinearZGrid(lon, lat, depth, time, time_origin=time_origin, mesh=mesh, **kwargs)
            else:
                return CurvilinearSGrid(lon, lat, depth, time, time_origin=time_origin, mesh=mesh, **kwargs)

    def _check_zonal_periodic(self):
        if self.zonal_periodic or self.mesh == "flat" or self.lon.size == 1:
            return
        dx = (self.lon[1:] - self.lon[:-1]) if len(self.lon.shape) == 1 else self.lon[0, 1:] - self.lon[0, :-1]
        dx = np.where(dx < -180, dx + 360, dx)
        dx = np.where(dx > 180, dx - 360, dx)
        self._zonal_periodic = sum(dx) > 359.9

    def _add_Sdepth_periodic_halo(self, zonal, meridional, halosize):
        if zonal:
            if len(self.depth.shape) == 3:
                self._depth = np.concatenate(
                    (self.depth[:, :, -halosize:], self.depth, self.depth[:, :, 0:halosize]),
                    axis=len(self.depth.shape) - 1,
                )
                assert self.depth.shape[2] == self.xdim, "Third dim must be x."
            else:
                self._depth = np.concatenate(
                    (self.depth[:, :, :, -halosize:], self.depth, self.depth[:, :, :, 0:halosize]),
                    axis=len(self.depth.shape) - 1,
                )
                assert self.depth.shape[3] == self.xdim, "Fourth dim must be x."
        if meridional:
            if len(self.depth.shape) == 3:
                self._depth = np.concatenate(
                    (self.depth[:, -halosize:, :], self.depth, self.depth[:, 0:halosize, :]),
                    axis=len(self.depth.shape) - 2,
                )
                assert self.depth.shape[1] == self.ydim, "Second dim must be y."
            else:
                self._depth = np.concatenate(
                    (self.depth[:, :, -halosize:, :], self.depth, self.depth[:, :, 0:halosize, :]),
                    axis=len(self.depth.shape) - 2,
                )
                assert self.depth.shape[2] == self.ydim, "Third dim must be y."

<<<<<<< HEAD
    def _computeTimeChunk(self, f, time, signdt):
        nextTime_loc = np.inf if signdt >= 0 else -np.inf
        prev_time_indices = self.time
        if self._update_status == "not_updated":
            if self._ti >= 0:
                if time < self.time[0] or time > self.time[1]:
                    self._ti = -1  # reset
                elif signdt >= 0 and (time < self.time_full[0] or time >= self.time_full[-1]):
                    self._ti = -1  # reset
                elif signdt < 0 and (time <= self.time_full[0] or time > self.time_full[-1]):
                    self._ti = -1  # reset
                elif signdt >= 0 and time >= self.time[1] and self._ti < len(self.time_full) - 2:
                    self._ti += 1
                    self.time = self.time_full[self._ti : self._ti + 2]
                    self._update_status = "updated"
                elif signdt < 0 and time <= self.time[0] and self._ti > 0:
                    self._ti -= 1
                    self.time = self.time_full[self._ti : self._ti + 2]
                    self._update_status = "updated"
            if self._ti == -1:
                self.time = self.time_full
                _, self._ti = f._time_index(time)

                if signdt == -1 and self._ti > 0 and self.time_full[self._ti] == time:
                    self._ti -= 1
                if self._ti >= len(self.time_full) - 1:
                    self._ti = len(self.time_full) - 2

                self.time = self.time_full[self._ti : self._ti + 2]
                self.tdim = 2
                if prev_time_indices is None or len(prev_time_indices) != 2 or len(prev_time_indices) != len(self.time):
                    self._update_status = "first_updated"
                elif functools.reduce(
                    lambda i, j: i and j, map(lambda m, k: m == k, self.time, prev_time_indices), True
                ) and len(prev_time_indices) == len(self.time):
                    self._update_status = "not_updated"
                elif functools.reduce(
                    lambda i, j: i and j, map(lambda m, k: m == k, self.time[:1], prev_time_indices[:1]), True
                ) and len(prev_time_indices) == len(self.time):
                    self._update_status = "updated"
                else:
                    self._update_status = "first_updated"
            if signdt >= 0 and (self._ti < len(self.time_full) - 2 or not f.allow_time_extrapolation):
                nextTime_loc = self.time[1]
            elif signdt < 0 and (self._ti > 0 or not f.allow_time_extrapolation):
                nextTime_loc = self.time[0]
        return nextTime_loc

=======
>>>>>>> afaf3768

class RectilinearGrid(Grid):
    """Rectilinear Grid class

    Private base class for RectilinearZGrid and RectilinearSGrid

    """

    def __init__(self, lon, lat, time, time_origin, mesh: Mesh):
        assert isinstance(lon, np.ndarray) and len(lon.shape) <= 1, "lon is not a numpy vector"
        assert isinstance(lat, np.ndarray) and len(lat.shape) <= 1, "lat is not a numpy vector"
        assert isinstance(time, np.ndarray) or not time, "time is not a numpy array"
        if isinstance(time, np.ndarray):
            assert len(time.shape) == 1, "time is not a vector"

        super().__init__(lon, lat, time, time_origin, mesh)
        self.tdim = self.time.size

    @property
    def xdim(self):
        return self.lon.size

    @property
    def ydim(self):
        return self.lat.size


class RectilinearZGrid(RectilinearGrid):
    """Rectilinear Z Grid.

    Parameters
    ----------
    lon :
        Vector containing the longitude coordinates of the grid
    lat :
        Vector containing the latitude coordinates of the grid
    depth :
        Vector containing the vertical coordinates of the grid, which are z-coordinates.
        The depth of the different layers is thus constant.
    time :
        Vector containing the time coordinates of the grid
    time_origin : parcels.tools.converters.TimeConverter
        Time origin of the time axis
    mesh : str
        String indicating the type of mesh coordinates and
        units used during velocity interpolation:

        1. spherical (default): Lat and lon in degree, with a
           correction for zonal velocity U near the poles.
        2. flat: No conversion, lat/lon are assumed to be in m.
    """

    def __init__(self, lon, lat, depth=None, time=None, time_origin=None, mesh: Mesh = "flat"):
        super().__init__(lon, lat, time, time_origin, mesh)
        if isinstance(depth, np.ndarray):
            assert len(depth.shape) <= 1, "depth is not a vector"

        self._gtype = GridType.RectilinearZGrid
        self._depth = np.zeros(1, dtype=np.float32) if depth is None else depth
        self._depth = np.array(self.depth)
        self._z4d = -1  # only used in RectilinearSGrid
        if not self.depth.dtype == np.float32:
            self._depth = self.depth.astype(np.float32)

    @property
    def zdim(self):
        return self.depth.size


class RectilinearSGrid(RectilinearGrid):
    """Rectilinear S Grid. Same horizontal discretisation as a rectilinear z grid,
       but with s vertical coordinates

    Parameters
    ----------
    lon :
        Vector containing the longitude coordinates of the grid
    lat :
        Vector containing the latitude coordinates of the grid
    depth :
        4D (time-evolving) or 3D (time-independent) array containing the vertical coordinates of the grid,
        which are s-coordinates.
        s-coordinates can be terrain-following (sigma) or iso-density (rho) layers,
        or any generalised vertical discretisation.
        The depth of each node depends then on the horizontal position (lon, lat),
        the number of the layer and the time is depth is a 4D array.
        depth array is either a 4D array[xdim][ydim][zdim][tdim] or a 3D array[xdim][ydim[zdim].
    time :
        Vector containing the time coordinates of the grid
    time_origin : parcels.tools.converters.TimeConverter
        Time origin of the time axis
    mesh : str
        String indicating the type of mesh coordinates and
        units used during velocity interpolation:

        1. spherical (default): Lat and lon in degree, with a
           correction for zonal velocity U near the poles.
        2. flat: No conversion, lat/lon are assumed to be in m.
    """

    def __init__(
        self,
        lon: npt.NDArray,
        lat: npt.NDArray,
        depth: npt.NDArray,
        time: npt.NDArray | None = None,
        time_origin: TimeConverter | None = None,
        mesh: Mesh = "flat",
    ):
        super().__init__(lon, lat, time, time_origin, mesh)
        assert isinstance(depth, np.ndarray) and len(depth.shape) in [3, 4], "depth is not a 3D or 4D numpy array"

        self._gtype = GridType.RectilinearSGrid
        self._depth = depth
        self._depth = np.array(self.depth)
        self._z4d = 1 if len(self.depth.shape) == 4 else 0
        if self._z4d:
            # self.depth.shape[0] is 0 for S grids loaded from netcdf file
            assert (
                self.tdim == self.depth.shape[0] or self.depth.shape[0] == 0
            ), "depth dimension has the wrong format. It should be [tdim, zdim, ydim, xdim]"
            assert (
                self.xdim == self.depth.shape[-1] or self.depth.shape[-1] == 0
            ), "depth dimension has the wrong format. It should be [tdim, zdim, ydim, xdim]"
            assert (
                self.ydim == self.depth.shape[-2] or self.depth.shape[-2] == 0
            ), "depth dimension has the wrong format. It should be [tdim, zdim, ydim, xdim]"
        else:
            assert (
                self.xdim == self.depth.shape[-1]
            ), "depth dimension has the wrong format. It should be [zdim, ydim, xdim]"
            assert (
                self.ydim == self.depth.shape[-2]
            ), "depth dimension has the wrong format. It should be [zdim, ydim, xdim]"
        if not self.depth.dtype == np.float32:
            self._depth = self.depth.astype(np.float32)

    @property
    def zdim(self):
        return self.depth.shape[-3]


class CurvilinearGrid(Grid):
    def __init__(
        self,
        lon: npt.NDArray,
        lat: npt.NDArray,
        time: npt.NDArray | None = None,
        time_origin: TimeConverter | None = None,
        mesh: Mesh = "flat",
    ):
        assert isinstance(lon, np.ndarray) and len(lon.squeeze().shape) == 2, "lon is not a 2D numpy array"
        assert isinstance(lat, np.ndarray) and len(lat.squeeze().shape) == 2, "lat is not a 2D numpy array"
        assert isinstance(time, np.ndarray) or not time, "time is not a numpy array"
        if isinstance(time, np.ndarray):
            assert len(time.shape) == 1, "time is not a vector"

        lon = lon.squeeze()
        lat = lat.squeeze()
        super().__init__(lon, lat, time, time_origin, mesh)
        self.tdim = self.time.size

    @property
    def xdim(self):
        return self.lon.shape[1]

    @property
    def ydim(self):
        return self.lon.shape[0]


class CurvilinearZGrid(CurvilinearGrid):
    """Curvilinear Z Grid.

    Parameters
    ----------
    lon :
        2D array containing the longitude coordinates of the grid
    lat :
        2D array containing the latitude coordinates of the grid
    depth :
        Vector containing the vertical coordinates of the grid, which are z-coordinates.
        The depth of the different layers is thus constant.
    time :
        Vector containing the time coordinates of the grid
    time_origin : parcels.tools.converters.TimeConverter
        Time origin of the time axis
    mesh : str
        String indicating the type of mesh coordinates and
        units used during velocity interpolation:

        1. spherical (default): Lat and lon in degree, with a
           correction for zonal velocity U near the poles.
        2. flat: No conversion, lat/lon are assumed to be in m.
    """

    def __init__(
        self,
        lon: npt.NDArray,
        lat: npt.NDArray,
        depth: npt.NDArray | None = None,
        time: npt.NDArray | None = None,
        time_origin: TimeConverter | None = None,
        mesh: Mesh = "flat",
    ):
        super().__init__(lon, lat, time, time_origin, mesh)
        if isinstance(depth, np.ndarray):
            assert len(depth.shape) == 1, "depth is not a vector"

        self._gtype = GridType.CurvilinearZGrid
        self._depth = np.zeros(1, dtype=np.float32) if depth is None else depth
        self._z4d = -1  # only for SGrid
        if not self.depth.dtype == np.float32:
            self._depth = self.depth.astype(np.float32)

    @property
    def zdim(self):
        return self.depth.size


class CurvilinearSGrid(CurvilinearGrid):
    """Curvilinear S Grid.

    Parameters
    ----------
    lon :
        2D array containing the longitude coordinates of the grid
    lat :
        2D array containing the latitude coordinates of the grid
    depth :
        4D (time-evolving) or 3D (time-independent) array containing the vertical coordinates of the grid,
        which are s-coordinates.
        s-coordinates can be terrain-following (sigma) or iso-density (rho) layers,
        or any generalised vertical discretisation.
        The depth of each node depends then on the horizontal position (lon, lat),
        the number of the layer and the time is depth is a 4D array.
        depth array is either a 4D array[xdim][ydim][zdim][tdim] or a 3D array[xdim][ydim[zdim].
    time :
        Vector containing the time coordinates of the grid
    time_origin : parcels.tools.converters.TimeConverter
        Time origin of the time axis
    mesh : str
        String indicating the type of mesh coordinates and
        units used during velocity interpolation:

        1. spherical (default): Lat and lon in degree, with a
           correction for zonal velocity U near the poles.
        2. flat: No conversion, lat/lon are assumed to be in m.
    """

    def __init__(
        self,
        lon: npt.NDArray,
        lat: npt.NDArray,
        depth: npt.NDArray,
        time: npt.NDArray | None = None,
        time_origin: TimeConverter | None = None,
        mesh: Mesh = "flat",
    ):
        super().__init__(lon, lat, time, time_origin, mesh)
        assert isinstance(depth, np.ndarray) and len(depth.shape) in [3, 4], "depth is not a 4D numpy array"

        self._gtype = GridType.CurvilinearSGrid
        self._depth = depth
        self._z4d = 1 if len(self.depth.shape) == 4 else 0
        if self._z4d:
            # self.depth.shape[0] is 0 for S grids loaded from netcdf file
            assert (
                self.tdim == self.depth.shape[0] or self.depth.shape[0] == 0
            ), "depth dimension has the wrong format. It should be [tdim, zdim, ydim, xdim]"
            assert (
                self.xdim == self.depth.shape[-1] or self.depth.shape[-1] == 0
            ), "depth dimension has the wrong format. It should be [tdim, zdim, ydim, xdim]"
            assert (
                self.ydim == self.depth.shape[-2] or self.depth.shape[-2] == 0
            ), "depth dimension has the wrong format. It should be [tdim, zdim, ydim, xdim]"
        else:
            assert (
                self.xdim == self.depth.shape[-1]
            ), "depth dimension has the wrong format. It should be [zdim, ydim, xdim]"
            assert (
                self.ydim == self.depth.shape[-2]
            ), "depth dimension has the wrong format. It should be [zdim, ydim, xdim]"
        if not self.depth.dtype == np.float32:
            self._depth = self.depth.astype(np.float32)

    @property
    def zdim(self):
        return self.depth.shape[-3]<|MERGE_RESOLUTION|>--- conflicted
+++ resolved
@@ -175,57 +175,6 @@
                 )
                 assert self.depth.shape[2] == self.ydim, "Third dim must be y."
 
-<<<<<<< HEAD
-    def _computeTimeChunk(self, f, time, signdt):
-        nextTime_loc = np.inf if signdt >= 0 else -np.inf
-        prev_time_indices = self.time
-        if self._update_status == "not_updated":
-            if self._ti >= 0:
-                if time < self.time[0] or time > self.time[1]:
-                    self._ti = -1  # reset
-                elif signdt >= 0 and (time < self.time_full[0] or time >= self.time_full[-1]):
-                    self._ti = -1  # reset
-                elif signdt < 0 and (time <= self.time_full[0] or time > self.time_full[-1]):
-                    self._ti = -1  # reset
-                elif signdt >= 0 and time >= self.time[1] and self._ti < len(self.time_full) - 2:
-                    self._ti += 1
-                    self.time = self.time_full[self._ti : self._ti + 2]
-                    self._update_status = "updated"
-                elif signdt < 0 and time <= self.time[0] and self._ti > 0:
-                    self._ti -= 1
-                    self.time = self.time_full[self._ti : self._ti + 2]
-                    self._update_status = "updated"
-            if self._ti == -1:
-                self.time = self.time_full
-                _, self._ti = f._time_index(time)
-
-                if signdt == -1 and self._ti > 0 and self.time_full[self._ti] == time:
-                    self._ti -= 1
-                if self._ti >= len(self.time_full) - 1:
-                    self._ti = len(self.time_full) - 2
-
-                self.time = self.time_full[self._ti : self._ti + 2]
-                self.tdim = 2
-                if prev_time_indices is None or len(prev_time_indices) != 2 or len(prev_time_indices) != len(self.time):
-                    self._update_status = "first_updated"
-                elif functools.reduce(
-                    lambda i, j: i and j, map(lambda m, k: m == k, self.time, prev_time_indices), True
-                ) and len(prev_time_indices) == len(self.time):
-                    self._update_status = "not_updated"
-                elif functools.reduce(
-                    lambda i, j: i and j, map(lambda m, k: m == k, self.time[:1], prev_time_indices[:1]), True
-                ) and len(prev_time_indices) == len(self.time):
-                    self._update_status = "updated"
-                else:
-                    self._update_status = "first_updated"
-            if signdt >= 0 and (self._ti < len(self.time_full) - 2 or not f.allow_time_extrapolation):
-                nextTime_loc = self.time[1]
-            elif signdt < 0 and (self._ti > 0 or not f.allow_time_extrapolation):
-                nextTime_loc = self.time[0]
-        return nextTime_loc
-
-=======
->>>>>>> afaf3768
 
 class RectilinearGrid(Grid):
     """Rectilinear Grid class
