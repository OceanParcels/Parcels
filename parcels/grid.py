from parcels.field import Field, UnitConverter, Geographic, GeographicPolar
from parcels.particleset import ParticleSet
import numpy as np
from py import path
from glob import glob
from collections import defaultdict


__all__ = ['Grid']


def unit_converters(mesh):
    """Helper function that assigns :class:`UnitConverter` objects to
    :class:`Field` objects on :class:`Grid`

    :param mesh: mesh type (either `spherical` or `flat`)"""
    if mesh == 'spherical':
        u_units = GeographicPolar()
        v_units = Geographic()
    elif mesh == 'flat':
        u_units = None
        v_units = None
    else:
        raise ValueError("Unsupported mesh type. Choose either: 'spherical' or 'flat'")
    return u_units, v_units


class Grid(object):
    """Grid class that holds hydrodynamic data needed to execute particles

<<<<<<< HEAD
    :param U: :class:`Field` for zonal velocity component
    :param V: :class:`Field` for meridional velocity component
    :param depth: Depth coordinates of the grid
    :param time: Time coordinates of the grid
    :param allow_time_extrapolation: boolean whether to allow for extrapolation
    :param fields: Dictionary of additional fields
    """
    def __init__(self, U, V, depth, time, allow_time_extrapolation=False, fields={}):
=======
    :param U: :class:`parcels.field.Field` object for zonal velocity component
    :param V: :class:`parcels.field.Field` object for meridional velocity component
    :param fields: Dictionary of additional :class:`parcels.field.Field` objects
    """
    def __init__(self, U, V, fields={}):
>>>>>>> 14edca0e
        self.U = U
        self.V = V

        # Add additional fields as attributes
        for name, field in fields.items():
            setattr(self, name, field)

    @classmethod
    def from_data(cls, data_u, lon_u, lat_u, data_v, lon_v, lat_v,
                  depth=None, time=None, field_data={}, transpose=True,
                  mesh='spherical', allow_time_extrapolation=True, **kwargs):
        """Initialise Grid object from raw data

        :param data_u: Zonal (U) velocity data
        :param lon_u: Longitude coordinates of the U data
        :param lat_u: Latitude coordinates of the U data
        :param data_v: Meridional (V) velocity data
        :param lon_v: Longitude coordinates of the V data
        :param lat_v: Latitude coordinates of the V data
        :param depth: Depth coordinates of all :class:`Field` objects on the grid
        :param time: Time coordinates of all :class:`Field` objects on the grid
        :param field_data: Dictionary of extra fields (name, data)
        :param transpose: Boolean whether to transpose data on read-in
        :param mesh: String indicating the type of mesh coordinates and
<<<<<<< HEAD
                     units used during velocity interpolation:
                       * sperical (default): Lat and lon in degree, with a
                         correction for zonal velocity U near the poles.
                       * flat: No conversion, lat/lon are assumed to be in m.
        :param allow_time_extrapolation: boolean whether to allow for extrapolation
=======
               units used during velocity interpolation:

               1. spherical (default): Lat and lon in degree, with a
                  correction for zonal velocity U near the poles.
               2. flat: No conversion, lat/lon are assumed to be in m.
>>>>>>> 14edca0e
        """

        depth = np.zeros(1, dtype=np.float32) if depth is None else depth
        time = np.zeros(1, dtype=np.float64) if time is None else time
        u_units, v_units = unit_converters(mesh)
        # Create velocity fields
        ufield = Field('U', data_u, lon_u, lat_u, depth=depth,
                       time=time, transpose=transpose, units=u_units,
                       allow_time_extrapolation=allow_time_extrapolation, **kwargs)
        vfield = Field('V', data_v, lon_v, lat_v, depth=depth,
                       time=time, transpose=transpose, units=v_units,
                       allow_time_extrapolation=allow_time_extrapolation, **kwargs)
        # Create additional data fields
        fields = {}
        for name, data in field_data.items():
            fields[name] = Field(name, data, lon_v, lat_u, depth=depth,
<<<<<<< HEAD
                                 time=time, transpose=transpose,
                                 allow_time_extrapolation=allow_time_extrapolation, **kwargs)
        return cls(ufield, vfield, depth, time, fields=fields)
=======
                                 time=time, transpose=transpose, **kwargs)
        return cls(ufield, vfield, fields=fields)
>>>>>>> 14edca0e

    @classmethod
    def from_netcdf(cls, filenames, variables, dimensions, indices={},
                    mesh='spherical', allow_time_extrapolation=False, **kwargs):
        """Initialises grid data from files using NEMO conventions.

        :param filenames: Dictionary mapping variables to file(s). The
               filepath may contain wildcards to indicate multiple files.
        :param variables: Dictionary mapping variables to variable
               names in the netCDF file(s).
        :param dimensions: Dictionary mapping data dimensions (lon,
               lat, depth, time, data) to dimensions in the netCF file(s).
        :param indices: Optional dictionary of indices for each dimension
               to read from file(s), to allow for reading of subset of data.
               Default is to read the full extent of each dimension.
        :param mesh: String indicating the type of mesh coordinates and
<<<<<<< HEAD
                     units used during velocity interpolation:
                       * sperical (default): Lat and lon in degree, with a
                         correction for zonal velocity U near the poles.
                       * flat: No conversion, lat/lon are assumed to be in m.
        :param allow_time_extrapolation: boolean whether to allow for extrapolation
=======
               units used during velocity interpolation:

               1. spherical (default): Lat and lon in degree, with a
                  correction for zonal velocity U near the poles.
               2. flat: No conversion, lat/lon are assumed to be in m.
>>>>>>> 14edca0e
        """

        # Determine unit converters for all fields
        u_units, v_units = unit_converters(mesh)
        units = defaultdict(UnitConverter)
        units.update({'U': u_units, 'V': v_units})
        fields = {}
        for var, name in variables.items():
            # Resolve all matching paths for the current variable
            basepath = path.local(filenames[var])
            paths = [path.local(fp) for fp in glob(str(basepath))]
            if len(paths) == 0:
                raise IOError("Grid files not found: %s" % str(basepath))
            for fp in paths:
                if not fp.exists():
                    raise IOError("Grid file not found: %s" % str(fp))
            dimensions['data'] = name
            fields[var] = Field.from_netcdf(var, dimensions, paths, indices, units=units[var],
                                            allow_time_extrapolation=allow_time_extrapolation, **kwargs)
        u = fields.pop('U')
        v = fields.pop('V')
        return cls(u, v, fields=fields)

    @classmethod
    def from_nemo(cls, basename, uvar='vozocrtx', vvar='vomecrty',
                  indices={}, extra_vars={}, allow_time_extrapolation=False, **kwargs):
        """Initialises grid data from files using NEMO conventions.

        :param basename: Base name of the file(s); may contain
               wildcards to indicate multiple files.
        :param extra_vars: Extra fields to read beyond U and V
        :param indices: Optional dictionary of indices for each dimension
               to read from file(s), to allow for reading of subset of data.
               Default is to read the full extent of each dimension.
        """

        dimensions = {'lon': 'nav_lon', 'lat': 'nav_lat',
                      'depth': 'depth', 'time': 'time_counter'}
        extra_vars.update({'U': uvar, 'V': vvar})
        filenames = dict([(v, str(path.local("%s%s.nc" % (basename, v))))
                          for v in extra_vars.keys()])
        return cls.from_netcdf(filenames, indices=indices, variables=extra_vars,
                               dimensions=dimensions, allow_time_extrapolation=allow_time_extrapolation,
                               **kwargs)

    @property
    def fields(self):
        """Returns a list of all the :class:`parcels.field.Field` objects
        associated with this grid"""
        return [v for v in self.__dict__.values() if isinstance(v, Field)]

    def add_field(self, field):
        """Add a :class:`parcels.field.Field` object to the grid

        :param field: :class:`parcels.field.Field` object to be added
        """
        setattr(self, field.name, field)

    def add_constant(self, name, value):
        """Add a constant to the grid. Note that all constants are
        stored as 32-bit floats. While constants can be updated during
        execution in SciPy mode, they can not be updated in JIT mode.

        :param name: Name of the constant
        :param value: Value of the constant (stored as 32-bit float)
        """
        setattr(self, name, value)

    def ParticleSet(self, **kwargs):
        """Wrapper method to define a :class:`parcels.particleset.ParticleSet` on this grid."""
        return ParticleSet(grid=self, **kwargs)

    def add_periodic_halo(self, zonal=False, meridional=False, halosize=5):
        """Add a 'halo' to all :class:`parcels.field.Field` objects on a grid,
        through extending the Field (and lon/lat) by copying a small portion
        of the field on one side of the domain to the other.

        :param zonal: Create a halo in zonal direction (boolean)
        :param meridional: Create a halo in meridional direction (boolean)
        :param halosize: size of the halo (in grid points). Default is 5 grid points
        """

        # setting grid constants for use in PeriodicBC kernel. Note using U-Field values
        if zonal:
            self.add_constant('halo_west', self.U.lon[0])
            self.add_constant('halo_east', self.U.lon[-1])
        if meridional:
            self.add_constant('halo_south', self.U.lat[0])
            self.add_constant('halo_north', self.U.lat[-1])

        for attr, value in self.__dict__.iteritems():
            if isinstance(value, Field):
                value.add_periodic_halo(zonal, meridional, halosize)

    def eval(self, x, y):
        """Evaluate the zonal and meridional velocities (u,v) at a point (x,y)

        :param x: zonal point to evaluate
        :param y: meridional point to evaluate

        :return u, v: zonal and meridional velocities at point"""

        u = self.U.eval(x, y)
        v = self.V.eval(x, y)
        return u, v

    def write(self, filename):
        """Write grid to NetCDF file using NEMO convention

        :param filename: Basename of the output fileset"""
        print("Generating NEMO grid output with basename: %s" % filename)

        self.U.write(filename, varname='vozocrtx')
        self.V.write(filename, varname='vomecrty')

        for v in self.fields:
            if (v.name is not 'U') and (v.name is not 'V'):
                v.write(filename)<|MERGE_RESOLUTION|>--- conflicted
+++ resolved
@@ -28,22 +28,12 @@
 class Grid(object):
     """Grid class that holds hydrodynamic data needed to execute particles
 
-<<<<<<< HEAD
-    :param U: :class:`Field` for zonal velocity component
-    :param V: :class:`Field` for meridional velocity component
-    :param depth: Depth coordinates of the grid
-    :param time: Time coordinates of the grid
-    :param allow_time_extrapolation: boolean whether to allow for extrapolation
-    :param fields: Dictionary of additional fields
-    """
-    def __init__(self, U, V, depth, time, allow_time_extrapolation=False, fields={}):
-=======
     :param U: :class:`parcels.field.Field` object for zonal velocity component
     :param V: :class:`parcels.field.Field` object for meridional velocity component
+    :param allow_time_extrapolation: boolean whether to allow for extrapolation
     :param fields: Dictionary of additional :class:`parcels.field.Field` objects
     """
-    def __init__(self, U, V, fields={}):
->>>>>>> 14edca0e
+    def __init__(self, U, V, allow_time_extrapolation=False, fields={}):
         self.U = U
         self.V = V
 
@@ -68,19 +58,12 @@
         :param field_data: Dictionary of extra fields (name, data)
         :param transpose: Boolean whether to transpose data on read-in
         :param mesh: String indicating the type of mesh coordinates and
-<<<<<<< HEAD
-                     units used during velocity interpolation:
-                       * sperical (default): Lat and lon in degree, with a
-                         correction for zonal velocity U near the poles.
-                       * flat: No conversion, lat/lon are assumed to be in m.
-        :param allow_time_extrapolation: boolean whether to allow for extrapolation
-=======
                units used during velocity interpolation:
 
                1. spherical (default): Lat and lon in degree, with a
                   correction for zonal velocity U near the poles.
                2. flat: No conversion, lat/lon are assumed to be in m.
->>>>>>> 14edca0e
+        :param allow_time_extrapolation: boolean whether to allow for extrapolation
         """
 
         depth = np.zeros(1, dtype=np.float32) if depth is None else depth
@@ -97,14 +80,9 @@
         fields = {}
         for name, data in field_data.items():
             fields[name] = Field(name, data, lon_v, lat_u, depth=depth,
-<<<<<<< HEAD
                                  time=time, transpose=transpose,
                                  allow_time_extrapolation=allow_time_extrapolation, **kwargs)
-        return cls(ufield, vfield, depth, time, fields=fields)
-=======
-                                 time=time, transpose=transpose, **kwargs)
         return cls(ufield, vfield, fields=fields)
->>>>>>> 14edca0e
 
     @classmethod
     def from_netcdf(cls, filenames, variables, dimensions, indices={},
@@ -121,19 +99,12 @@
                to read from file(s), to allow for reading of subset of data.
                Default is to read the full extent of each dimension.
         :param mesh: String indicating the type of mesh coordinates and
-<<<<<<< HEAD
-                     units used during velocity interpolation:
-                       * sperical (default): Lat and lon in degree, with a
-                         correction for zonal velocity U near the poles.
-                       * flat: No conversion, lat/lon are assumed to be in m.
-        :param allow_time_extrapolation: boolean whether to allow for extrapolation
-=======
                units used during velocity interpolation:
 
                1. spherical (default): Lat and lon in degree, with a
                   correction for zonal velocity U near the poles.
                2. flat: No conversion, lat/lon are assumed to be in m.
->>>>>>> 14edca0e
+        :param allow_time_extrapolation: boolean whether to allow for extrapolation
         """
 
         # Determine unit converters for all fields
