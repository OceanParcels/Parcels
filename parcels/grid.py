--- conflicted
+++ resolved
@@ -58,11 +58,7 @@
         self._lon = lon
         self._lat = lat
         self.time = time
-<<<<<<< HEAD
         self.tdim = time.size
-        self.time_full = self.time  # needed for deferred_loaded Fields
-=======
->>>>>>> 485dfd40
         self._time_origin = TimeConverter() if time_origin is None else time_origin
         assert isinstance(self.time_origin, TimeConverter), "time_origin needs to be a TimeConverter object"
         assert_valid_mesh(mesh)
