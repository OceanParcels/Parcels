from __future__ import annotations

from datetime import datetime
from typing import TYPE_CHECKING

import numpy as np

from parcels._typing import (
    GridIndexingType,
    InterpMethodOption,
)
from parcels.tools.statuscodes import (
    FieldOutOfBoundError,
    FieldOutOfBoundSurfaceError,
    _raise_field_out_of_bound_error,
    _raise_field_out_of_bound_surface_error,
    _raise_field_sampling_error,
    _raise_time_extrapolation_error,
)

from .basegrid import GridType

if TYPE_CHECKING:
    from parcels.xgrid import XGrid

    from .field import Field


def _search_time_index(field: Field, time: datetime):
    """Find and return the index and relative coordinate in the time array associated with a given time.

    Parameters
    ----------
    field: Field

    time: datetime
        This is the amount of time, in seconds (time_delta), in unix epoch
    Note that we normalize to either the first or the last index
    if the sampled value is outside the time value range.
    """
    if field.time_interval is None:
        return np.zeros(shape=time.shape, dtype=np.float32), np.zeros(shape=time.shape, dtype=np.int32)

    if not field.time_interval.is_all_time_in_interval(time):
        _raise_time_extrapolation_error(time, field=None)

    ti = np.searchsorted(field.data.time.data, time, side="right") - 1
    tau = (time - field.data.time.data[ti]) / (field.data.time.data[ti + 1] - field.data.time.data[ti])
    return np.atleast_1d(tau), np.atleast_1d(ti)


def search_indices_vertical_z(depth, gridindexingtype: GridIndexingType, z: float):
    if depth[-1] > depth[0]:
        if z < depth[0]:
            # Since MOM5 is indexed at cell bottom, allow z at depth[0] - dz where dz = (depth[1] - depth[0])
            if gridindexingtype == "mom5" and z > 2 * depth[0] - depth[1]:
                return (-1, z / depth[0])
            else:
                _raise_field_out_of_bound_surface_error(z, None, None)
        elif z > depth[-1]:
            # In case of CROCO, allow particles in last (uppermost) layer using depth[-1]
            if gridindexingtype in ["croco"] and z < 0:
                return (-2, 1)
            _raise_field_out_of_bound_error(z, None, None)
        depth_indices = depth < z
        if z >= depth[-1]:
            zi = len(depth) - 2
        else:
            zi = depth_indices.argmin() - 1 if z > depth[0] else 0
    else:
        if z > depth[0]:
            _raise_field_out_of_bound_surface_error(z, None, None)
        elif z < depth[-1]:
            _raise_field_out_of_bound_error(z, None, None)
        depth_indices = depth > z
        if z <= depth[-1]:
            zi = len(depth) - 2
        else:
            zi = depth_indices.argmin() - 1 if z < depth[0] else 0
    zeta = (z - depth[zi]) / (depth[zi + 1] - depth[zi])
    while zeta > 1:
        zi += 1
        zeta = (z - depth[zi]) / (depth[zi + 1] - depth[zi])
    while zeta < 0:
        zi -= 1
        zeta = (z - depth[zi]) / (depth[zi + 1] - depth[zi])
    return (zi, zeta)


## TODO :  Still need to implement the search_indices_vertical_s function
def search_indices_vertical_s(
    field: Field,
    interp_method: InterpMethodOption,
    time: float,
    z: float,
    y: float,
    x: float,
    ti: int,
    yi: int,
    xi: int,
    eta: float,
    xsi: float,
):
    if interp_method in ["bgrid_velocity", "bgrid_w_velocity", "bgrid_tracer"]:
        xsi = 1
        eta = 1
    if time < field.time[ti]:
        ti -= 1
    if field._z4d:  # type: ignore[attr-defined]
        if ti == len(field.time) - 1:
            depth_vector = (
                (1 - xsi) * (1 - eta) * field.depth[-1, :, yi, xi]
                + xsi * (1 - eta) * field.depth[-1, :, yi, xi + 1]
                + xsi * eta * field.depth[-1, :, yi + 1, xi + 1]
                + (1 - xsi) * eta * field.depth[-1, :, yi + 1, xi]
            )
        else:
            dv2 = (
                (1 - xsi) * (1 - eta) * field.depth[ti : ti + 2, :, yi, xi]
                + xsi * (1 - eta) * field.depth[ti : ti + 2, :, yi, xi + 1]
                + xsi * eta * field.depth[ti : ti + 2, :, yi + 1, xi + 1]
                + (1 - xsi) * eta * field.depth[ti : ti + 2, :, yi + 1, xi]
            )
            tt = (time - field.time[ti]) / (field.time[ti + 1] - field.time[ti])
            assert tt >= 0 and tt <= 1, "Vertical s grid is being wrongly interpolated in time"
            depth_vector = dv2[0, :] * (1 - tt) + dv2[1, :] * tt
    else:
        depth_vector = (
            (1 - xsi) * (1 - eta) * field.depth[:, yi, xi]
            + xsi * (1 - eta) * field.depth[:, yi, xi + 1]
            + xsi * eta * field.depth[:, yi + 1, xi + 1]
            + (1 - xsi) * eta * field.depth[:, yi + 1, xi]
        )
    z = np.float32(z)  # type: ignore # TODO: remove type ignore once we migrate to float64

    if depth_vector[-1] > depth_vector[0]:
        if z < depth_vector[0]:
            _raise_field_out_of_bound_error(z, None, None)
        elif z > depth_vector[-1]:
            _raise_field_out_of_bound_error(z, None, None)
        depth_indices = depth_vector < z
        if z >= depth_vector[-1]:
            zi = len(depth_vector) - 2
        else:
            zi = depth_indices.argmin() - 1 if z > depth_vector[0] else 0
    else:
        if z > depth_vector[0]:
            _raise_field_out_of_bound_error(z, None, None)
        elif z < depth_vector[-1]:
            _raise_field_out_of_bound_error(z, None, None)
        depth_indices = depth_vector > z
        if z <= depth_vector[-1]:
            zi = len(depth_vector) - 2
        else:
            zi = depth_indices.argmin() - 1 if z < depth_vector[0] else 0
    zeta = (z - depth_vector[zi]) / (depth_vector[zi + 1] - depth_vector[zi])
    while zeta > 1:
        zi += 1
        zeta = (z - depth_vector[zi]) / (depth_vector[zi + 1] - depth_vector[zi])
    while zeta < 0:
        zi -= 1
        zeta = (z - depth_vector[zi]) / (depth_vector[zi + 1] - depth_vector[zi])
    return (zi, zeta)


def _search_indices_rectilinear(
    field: Field, time: datetime, z: float, y: float, x: float, ti: int, ei: int | None = None, search2D=False
):
    # TODO : If ei is provided, check if particle is in the same cell
    if field.xdim > 1 and (not field.zonal_periodic):
        if x < field.lonlat_minmax[0] or x > field.lonlat_minmax[1]:
            _raise_field_out_of_bound_error(z, y, x)
    if field.ydim > 1 and (y < field.lonlat_minmax[2] or y > field.lonlat_minmax[3]):
        _raise_field_out_of_bound_error(z, y, x)

    if field.xdim > 1:
        if field._mesh_type != "spherical":
            lon_index = field.lon < x
            if lon_index.all():
                xi = len(field.lon) - 2
            else:
                xi = lon_index.argmin() - 1 if lon_index.any() else 0
            xsi = (x - field.lon[xi]) / (field.lon[xi + 1] - field.lon[xi])
            if xsi < 0:
                xi -= 1
                xsi = (x - field.lon[xi]) / (field.lon[xi + 1] - field.lon[xi])
            elif xsi > 1:
                xi += 1
                xsi = (x - field.lon[xi]) / (field.lon[xi + 1] - field.lon[xi])
        else:
            lon_fixed = field.lon.copy()
            indices = lon_fixed >= lon_fixed[0]
            if not indices.all():
                lon_fixed[indices.argmin() :] += 360
            if x < lon_fixed[0]:
                lon_fixed -= 360

            lon_index = lon_fixed < x
            if lon_index.all():
                xi = len(lon_fixed) - 2
            else:
                xi = lon_index.argmin() - 1 if lon_index.any() else 0
            xsi = (x - lon_fixed[xi]) / (lon_fixed[xi + 1] - lon_fixed[xi])
            if xsi < 0:
                xi -= 1
                xsi = (x - lon_fixed[xi]) / (lon_fixed[xi + 1] - lon_fixed[xi])
            elif xsi > 1:
                xi += 1
                xsi = (x - lon_fixed[xi]) / (lon_fixed[xi + 1] - lon_fixed[xi])
    else:
        xi, xsi = -1, 0

    if field.ydim > 1:
        lat_index = field.lat < y
        if lat_index.all():
            yi = len(field.lat) - 2
        else:
            yi = lat_index.argmin() - 1 if lat_index.any() else 0

        eta = (y - field.lat[yi]) / (field.lat[yi + 1] - field.lat[yi])
        if eta < 0:
            yi -= 1
            eta = (y - field.lat[yi]) / (field.lat[yi + 1] - field.lat[yi])
        elif eta > 1:
            yi += 1
            eta = (y - field.lat[yi]) / (field.lat[yi + 1] - field.lat[yi])
    else:
        yi, eta = -1, 0

    if field.zdim > 1 and not search2D:
        if field._gtype == GridType.RectilinearZGrid:
            try:
                (zi, zeta) = search_indices_vertical_z(field.grid, field.gridindexingtype, z)
            except FieldOutOfBoundError:
                _raise_field_out_of_bound_error(z, y, x)
            except FieldOutOfBoundSurfaceError:
                _raise_field_out_of_bound_surface_error(z, y, x)
        elif field._gtype == GridType.RectilinearSGrid:
            ## TODO :  Still need to implement the search_indices_vertical_s function
            (zi, zeta) = search_indices_vertical_s(field.grid, field.interp_method, time, z, y, x, ti, yi, xi, eta, xsi)
    else:
        zi, zeta = -1, 0

    if not ((0 <= xsi <= 1) and (0 <= eta <= 1) and (0 <= zeta <= 1)):
        _raise_field_sampling_error(z, y, x)

    _ei = field.ravel_index(zi, yi, xi)

    return (zeta, eta, xsi, _ei)


def _search_indices_curvilinear_2d(
    grid: XGrid, y: float, x: float, yi_guess: int | None = None, xi_guess: int | None = None
):  # TODO fix typing instructions to make clear that y, x etc need to be ndarrays
    yi, xi = yi_guess, xi_guess
<<<<<<< HEAD
    if yi is None:
        yi = (int(grid.ydim / 2) - 1) * np.ones(len(x), dtype=int)

    if xi is None:
        xi = (int(grid.xdim / 2) - 1) * np.ones(len(x), dtype=int)
=======
    if yi is None or xi is None:
        faces = grid.get_spatial_hash().query(np.column_stack((y, x)))
        yi, xi = faces[0]
>>>>>>> add8158b

    xsi = eta = -1.0 * np.ones(len(x), dtype=float)
    invA = np.array(
        [
            [1, 0, 0, 0],
            [-1, 1, 0, 0],
            [-1, 0, 0, 1],
            [1, -1, 1, -1],
        ]
    )
    maxIterSearch = 1e6
    it = 0
    tol = 1.0e-10

    # # ! Error handling for out of bounds
    # TODO: Re-enable in some capacity
    # if x < field.lonlat_minmax[0] or x > field.lonlat_minmax[1]:
    #     if grid.lon[0, 0] < grid.lon[0, -1]:
    #         _raise_field_out_of_bound_error(y, x)
    #     elif x < grid.lon[0, 0] and x > grid.lon[0, -1]:  # This prevents from crashing in [160, -160]
    #         _raise_field_out_of_bound_error(z, y, x)

    # if y < field.lonlat_minmax[2] or y > field.lonlat_minmax[3]:
    #     _raise_field_out_of_bound_error(z, y, x)

    while np.any(xsi < -tol) or np.any(xsi > 1 + tol) or np.any(eta < -tol) or np.any(eta > 1 + tol):
        px = np.array([grid.lon[yi, xi], grid.lon[yi, xi + 1], grid.lon[yi + 1, xi + 1], grid.lon[yi + 1, xi]])

        py = np.array([grid.lat[yi, xi], grid.lat[yi, xi + 1], grid.lat[yi + 1, xi + 1], grid.lat[yi + 1, xi]])
        a = np.dot(invA, px)
        b = np.dot(invA, py)

        aa = a[3] * b[2] - a[2] * b[3]
        bb = a[3] * b[0] - a[0] * b[3] + a[1] * b[2] - a[2] * b[1] + x * b[3] - y * a[3]
        cc = a[1] * b[0] - a[0] * b[1] + x * b[1] - y * a[1]

        det2 = bb * bb - 4 * aa * cc
        det = np.where(det2 > 0, np.sqrt(det2), eta)
        eta = np.where(abs(aa) < 1e-12, -cc / bb, np.where(det2 > 0, (-bb + det) / (2 * aa), eta))

        xsi = np.where(
            abs(a[1] + a[3] * eta) < 1e-12,
            ((y - py[0]) / (py[1] - py[0]) + (y - py[3]) / (py[2] - py[3])) * 0.5,
            (x - a[0] - a[2] * eta) / (a[1] + a[3] * eta),
        )

        xi = np.where(xsi < -tol, xi - 1, np.where(xsi > 1 + tol, xi + 1, xi))
        yi = np.where(eta < -tol, yi - 1, np.where(eta > 1 + tol, yi + 1, yi))

        (yi, xi) = _reconnect_bnd_indices(yi, xi, grid.ydim, grid.xdim, grid.mesh)
        it += 1
        if it > maxIterSearch:
            print(f"Correct cell not found after {maxIterSearch} iterations")
            _raise_field_out_of_bound_error(0, y, x)
    xsi = np.where(xsi < 0.0, 0.0, np.where(xsi > 1.0, 1.0, xsi))
    eta = np.where(eta < 0.0, 0.0, np.where(eta > 1.0, 1.0, eta))

    if np.any((xsi < 0) | (xsi > 1) | (eta < 0) | (eta > 1)):
        _raise_field_sampling_error(y, x)
    return (yi, eta, xi, xsi)


## TODO :  Still need to implement the search_indices_curvilinear
def _search_indices_curvilinear(field, time, z, y, x, ti, particle=None, search2D=False):
    if particle:
        zi, yi, xi = field.unravel_index(particle.ei)
    else:
        xi = int(field.xdim / 2) - 1
        yi = int(field.ydim / 2) - 1
    xsi = eta = -1.0
    grid = field.grid
    invA = np.array([[1, 0, 0, 0], [-1, 1, 0, 0], [-1, 0, 0, 1], [1, -1, 1, -1]])
    maxIterSearch = 1e6
    it = 0
    tol = 1.0e-10
    if not grid.zonal_periodic:
        if x < field.lonlat_minmax[0] or x > field.lonlat_minmax[1]:
            if grid.lon[0, 0] < grid.lon[0, -1]:
                _raise_field_out_of_bound_error(z, y, x)
            elif x < grid.lon[0, 0] and x > grid.lon[0, -1]:  # This prevents from crashing in [160, -160]
                _raise_field_out_of_bound_error(z, y, x)
    if y < field.lonlat_minmax[2] or y > field.lonlat_minmax[3]:
        _raise_field_out_of_bound_error(z, y, x)

    while xsi < -tol or xsi > 1 + tol or eta < -tol or eta > 1 + tol:
        px = np.array([grid.lon[yi, xi], grid.lon[yi, xi + 1], grid.lon[yi + 1, xi + 1], grid.lon[yi + 1, xi]])
        if grid.mesh == "spherical":
            px[0] = px[0] + 360 if px[0] < x - 225 else px[0]
            px[0] = px[0] - 360 if px[0] > x + 225 else px[0]
            px[1:] = np.where(px[1:] - px[0] > 180, px[1:] - 360, px[1:])
            px[1:] = np.where(-px[1:] + px[0] > 180, px[1:] + 360, px[1:])
        py = np.array([grid.lat[yi, xi], grid.lat[yi, xi + 1], grid.lat[yi + 1, xi + 1], grid.lat[yi + 1, xi]])
        a = np.dot(invA, px)
        b = np.dot(invA, py)

        aa = a[3] * b[2] - a[2] * b[3]
        bb = a[3] * b[0] - a[0] * b[3] + a[1] * b[2] - a[2] * b[1] + x * b[3] - y * a[3]
        cc = a[1] * b[0] - a[0] * b[1] + x * b[1] - y * a[1]
        if abs(aa) < 1e-12:  # Rectilinear cell, or quasi
            eta = -cc / bb
        else:
            det2 = bb * bb - 4 * aa * cc
            if det2 > 0:  # so, if det is nan we keep the xsi, eta from previous iter
                det = np.sqrt(det2)
                eta = (-bb + det) / (2 * aa)
        if abs(a[1] + a[3] * eta) < 1e-12:  # this happens when recti cell rotated of 90deg
            xsi = ((y - py[0]) / (py[1] - py[0]) + (y - py[3]) / (py[2] - py[3])) * 0.5
        else:
            xsi = (x - a[0] - a[2] * eta) / (a[1] + a[3] * eta)
        if xsi < 0 and eta < 0 and xi == 0 and yi == 0:
            _raise_field_out_of_bound_error(0, y, x)
        if xsi > 1 and eta > 1 and xi == grid.xdim - 1 and yi == grid.ydim - 1:
            _raise_field_out_of_bound_error(0, y, x)
        if xsi < -tol:
            xi -= 1
        elif xsi > 1 + tol:
            xi += 1
        if eta < -tol:
            yi -= 1
        elif eta > 1 + tol:
            yi += 1
        (yi, xi) = _reconnect_bnd_indices(yi, xi, grid.ydim, grid.xdim, grid.mesh)
        it += 1
        if it > maxIterSearch:
            print(f"Correct cell not found after {maxIterSearch} iterations")
            _raise_field_out_of_bound_error(0, y, x)
    xsi = max(0.0, xsi)
    eta = max(0.0, eta)
    xsi = min(1.0, xsi)
    eta = min(1.0, eta)

    if grid.zdim > 1 and not search2D:
        if grid._gtype == GridType.CurvilinearZGrid:
            try:
                (zi, zeta) = search_indices_vertical_z(field.grid, field.gridindexingtype, z)
            except FieldOutOfBoundError:
                _raise_field_out_of_bound_error(z, y, x)
        elif grid._gtype == GridType.CurvilinearSGrid:
            (zi, zeta) = search_indices_vertical_s(field.grid, field.interp_method, time, z, y, x, ti, yi, xi, eta, xsi)
    else:
        zi = -1
        zeta = 0

    if not ((0 <= xsi <= 1) and (0 <= eta <= 1) and (0 <= zeta <= 1)):
        _raise_field_sampling_error(z, y, x)

    if particle:
        particle.ei[field.igrid] = field.ravel_index(zi, yi, xi)

    return (zeta, eta, xsi, zi, yi, xi)


def _reconnect_bnd_indices(yi: int, xi: int, ydim: int, xdim: int, sphere_mesh: bool):
    xi = np.where(xi < 0, (xdim - 2) if sphere_mesh else 0, xi)
    xi = np.where(xi > xdim - 2, 0 if sphere_mesh else (xdim - 2), xi)

    xi = np.where(yi > ydim - 2, xdim - xi if sphere_mesh else xi, xi)

    yi = np.where(yi < 0, 0, yi)
    yi = np.where(yi > ydim - 2, ydim - 2, yi)

    return yi, xi<|MERGE_RESOLUTION|>--- conflicted
+++ resolved
@@ -253,17 +253,9 @@
     grid: XGrid, y: float, x: float, yi_guess: int | None = None, xi_guess: int | None = None
 ):  # TODO fix typing instructions to make clear that y, x etc need to be ndarrays
     yi, xi = yi_guess, xi_guess
-<<<<<<< HEAD
-    if yi is None:
-        yi = (int(grid.ydim / 2) - 1) * np.ones(len(x), dtype=int)
-
-    if xi is None:
-        xi = (int(grid.xdim / 2) - 1) * np.ones(len(x), dtype=int)
-=======
     if yi is None or xi is None:
         faces = grid.get_spatial_hash().query(np.column_stack((y, x)))
         yi, xi = faces[0]
->>>>>>> add8158b
 
     xsi = eta = -1.0 * np.ones(len(x), dtype=float)
     invA = np.array(
