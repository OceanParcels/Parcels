from __future__ import annotations

from datetime import datetime
from typing import TYPE_CHECKING

import numpy as np

from parcels._typing import (
    GridIndexingType,
    InterpMethodOption,
)
from parcels.tools.statuscodes import (
    FieldOutOfBoundError,
    FieldOutOfBoundSurfaceError,
    _raise_field_out_of_bound_error,
    _raise_field_out_of_bound_surface_error,
    _raise_field_sampling_error,
)

from .basegrid import GridType

if TYPE_CHECKING:
    from parcels.xgrid import XGrid

    from .field import Field


def _search_time_index(field: Field, time: datetime):
    """Find and return the index and relative coordinate in the time array associated with a given time.

    Parameters
    ----------
    field: Field

    time: datetime
        This is the amount of time, in seconds (time_delta), in unix epoch
    Note that we normalize to either the first or the last index
    if the sampled value is outside the time value range.
    """
<<<<<<< HEAD
    ti = np.argmin(field._time_float <= time) - 1
    tau = (time - field._time_float[ti]) / (field._time_float[ti + 1] - field._time_float[ti])
=======
    if field.time_interval is None:
        return 0, 0

    if time not in field.time_interval:
        _raise_time_extrapolation_error(time, field=None)

    time_index = field.data.time.data <= time

    if time_index.all():
        # If given time > last known field time, use
        # the last field frame without interpolation
        ti = len(field.data.time.data) - 1
    elif np.logical_not(time_index).all():
        # If given time < any time in the field, use
        # the first field frame without interpolation
        ti = 0
    else:
        ti = int(time_index.argmin() - 1) if time_index.any() else 0

    if len(field.data.time.data) == 1:
        tau = 0
    elif ti == len(field.data.time.data) - 1:
        tau = 1
    else:
        tau = (
            (time - field.data.time.data[ti]) / (field.data.time.data[ti + 1] - field.data.time.data[ti])
            if field.data.time.data[ti] != field.data.time.data[ti + 1]
            else 0
        )
    if tau < 0 or tau > 1:  # TODO only for debugging; test can go?
        raise ValueError(f"Time {time} is out of bounds for field time data {field.data.time.data}.")
>>>>>>> 5a7d7d2c
    return tau, ti


def search_indices_vertical_z(depth, gridindexingtype: GridIndexingType, z: float):
    if depth[-1] > depth[0]:
        if z < depth[0]:
            # Since MOM5 is indexed at cell bottom, allow z at depth[0] - dz where dz = (depth[1] - depth[0])
            if gridindexingtype == "mom5" and z > 2 * depth[0] - depth[1]:
                return (-1, z / depth[0])
            else:
                _raise_field_out_of_bound_surface_error(z, None, None)
        elif z > depth[-1]:
            # In case of CROCO, allow particles in last (uppermost) layer using depth[-1]
            if gridindexingtype in ["croco"] and z < 0:
                return (-2, 1)
            _raise_field_out_of_bound_error(z, None, None)
        depth_indices = depth < z
        if z >= depth[-1]:
            zi = len(depth) - 2
        else:
            zi = depth_indices.argmin() - 1 if z > depth[0] else 0
    else:
        if z > depth[0]:
            _raise_field_out_of_bound_surface_error(z, None, None)
        elif z < depth[-1]:
            _raise_field_out_of_bound_error(z, None, None)
        depth_indices = depth > z
        if z <= depth[-1]:
            zi = len(depth) - 2
        else:
            zi = depth_indices.argmin() - 1 if z < depth[0] else 0
    zeta = (z - depth[zi]) / (depth[zi + 1] - depth[zi])
    while zeta > 1:
        zi += 1
        zeta = (z - depth[zi]) / (depth[zi + 1] - depth[zi])
    while zeta < 0:
        zi -= 1
        zeta = (z - depth[zi]) / (depth[zi + 1] - depth[zi])
    return (zi, zeta)


## TODO :  Still need to implement the search_indices_vertical_s function
def search_indices_vertical_s(
    field: Field,
    interp_method: InterpMethodOption,
    time: float,
    z: float,
    y: float,
    x: float,
    ti: int,
    yi: int,
    xi: int,
    eta: float,
    xsi: float,
):
    if interp_method in ["bgrid_velocity", "bgrid_w_velocity", "bgrid_tracer"]:
        xsi = 1
        eta = 1
    if time < field.time[ti]:
        ti -= 1
    if field._z4d:  # type: ignore[attr-defined]
        if ti == len(field.time) - 1:
            depth_vector = (
                (1 - xsi) * (1 - eta) * field.depth[-1, :, yi, xi]
                + xsi * (1 - eta) * field.depth[-1, :, yi, xi + 1]
                + xsi * eta * field.depth[-1, :, yi + 1, xi + 1]
                + (1 - xsi) * eta * field.depth[-1, :, yi + 1, xi]
            )
        else:
            dv2 = (
                (1 - xsi) * (1 - eta) * field.depth[ti : ti + 2, :, yi, xi]
                + xsi * (1 - eta) * field.depth[ti : ti + 2, :, yi, xi + 1]
                + xsi * eta * field.depth[ti : ti + 2, :, yi + 1, xi + 1]
                + (1 - xsi) * eta * field.depth[ti : ti + 2, :, yi + 1, xi]
            )
            tt = (time - field.time[ti]) / (field.time[ti + 1] - field.time[ti])
            assert tt >= 0 and tt <= 1, "Vertical s grid is being wrongly interpolated in time"
            depth_vector = dv2[0, :] * (1 - tt) + dv2[1, :] * tt
    else:
        depth_vector = (
            (1 - xsi) * (1 - eta) * field.depth[:, yi, xi]
            + xsi * (1 - eta) * field.depth[:, yi, xi + 1]
            + xsi * eta * field.depth[:, yi + 1, xi + 1]
            + (1 - xsi) * eta * field.depth[:, yi + 1, xi]
        )
    z = np.float32(z)  # type: ignore # TODO: remove type ignore once we migrate to float64

    if depth_vector[-1] > depth_vector[0]:
        if z < depth_vector[0]:
            _raise_field_out_of_bound_error(z, None, None)
        elif z > depth_vector[-1]:
            _raise_field_out_of_bound_error(z, None, None)
        depth_indices = depth_vector < z
        if z >= depth_vector[-1]:
            zi = len(depth_vector) - 2
        else:
            zi = depth_indices.argmin() - 1 if z > depth_vector[0] else 0
    else:
        if z > depth_vector[0]:
            _raise_field_out_of_bound_error(z, None, None)
        elif z < depth_vector[-1]:
            _raise_field_out_of_bound_error(z, None, None)
        depth_indices = depth_vector > z
        if z <= depth_vector[-1]:
            zi = len(depth_vector) - 2
        else:
            zi = depth_indices.argmin() - 1 if z < depth_vector[0] else 0
    zeta = (z - depth_vector[zi]) / (depth_vector[zi + 1] - depth_vector[zi])
    while zeta > 1:
        zi += 1
        zeta = (z - depth_vector[zi]) / (depth_vector[zi + 1] - depth_vector[zi])
    while zeta < 0:
        zi -= 1
        zeta = (z - depth_vector[zi]) / (depth_vector[zi + 1] - depth_vector[zi])
    return (zi, zeta)


def _search_indices_rectilinear(
    field: Field, time: datetime, z: float, y: float, x: float, ti: int, ei: int | None = None, search2D=False
):
    # TODO : If ei is provided, check if particle is in the same cell
    if field.xdim > 1 and (not field.zonal_periodic):
        if x < field.lonlat_minmax[0] or x > field.lonlat_minmax[1]:
            _raise_field_out_of_bound_error(z, y, x)
    if field.ydim > 1 and (y < field.lonlat_minmax[2] or y > field.lonlat_minmax[3]):
        _raise_field_out_of_bound_error(z, y, x)

    if field.xdim > 1:
        if field._mesh_type != "spherical":
            lon_index = field.lon < x
            if lon_index.all():
                xi = len(field.lon) - 2
            else:
                xi = lon_index.argmin() - 1 if lon_index.any() else 0
            xsi = (x - field.lon[xi]) / (field.lon[xi + 1] - field.lon[xi])
            if xsi < 0:
                xi -= 1
                xsi = (x - field.lon[xi]) / (field.lon[xi + 1] - field.lon[xi])
            elif xsi > 1:
                xi += 1
                xsi = (x - field.lon[xi]) / (field.lon[xi + 1] - field.lon[xi])
        else:
            lon_fixed = field.lon.copy()
            indices = lon_fixed >= lon_fixed[0]
            if not indices.all():
                lon_fixed[indices.argmin() :] += 360
            if x < lon_fixed[0]:
                lon_fixed -= 360

            lon_index = lon_fixed < x
            if lon_index.all():
                xi = len(lon_fixed) - 2
            else:
                xi = lon_index.argmin() - 1 if lon_index.any() else 0
            xsi = (x - lon_fixed[xi]) / (lon_fixed[xi + 1] - lon_fixed[xi])
            if xsi < 0:
                xi -= 1
                xsi = (x - lon_fixed[xi]) / (lon_fixed[xi + 1] - lon_fixed[xi])
            elif xsi > 1:
                xi += 1
                xsi = (x - lon_fixed[xi]) / (lon_fixed[xi + 1] - lon_fixed[xi])
    else:
        xi, xsi = -1, 0

    if field.ydim > 1:
        lat_index = field.lat < y
        if lat_index.all():
            yi = len(field.lat) - 2
        else:
            yi = lat_index.argmin() - 1 if lat_index.any() else 0

        eta = (y - field.lat[yi]) / (field.lat[yi + 1] - field.lat[yi])
        if eta < 0:
            yi -= 1
            eta = (y - field.lat[yi]) / (field.lat[yi + 1] - field.lat[yi])
        elif eta > 1:
            yi += 1
            eta = (y - field.lat[yi]) / (field.lat[yi + 1] - field.lat[yi])
    else:
        yi, eta = -1, 0

    if field.zdim > 1 and not search2D:
        if field._gtype == GridType.RectilinearZGrid:
            try:
                (zi, zeta) = search_indices_vertical_z(field.grid, field.gridindexingtype, z)
            except FieldOutOfBoundError:
                _raise_field_out_of_bound_error(z, y, x)
            except FieldOutOfBoundSurfaceError:
                _raise_field_out_of_bound_surface_error(z, y, x)
        elif field._gtype == GridType.RectilinearSGrid:
            ## TODO :  Still need to implement the search_indices_vertical_s function
            (zi, zeta) = search_indices_vertical_s(field.grid, field.interp_method, time, z, y, x, ti, yi, xi, eta, xsi)
    else:
        zi, zeta = -1, 0

    if not ((0 <= xsi <= 1) and (0 <= eta <= 1) and (0 <= zeta <= 1)):
        _raise_field_sampling_error(z, y, x)

    _ei = field.ravel_index(zi, yi, xi)

    return (zeta, eta, xsi, _ei)


def _search_indices_curvilinear_2d(
    grid: XGrid, y: float, x: float, yi_guess: int | None = None, xi_guess: int | None = None
):
    yi, xi = yi_guess, xi_guess
    if yi is None:
        yi = int(grid.ydim / 2) - 1

    if xi is None:
        xi = int(grid.xdim / 2) - 1

    xsi = eta = -1.0
    invA = np.array(
        [
            [1, 0, 0, 0],
            [-1, 1, 0, 0],
            [-1, 0, 0, 1],
            [1, -1, 1, -1],
        ]
    )
    maxIterSearch = 1e6
    it = 0
    tol = 1.0e-10

    # # ! Error handling for out of bounds
    # TODO: Re-enable in some capacity
    # if x < field.lonlat_minmax[0] or x > field.lonlat_minmax[1]:
    #     if grid.lon[0, 0] < grid.lon[0, -1]:
    #         _raise_field_out_of_bound_error(y, x)
    #     elif x < grid.lon[0, 0] and x > grid.lon[0, -1]:  # This prevents from crashing in [160, -160]
    #         _raise_field_out_of_bound_error(z, y, x)

    # if y < field.lonlat_minmax[2] or y > field.lonlat_minmax[3]:
    #     _raise_field_out_of_bound_error(z, y, x)

    while xsi < -tol or xsi > 1 + tol or eta < -tol or eta > 1 + tol:
        px = np.array([grid.lon[yi, xi], grid.lon[yi, xi + 1], grid.lon[yi + 1, xi + 1], grid.lon[yi + 1, xi]])

        py = np.array([grid.lat[yi, xi], grid.lat[yi, xi + 1], grid.lat[yi + 1, xi + 1], grid.lat[yi + 1, xi]])
        a = np.dot(invA, px)
        b = np.dot(invA, py)

        aa = a[3] * b[2] - a[2] * b[3]
        bb = a[3] * b[0] - a[0] * b[3] + a[1] * b[2] - a[2] * b[1] + x * b[3] - y * a[3]
        cc = a[1] * b[0] - a[0] * b[1] + x * b[1] - y * a[1]
        if abs(aa) < 1e-12:  # Rectilinear cell, or quasi
            eta = -cc / bb
        else:
            det2 = bb * bb - 4 * aa * cc
            if det2 > 0:  # so, if det is nan we keep the xsi, eta from previous iter
                det = np.sqrt(det2)
                eta = (-bb + det) / (2 * aa)
        if abs(a[1] + a[3] * eta) < 1e-12:  # this happens when recti cell rotated of 90deg
            xsi = ((y - py[0]) / (py[1] - py[0]) + (y - py[3]) / (py[2] - py[3])) * 0.5
        else:
            xsi = (x - a[0] - a[2] * eta) / (a[1] + a[3] * eta)
        if xsi < 0 and eta < 0 and xi == 0 and yi == 0:
            _raise_field_out_of_bound_error(0, y, x)
        if xsi > 1 and eta > 1 and xi == grid.xdim - 1 and yi == grid.ydim - 1:
            _raise_field_out_of_bound_error(0, y, x)
        if xsi < -tol:
            xi -= 1
        elif xsi > 1 + tol:
            xi += 1
        if eta < -tol:
            yi -= 1
        elif eta > 1 + tol:
            yi += 1
        (yi, xi) = _reconnect_bnd_indices(yi, xi, grid.ydim, grid.xdim, grid.mesh)
        it += 1
        if it > maxIterSearch:
            print(f"Correct cell not found after {maxIterSearch} iterations")
            _raise_field_out_of_bound_error(0, y, x)
    xsi = max(0.0, xsi)
    eta = max(0.0, eta)
    xsi = min(1.0, xsi)
    eta = min(1.0, eta)

    if not ((0 <= xsi <= 1) and (0 <= eta <= 1)):
        _raise_field_sampling_error(y, x)

    return (yi, eta, xi, xsi)


## TODO :  Still need to implement the search_indices_curvilinear
def _search_indices_curvilinear(field, time, z, y, x, ti, particle=None, search2D=False):
    if particle:
        zi, yi, xi = field.unravel_index(particle.ei)
    else:
        xi = int(field.xdim / 2) - 1
        yi = int(field.ydim / 2) - 1
    xsi = eta = -1.0
    grid = field.grid
    invA = np.array([[1, 0, 0, 0], [-1, 1, 0, 0], [-1, 0, 0, 1], [1, -1, 1, -1]])
    maxIterSearch = 1e6
    it = 0
    tol = 1.0e-10
    if not grid.zonal_periodic:
        if x < field.lonlat_minmax[0] or x > field.lonlat_minmax[1]:
            if grid.lon[0, 0] < grid.lon[0, -1]:
                _raise_field_out_of_bound_error(z, y, x)
            elif x < grid.lon[0, 0] and x > grid.lon[0, -1]:  # This prevents from crashing in [160, -160]
                _raise_field_out_of_bound_error(z, y, x)
    if y < field.lonlat_minmax[2] or y > field.lonlat_minmax[3]:
        _raise_field_out_of_bound_error(z, y, x)

    while xsi < -tol or xsi > 1 + tol or eta < -tol or eta > 1 + tol:
        px = np.array([grid.lon[yi, xi], grid.lon[yi, xi + 1], grid.lon[yi + 1, xi + 1], grid.lon[yi + 1, xi]])
        if grid.mesh == "spherical":
            px[0] = px[0] + 360 if px[0] < x - 225 else px[0]
            px[0] = px[0] - 360 if px[0] > x + 225 else px[0]
            px[1:] = np.where(px[1:] - px[0] > 180, px[1:] - 360, px[1:])
            px[1:] = np.where(-px[1:] + px[0] > 180, px[1:] + 360, px[1:])
        py = np.array([grid.lat[yi, xi], grid.lat[yi, xi + 1], grid.lat[yi + 1, xi + 1], grid.lat[yi + 1, xi]])
        a = np.dot(invA, px)
        b = np.dot(invA, py)

        aa = a[3] * b[2] - a[2] * b[3]
        bb = a[3] * b[0] - a[0] * b[3] + a[1] * b[2] - a[2] * b[1] + x * b[3] - y * a[3]
        cc = a[1] * b[0] - a[0] * b[1] + x * b[1] - y * a[1]
        if abs(aa) < 1e-12:  # Rectilinear cell, or quasi
            eta = -cc / bb
        else:
            det2 = bb * bb - 4 * aa * cc
            if det2 > 0:  # so, if det is nan we keep the xsi, eta from previous iter
                det = np.sqrt(det2)
                eta = (-bb + det) / (2 * aa)
        if abs(a[1] + a[3] * eta) < 1e-12:  # this happens when recti cell rotated of 90deg
            xsi = ((y - py[0]) / (py[1] - py[0]) + (y - py[3]) / (py[2] - py[3])) * 0.5
        else:
            xsi = (x - a[0] - a[2] * eta) / (a[1] + a[3] * eta)
        if xsi < 0 and eta < 0 and xi == 0 and yi == 0:
            _raise_field_out_of_bound_error(0, y, x)
        if xsi > 1 and eta > 1 and xi == grid.xdim - 1 and yi == grid.ydim - 1:
            _raise_field_out_of_bound_error(0, y, x)
        if xsi < -tol:
            xi -= 1
        elif xsi > 1 + tol:
            xi += 1
        if eta < -tol:
            yi -= 1
        elif eta > 1 + tol:
            yi += 1
        (yi, xi) = _reconnect_bnd_indices(yi, xi, grid.ydim, grid.xdim, grid.mesh)
        it += 1
        if it > maxIterSearch:
            print(f"Correct cell not found after {maxIterSearch} iterations")
            _raise_field_out_of_bound_error(0, y, x)
    xsi = max(0.0, xsi)
    eta = max(0.0, eta)
    xsi = min(1.0, xsi)
    eta = min(1.0, eta)

    if grid.zdim > 1 and not search2D:
        if grid._gtype == GridType.CurvilinearZGrid:
            try:
                (zi, zeta) = search_indices_vertical_z(field.grid, field.gridindexingtype, z)
            except FieldOutOfBoundError:
                _raise_field_out_of_bound_error(z, y, x)
        elif grid._gtype == GridType.CurvilinearSGrid:
            (zi, zeta) = search_indices_vertical_s(field.grid, field.interp_method, time, z, y, x, ti, yi, xi, eta, xsi)
    else:
        zi = -1
        zeta = 0

    if not ((0 <= xsi <= 1) and (0 <= eta <= 1) and (0 <= zeta <= 1)):
        _raise_field_sampling_error(z, y, x)

    if particle:
        particle.ei[field.igrid] = field.ravel_index(zi, yi, xi)

    return (zeta, eta, xsi, zi, yi, xi)


def _reconnect_bnd_indices(yi: int, xi: int, ydim: int, xdim: int, sphere_mesh: bool):
    if xi < 0:
        if sphere_mesh:
            xi = xdim - 2
        else:
            xi = 0
    if xi > xdim - 2:
        if sphere_mesh:
            xi = 0
        else:
            xi = xdim - 2
    if yi < 0:
        yi = 0
    if yi > ydim - 2:
        yi = ydim - 2
        if sphere_mesh:
            xi = xdim - xi
    return yi, xi<|MERGE_RESOLUTION|>--- conflicted
+++ resolved
@@ -37,42 +37,10 @@
     Note that we normalize to either the first or the last index
     if the sampled value is outside the time value range.
     """
-<<<<<<< HEAD
     ti = np.argmin(field._time_float <= time) - 1
     tau = (time - field._time_float[ti]) / (field._time_float[ti + 1] - field._time_float[ti])
-=======
-    if field.time_interval is None:
-        return 0, 0
-
-    if time not in field.time_interval:
-        _raise_time_extrapolation_error(time, field=None)
-
-    time_index = field.data.time.data <= time
-
-    if time_index.all():
-        # If given time > last known field time, use
-        # the last field frame without interpolation
-        ti = len(field.data.time.data) - 1
-    elif np.logical_not(time_index).all():
-        # If given time < any time in the field, use
-        # the first field frame without interpolation
-        ti = 0
-    else:
-        ti = int(time_index.argmin() - 1) if time_index.any() else 0
-
-    if len(field.data.time.data) == 1:
-        tau = 0
-    elif ti == len(field.data.time.data) - 1:
-        tau = 1
-    else:
-        tau = (
-            (time - field.data.time.data[ti]) / (field.data.time.data[ti + 1] - field.data.time.data[ti])
-            if field.data.time.data[ti] != field.data.time.data[ti + 1]
-            else 0
-        )
     if tau < 0 or tau > 1:  # TODO only for debugging; test can go?
         raise ValueError(f"Time {time} is out of bounds for field time data {field.data.time.data}.")
->>>>>>> 5a7d7d2c
     return tau, ti
 
 
