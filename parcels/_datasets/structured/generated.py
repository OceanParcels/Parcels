import math

import numpy as np
import xarray as xr


def simple_UV_dataset(dims=(360, 2, 30, 4), maxdepth=1, mesh_type="spherical"):
    max_lon = 180.0 if mesh_type == "spherical" else 1e6

    return xr.Dataset(
        {"U": (["time", "depth", "YG", "XG"], np.zeros(dims)), "V": (["time", "depth", "YG", "XG"], np.zeros(dims))},
        coords={
            "time": (["time"], xr.date_range("2000", "2001", dims[0]), {"axis": "T"}),
            "depth": (["depth"], np.linspace(0, maxdepth, dims[1]), {"axis": "Z"}),
            "YC": (["YC"], np.arange(dims[2]) + 0.5, {"axis": "Y"}),
            "YG": (["YG"], np.arange(dims[2]), {"axis": "Y", "c_grid_axis_shift": -0.5}),
            "XC": (["XC"], np.arange(dims[3]) + 0.5, {"axis": "X"}),
            "XG": (["XG"], np.arange(dims[3]), {"axis": "X", "c_grid_axis_shift": -0.5}),
            "lat": (["YG"], np.linspace(-90, 90, dims[2]), {"axis": "Y", "c_grid_axis_shift": 0.5}),
            "lon": (["XG"], np.linspace(-max_lon, max_lon, dims[3]), {"axis": "X", "c_grid_axis_shift": -0.5}),
        },
    )


def radial_rotation_dataset(xdim=200, ydim=200):  # Define 2D flat, square fieldset for testing purposes.
    lon = np.linspace(0, 60, xdim, dtype=np.float32)
    lat = np.linspace(0, 60, ydim, dtype=np.float32)

    x0 = 30.0  # Define the origin to be the centre of the Field.
    y0 = 30.0

<<<<<<< HEAD
    U = np.zeros((1, 1, ydim, xdim), dtype=np.float32)
    V = np.zeros((1, 1, ydim, xdim), dtype=np.float32)
=======
    U = np.zeros((2, 1, ydim, xdim), dtype=np.float32)
    V = np.zeros((2, 1, ydim, xdim), dtype=np.float32)
>>>>>>> 00c57c3b

    omega = 2 * np.pi / 86400.0  # Define the rotational period as 1 day.

    for i in range(lon.size):
        for j in range(lat.size):
            r = np.sqrt((lon[i] - x0) ** 2 + (lat[j] - y0) ** 2)
            assert r >= 0.0
            assert r <= np.sqrt(x0**2 + y0**2)

            theta = np.arctan2((lat[j] - y0), (lon[i] - x0))
            assert abs(theta) <= np.pi

            U[:, :, j, i] = r * np.sin(theta) * omega
            V[:, :, j, i] = -r * np.cos(theta) * omega

    return xr.Dataset(
        {"U": (["time", "depth", "YG", "XG"], U), "V": (["time", "depth", "YG", "XG"], V)},
        coords={
<<<<<<< HEAD
            "time": (["time"], np.array([np.timedelta64(0, "s")]), {"axis": "T"}),
            "depth": (["depth"], np.array([0]), {"axis": "Z"}),
=======
            "time": (["time"], [np.timedelta64(0, "s"), np.timedelta64(10, "D")], {"axis": "T"}),
            "depth": (["depth"], np.array([0.0]), {"axis": "Z"}),
            "YC": (["YC"], np.arange(ydim) + 0.5, {"axis": "Y"}),
            "YG": (["YG"], np.arange(ydim), {"axis": "Y", "c_grid_axis_shift": -0.5}),
            "XC": (["XC"], np.arange(xdim) + 0.5, {"axis": "X"}),
            "XG": (["XG"], np.arange(xdim), {"axis": "X", "c_grid_axis_shift": -0.5}),
            "lat": (["YG"], lat, {"axis": "Y", "c_grid_axis_shift": 0.5}),
            "lon": (["XG"], lon, {"axis": "X", "c_grid_axis_shift": -0.5}),
        },
    )


def moving_eddy_dataset(xdim=2, ydim=2):  # TODO check if this also works with xdim=1, ydim=1
    """Create a dataset with an eddy moving in time. Note that there is no spatial variation in the flow."""
    f, u_0, u_g = 1.0e-4, 0.3, 0.04  # Some constants

    lon = np.linspace(0, 25000, xdim, dtype=np.float32)
    lat = np.linspace(0, 25000, ydim, dtype=np.float32)

    time = np.arange(np.timedelta64(0, "s"), np.timedelta64(7, "h"), np.timedelta64(1, "m"))

    U = np.zeros((len(time), 1, ydim, xdim), dtype=np.float32)
    V = np.zeros((len(time), 1, ydim, xdim), dtype=np.float32)

    for t in range(len(time)):
        U[t, :, :, :] = u_g + (u_0 - u_g) * np.cos(f * (time[t] / np.timedelta64(1, "s")))
        V[t, :, :, :] = -(u_0 - u_g) * np.sin(f * (time[t] / np.timedelta64(1, "s")))

    return xr.Dataset(
        {"U": (["time", "depth", "YG", "XG"], U), "V": (["time", "depth", "YG", "XG"], V)},
        coords={
            "time": (["time"], time, {"axis": "T"}),
            "depth": (["depth"], np.array([0.0]), {"axis": "Z"}),
            "YC": (["YC"], np.arange(ydim) + 0.5, {"axis": "Y"}),
            "YG": (["YG"], np.arange(ydim), {"axis": "Y", "c_grid_axis_shift": -0.5}),
            "XC": (["XC"], np.arange(xdim) + 0.5, {"axis": "X"}),
            "XG": (["XG"], np.arange(xdim), {"axis": "X", "c_grid_axis_shift": -0.5}),
            "lat": (["YG"], lat, {"axis": "Y", "c_grid_axis_shift": 0.5}),
            "lon": (["XG"], lon, {"axis": "X", "c_grid_axis_shift": -0.5}),
        },
        attrs={
            "u_0": u_0,
            "u_g": u_g,
            "f": f,
        },
    )


def decaying_moving_eddy_dataset(xdim=2, ydim=2):
    """Simulate an ocean that accelerates subject to Coriolis force
    and dissipative effects, upon which a geostrophic current is
    superimposed.

    The original test description can be found in: N. Fabbroni, 2009,
    Numerical Simulation of Passive tracers dispersion in the sea,
    Ph.D. dissertation, University of Bologna
    http://amsdottorato.unibo.it/1733/1/Fabbroni_Nicoletta_Tesi.pdf
    """
    u_g = 0.04  # Geostrophic current
    u_0 = 0.3  # Initial speed in x dirrection. v_0 = 0
    gamma = 1.0 / (2.89 * 86400)  # Dissipitave effects due to viscousity.
    gamma_g = 1.0 / (28.9 * 86400)
    f = 1.0e-4  # Coriolis parameter.

    time = np.arange(np.timedelta64(0, "s"), np.timedelta64(1, "D") + np.timedelta64(1, "h"), np.timedelta64(2, "m"))
    lon = np.linspace(0, 20000, xdim, dtype=np.float32)
    lat = np.linspace(5000, 12000, ydim, dtype=np.float32)

    U = np.zeros((time.size, 1, lat.size, lon.size), dtype=np.float32)
    V = np.zeros((time.size, 1, lat.size, lon.size), dtype=np.float32)

    for t in range(time.size):
        t_float = time[t] / np.timedelta64(1, "s")
        U[t, :, :, :] = u_g * np.exp(-gamma_g * t_float) + (u_0 - u_g) * np.exp(-gamma * t_float) * np.cos(f * t_float)
        V[t, :, :, :] = -(u_0 - u_g) * np.exp(-gamma * t_float) * np.sin(f * t_float)

    return xr.Dataset(
        {"U": (["time", "depth", "YG", "XG"], U), "V": (["time", "depth", "YG", "XG"], V)},
        coords={
            "time": (["time"], time, {"axis": "T"}),
            "depth": (["depth"], np.array([0.0]), {"axis": "Z"}),
            "YC": (["YC"], np.arange(ydim) + 0.5, {"axis": "Y"}),
            "YG": (["YG"], np.arange(ydim), {"axis": "Y", "c_grid_axis_shift": -0.5}),
            "XC": (["XC"], np.arange(xdim) + 0.5, {"axis": "X"}),
            "XG": (["XG"], np.arange(xdim), {"axis": "X", "c_grid_axis_shift": -0.5}),
            "lat": (["YG"], lat, {"axis": "Y", "c_grid_axis_shift": 0.5}),
            "lon": (["XG"], lon, {"axis": "X", "c_grid_axis_shift": -0.5}),
        },
        attrs={
            "u_0": u_0,
            "u_g": u_g,
            "f": f,
            "gamma": gamma,
            "gamma_g": gamma_g,
        },
    )


def peninsula_dataset(xdim=100, ydim=50, mesh="flat", grid_type="A"):
    """Construct a fieldset encapsulating the flow field around an idealised peninsula.

    Parameters
    ----------
    xdim :
        Horizontal dimension of the generated fieldset
    ydim :
        Vertical dimension of the generated fieldset
    mesh : str
        String indicating the type of mesh coordinates and
        units used during velocity interpolation:

        1. spherical: Lat and lon in degree, with a
           correction for zonal velocity U near the poles.
        2. flat (default): No conversion, lat/lon are assumed to be in m.
    grid_type :
        Option whether grid is either Arakawa A (default) or C

        The original test description can be found in Fig. 2.2.3 in:
        North, E. W., Gallego, A., Petitgas, P. (Eds). 2009. Manual of
        recommended practices for modelling physical - biological
        interactions during fish early life.
        ICES Cooperative Research Report No. 295. 111 pp.
        http://archimer.ifremer.fr/doc/00157/26792/24888.pdf
    """
    domainsizeX, domainsizeY = (1.0e5, 5.0e4)
    La = np.linspace(1e3, domainsizeX, xdim, dtype=np.float32)
    Wa = np.linspace(1e3, domainsizeY, ydim, dtype=np.float32)

    u0 = 1
    x0 = domainsizeX / 2
    R = 0.32 * domainsizeX / 2

    # Create the fields
    P = np.zeros((ydim, xdim), dtype=np.float32)
    U = np.zeros_like(P)
    V = np.zeros_like(P)
    x, y = np.meshgrid(La, Wa, sparse=True, indexing="xy")
    P[:, :] = u0 * R**2 * y / ((x - x0) ** 2 + y**2) - u0 * y

    # Set land points to zero
    landpoints = P >= 0.0
    P[landpoints] = 0.0

    if grid_type == "A":
        U[:, :] = u0 - u0 * R**2 * ((x - x0) ** 2 - y**2) / (((x - x0) ** 2 + y**2) ** 2)
        V[:, :] = -2 * u0 * R**2 * ((x - x0) * y) / (((x - x0) ** 2 + y**2) ** 2)
        U[landpoints] = 0.0
        V[landpoints] = 0.0
        Udims = ["YC", "XG"]
        Vdims = ["YG", "XC"]
    elif grid_type == "C":
        U = np.zeros(P.shape)
        V = np.zeros(P.shape)
        V[:, 1:] = (P[:, 1:] - P[:, :-1]) / (La[1] - La[0])
        U[1:, :] = -(P[1:, :] - P[:-1, :]) / (Wa[1] - Wa[0])
        Udims = ["YG", "XG"]
        Vdims = ["YG", "XG"]
    else:
        raise RuntimeError(f"Grid_type {grid_type} is not a valid option")

    # Convert from m to lat/lon for spherical meshes
    lon = La / 1852.0 / 60.0 if mesh == "spherical" else La
    lat = Wa / 1852.0 / 60.0 if mesh == "spherical" else Wa

    return xr.Dataset(
        {
            "U": (Udims, U),
            "V": (Vdims, V),
            "P": (["YG", "XG"], P),
        },
        coords={
            "YC": (["YC"], np.arange(ydim) + 0.5, {"axis": "Y"}),
            "YG": (["YG"], np.arange(ydim), {"axis": "Y", "c_grid_axis_shift": -0.5}),
            "XC": (["XC"], np.arange(xdim) + 0.5, {"axis": "X"}),
            "XG": (["XG"], np.arange(xdim), {"axis": "X", "c_grid_axis_shift": -0.5}),
            "lat": (["YG"], lat, {"axis": "Y", "c_grid_axis_shift": 0.5}),
            "lon": (["XG"], lon, {"axis": "X", "c_grid_axis_shift": -0.5}),
        },
    )


def stommel_gyre_dataset(xdim=200, ydim=200, grid_type="A"):
    """Simulate a periodic current along a western boundary, with significantly
    larger velocities along the western edge than the rest of the region

    The original test description can be found in: N. Fabbroni, 2009,
    Numerical Simulation of Passive tracers dispersion in the sea,
    Ph.D. dissertation, University of Bologna
    http://amsdottorato.unibo.it/1733/1/Fabbroni_Nicoletta_Tesi.pdf
    """
    a = b = 10000 * 1e3
    scalefac = 0.05  # to scale for physically meaningful velocities
    dx, dy = a / xdim, b / ydim

    # Coordinates of the test fieldset (on A-grid in deg)
    lon = np.linspace(0, a, xdim, dtype=np.float32)
    lat = np.linspace(0, b, ydim, dtype=np.float32)

    # Define arrays U (zonal), V (meridional) and P (sea surface height)
    U = np.zeros((lat.size, lon.size), dtype=np.float32)
    V = np.zeros((lat.size, lon.size), dtype=np.float32)
    P = np.zeros((lat.size, lon.size), dtype=np.float32)

    beta = 2e-11
    r = 1 / (11.6 * 86400)
    es = r / (beta * a)

    for j in range(lat.size):
        for i in range(lon.size):
            xi = lon[i] / a
            yi = lat[j] / b
            P[j, i] = (1 - math.exp(-xi / es) - xi) * math.pi * np.sin(math.pi * yi) * scalefac
            if grid_type == "A":
                U[j, i] = -(1 - math.exp(-xi / es) - xi) * math.pi**2 * np.cos(math.pi * yi) * scalefac
                V[j, i] = (math.exp(-xi / es) / es - 1) * math.pi * np.sin(math.pi * yi) * scalefac
    if grid_type == "C":
        V[:, 1:] = (P[:, 1:] - P[:, 0:-1]) / dx * a
        U[1:, :] = -(P[1:, :] - P[0:-1, :]) / dy * b
        Udims = ["YC", "XG"]
        Vdims = ["YG", "XC"]
    else:
        Udims = ["YG", "XG"]
        Vdims = ["YG", "XG"]

    return xr.Dataset(
        {"U": (Udims, U), "V": (Vdims, V), "P": (["YG", "XG"], P)},
        coords={
>>>>>>> 00c57c3b
            "YC": (["YC"], np.arange(ydim) + 0.5, {"axis": "Y"}),
            "YG": (["YG"], np.arange(ydim), {"axis": "Y", "c_grid_axis_shift": -0.5}),
            "XC": (["XC"], np.arange(xdim) + 0.5, {"axis": "X"}),
            "XG": (["XG"], np.arange(xdim), {"axis": "X", "c_grid_axis_shift": -0.5}),
            "lat": (["YG"], lat, {"axis": "Y", "c_grid_axis_shift": 0.5}),
            "lon": (["XG"], lon, {"axis": "X", "c_grid_axis_shift": -0.5}),
        },
    )<|MERGE_RESOLUTION|>--- conflicted
+++ resolved
@@ -29,13 +29,8 @@
     x0 = 30.0  # Define the origin to be the centre of the Field.
     y0 = 30.0
 
-<<<<<<< HEAD
     U = np.zeros((1, 1, ydim, xdim), dtype=np.float32)
     V = np.zeros((1, 1, ydim, xdim), dtype=np.float32)
-=======
-    U = np.zeros((2, 1, ydim, xdim), dtype=np.float32)
-    V = np.zeros((2, 1, ydim, xdim), dtype=np.float32)
->>>>>>> 00c57c3b
 
     omega = 2 * np.pi / 86400.0  # Define the rotational period as 1 day.
 
@@ -54,10 +49,6 @@
     return xr.Dataset(
         {"U": (["time", "depth", "YG", "XG"], U), "V": (["time", "depth", "YG", "XG"], V)},
         coords={
-<<<<<<< HEAD
-            "time": (["time"], np.array([np.timedelta64(0, "s")]), {"axis": "T"}),
-            "depth": (["depth"], np.array([0]), {"axis": "Z"}),
-=======
             "time": (["time"], [np.timedelta64(0, "s"), np.timedelta64(10, "D")], {"axis": "T"}),
             "depth": (["depth"], np.array([0.0]), {"axis": "Z"}),
             "YC": (["YC"], np.arange(ydim) + 0.5, {"axis": "Y"}),
@@ -285,7 +276,6 @@
     return xr.Dataset(
         {"U": (Udims, U), "V": (Vdims, V), "P": (["YG", "XG"], P)},
         coords={
->>>>>>> 00c57c3b
             "YC": (["YC"], np.arange(ydim) + 0.5, {"axis": "Y"}),
             "YG": (["YG"], np.arange(ydim), {"axis": "Y", "c_grid_axis_shift": -0.5}),
             "XC": (["XC"], np.arange(xdim) + 0.5, {"axis": "X"}),
