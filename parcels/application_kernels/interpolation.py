--- conflicted
+++ resolved
@@ -45,10 +45,8 @@
 
 def ZeroInterpolator_Vector(
     vectorfield: VectorField,
-<<<<<<< HEAD
-=======
-    ti: int,
-    position: dict[str, tuple[int, float | np.ndarray]],
+    ti: int,
+    position: dict[_XGRID_AXES, tuple[int, float | np.ndarray]],
     tau: np.float32 | np.float64,
     t: np.float32 | np.float64,
     z: np.float32 | np.float64,
@@ -58,33 +56,6 @@
 ) -> np.float32 | np.float64:
     """Template function used for the signature check of the interpolation methods for velocity fields."""
     return 0.0
-
-
-def XLinear(
-    field: Field,
->>>>>>> 1c8d5e57
-    ti: int,
-    position: dict[_XGRID_AXES, tuple[int, float | np.ndarray]],
-    tau: np.float32 | np.float64,
-    t: np.float32 | np.float64,
-    z: np.float32 | np.float64,
-    y: np.float32 | np.float64,
-    x: np.float32 | np.float64,
-<<<<<<< HEAD
-) -> np.float32 | np.float64:
-    """Template function used for the signature check of the interpolation methods for velocity fields."""
-    return 0.0
-=======
-):
-    """Trilinear interpolation on a regular grid."""
-    xi, xsi = position["X"]
-    yi, eta = position["Y"]
-    zi, zeta = position["Z"]
-
-    axis_dim = field.grid.get_axis_dim_mapping(field.data.dims)
-    data = field.data
-    tdim, zdim, ydim, xdim = data.shape[0], data.shape[1], data.shape[2], data.shape[3]
->>>>>>> 1c8d5e57
 
 
 def _get_corner_data_Agrid(
@@ -103,22 +74,22 @@
     if lenT == 1:
         ti = np.repeat(ti, lenZ * 4)
     else:
-        ti_1 = np.clip(ti + 1, 0, tdim - 1)
+        ti_1 = np.clip(ti + 1, 0, data.shape[0] - 1)
         ti = np.concatenate([np.repeat(ti, lenZ * 4), np.repeat(ti_1, lenZ * 4)])
 
     # Depth coordinates: 4 points at zi, 4 at zi+1, repeated for both time levels
     if lenZ == 1:
         zi = np.repeat(zi, lenT * 4)
     else:
-        zi_1 = np.clip(zi + 1, 0, zdim - 1)
+        zi_1 = np.clip(zi + 1, 0, data.shape[1] - 1)
         zi = np.tile(np.array([zi, zi, zi, zi, zi_1, zi_1, zi_1, zi_1]).flatten(), lenT)
 
     # Y coordinates: [yi, yi, yi+1, yi+1] for each spatial point, repeated for time/depth
-    yi_1 = np.clip(yi + 1, 0, ydim - 1)
+    yi_1 = np.clip(yi + 1, 0, data.shape[2] - 1)
     yi = np.tile(np.repeat(np.column_stack([yi, yi_1]), 2), (lenT) * (lenZ))
 
     # X coordinates: [xi, xi+1, xi, xi+1] for each spatial point, repeated for time/depth
-    xi_1 = np.clip(xi + 1, 0, xdim - 1)
+    xi_1 = np.clip(xi + 1, 0, data.shape[3] - 1)
     xi = np.tile(np.column_stack([xi, xi_1, xi, xi_1]).flatten(), (lenT) * (lenZ))
 
     # Create DataArrays for indexing
@@ -562,6 +533,7 @@
     z: np.float32 | np.float64,
     y: np.float32 | np.float64,
     x: np.float32 | np.float64,
+    applyConversion: bool,
 ):
     """Free-slip boundary condition interpolation for velocity fields."""
     return _Spatialslip(vectorfield, ti, position, tau, t, z, y, x, a=1.0, b=0.0)
@@ -576,6 +548,7 @@
     z: np.float32 | np.float64,
     y: np.float32 | np.float64,
     x: np.float32 | np.float64,
+    applyConversion: bool,
 ):
     """Partial-slip boundary condition interpolation for velocity fields."""
     return _Spatialslip(vectorfield, ti, position, tau, t, z, y, x, a=0.5, b=0.5)
