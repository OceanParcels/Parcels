--- conflicted
+++ resolved
@@ -18,19 +18,11 @@
 
 def UxAdvectionEuler(particle, fieldset: UXFieldSet, time):
     """Advection of particles using Explicit Euler (aka Euler Forward) integration.
-<<<<<<< HEAD
     on an unstructured grid."""
     vel, ei = fieldset.eval(["u","v"],time,particle.depth,particle.lat,particle.lon, particle.ei[0])
     particle.ei[0] = ei
     particle_dlon += vel["u"] * particle.dt
     particle_dlat += vel["v"] * particle.dt
-=======
-    on an unstructured grid.
-    """
-    vel = fieldset.eval(["u", "v"], time, particle.depth, particle.lat, particle.lon, particle)
-    particle.lon += vel["u"] * particle.dt
-    particle.lat += vel["v"] * particle.dt
->>>>>>> 4caf74ce
 
 
 def AdvectionRK4(particle, fieldset, time):  # pragma: no cover
