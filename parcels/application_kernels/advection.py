"""Collection of pre-built advection kernels."""
import math

from parcels.tools.statuscodes import StatusCode

__all__ = ['AdvectionRK4', 'AdvectionEE', 'AdvectionRK45', 'AdvectionRK4_3D',
           'AdvectionAnalytical']


def AdvectionRK4(particle, fieldset, time):
    """Advection of particles using fourth-order Runge-Kutta integration.

    Function needs to be converted to Kernel object before execution.
    """
    (u1, v1) = fieldset.UV[particle]
    lon1, lat1 = (particle.lon + u1*.5*particle.dt, particle.lat + v1*.5*particle.dt)
    (u2, v2) = fieldset.UV[time + .5 * particle.dt, particle.depth, lat1, lon1, particle]
    lon2, lat2 = (particle.lon + u2*.5*particle.dt, particle.lat + v2*.5*particle.dt)
    (u3, v3) = fieldset.UV[time + .5 * particle.dt, particle.depth, lat2, lon2, particle]
    lon3, lat3 = (particle.lon + u3*particle.dt, particle.lat + v3*particle.dt)
    (u4, v4) = fieldset.UV[time + particle.dt, particle.depth, lat3, lon3, particle]
    particle_dlon += (u1 + 2*u2 + 2*u3 + u4) / 6. * particle.dt  # noqa
    particle_dlat += (v1 + 2*v2 + 2*v3 + v4) / 6. * particle.dt  # noqa


def AdvectionRK4_3D(particle, fieldset, time):
    """Advection of particles using fourth-order Runge-Kutta integration including vertical velocity.

    Function needs to be converted to Kernel object before execution.
    """
    (u1, v1, w1) = fieldset.UVW[particle]
    lon1 = particle.lon + u1*.5*particle.dt
    lat1 = particle.lat + v1*.5*particle.dt
    dep1 = particle.depth + w1*.5*particle.dt
    (u2, v2, w2) = fieldset.UVW[time + .5 * particle.dt, dep1, lat1, lon1, particle]
    lon2 = particle.lon + u2*.5*particle.dt
    lat2 = particle.lat + v2*.5*particle.dt
    dep2 = particle.depth + w2*.5*particle.dt
    (u3, v3, w3) = fieldset.UVW[time + .5 * particle.dt, dep2, lat2, lon2, particle]
    lon3 = particle.lon + u3*particle.dt
    lat3 = particle.lat + v3*particle.dt
    dep3 = particle.depth + w3*particle.dt
    (u4, v4, w4) = fieldset.UVW[time + particle.dt, dep3, lat3, lon3, particle]
    particle_dlon += (u1 + 2*u2 + 2*u3 + u4) / 6. * particle.dt  # noqa
    particle_dlat += (v1 + 2*v2 + 2*v3 + v4) / 6. * particle.dt  # noqa
    particle_ddepth += (w1 + 2*w2 + 2*w3 + w4) / 6. * particle.dt  # noqa


def AdvectionEE(particle, fieldset, time):
    """Advection of particles using Explicit Euler (aka Euler Forward) integration.

    Function needs to be converted to Kernel object before execution.
    """
    (u1, v1) = fieldset.UV[particle]
    particle_dlon += u1 * particle.dt  # noqa
    particle_dlat += v1 * particle.dt  # noqa


def AdvectionRK45(particle, fieldset, time):
    """Advection of particles using adaptive Runge-Kutta 4/5 integration.

    Times-step dt is halved if error is larger than tolerance, and doubled
    if error is smaller than 1/10th of tolerance, with tolerance set to
    1e-5 * dt by default.

    Note that this kernel requires a Particle Class that has an extra Variable 'next_dt'
    and a FieldSet with constants 'RK45_tol' (in meters), 'RK45_min_dt' (in seconds)
    and 'RK45_max_dt' (in seconds).
    """
    particle.dt = min(particle.next_dt, fieldset.RK45_max_dt)
    c = [1./4., 3./8., 12./13., 1., 1./2.]
    A = [[1./4., 0., 0., 0., 0.],
         [3./32., 9./32., 0., 0., 0.],
         [1932./2197., -7200./2197., 7296./2197., 0., 0.],
         [439./216., -8., 3680./513., -845./4104., 0.],
         [-8./27., 2., -3544./2565., 1859./4104., -11./40.]]
    b4 = [25./216., 0., 1408./2565., 2197./4104., -1./5.]
    b5 = [16./135., 0., 6656./12825., 28561./56430., -9./50., 2./55.]

    (u1, v1) = fieldset.UV[particle]
    lon1, lat1 = (particle.lon + u1 * A[0][0] * particle.dt,
                  particle.lat + v1 * A[0][0] * particle.dt)
    (u2, v2) = fieldset.UV[time + c[0] * particle.dt, particle.depth, lat1, lon1, particle]
    lon2, lat2 = (particle.lon + (u1 * A[1][0] + u2 * A[1][1]) * particle.dt,
                  particle.lat + (v1 * A[1][0] + v2 * A[1][1]) * particle.dt)
    (u3, v3) = fieldset.UV[time + c[1] * particle.dt, particle.depth, lat2, lon2, particle]
    lon3, lat3 = (particle.lon + (u1 * A[2][0] + u2 * A[2][1] + u3 * A[2][2]) * particle.dt,
                  particle.lat + (v1 * A[2][0] + v2 * A[2][1] + v3 * A[2][2]) * particle.dt)
    (u4, v4) = fieldset.UV[time + c[2] * particle.dt, particle.depth, lat3, lon3, particle]
    lon4, lat4 = (particle.lon + (u1 * A[3][0] + u2 * A[3][1] + u3 * A[3][2] + u4 * A[3][3]) * particle.dt,
                  particle.lat + (v1 * A[3][0] + v2 * A[3][1] + v3 * A[3][2] + v4 * A[3][3]) * particle.dt)
    (u5, v5) = fieldset.UV[time + c[3] * particle.dt, particle.depth, lat4, lon4, particle]
    lon5, lat5 = (particle.lon + (u1 * A[4][0] + u2 * A[4][1] + u3 * A[4][2] + u4 * A[4][3] + u5 * A[4][4]) * particle.dt,
                  particle.lat + (v1 * A[4][0] + v2 * A[4][1] + v3 * A[4][2] + v4 * A[4][3] + v5 * A[4][4]) * particle.dt)
    (u6, v6) = fieldset.UV[time + c[4] * particle.dt, particle.depth, lat5, lon5, particle]

    lon_4th = (u1 * b4[0] + u2 * b4[1] + u3 * b4[2] + u4 * b4[3] + u5 * b4[4]) * particle.dt
    lat_4th = (v1 * b4[0] + v2 * b4[1] + v3 * b4[2] + v4 * b4[3] + v5 * b4[4]) * particle.dt
    lon_5th = (u1 * b5[0] + u2 * b5[1] + u3 * b5[2] + u4 * b5[3] + u5 * b5[4] + u6 * b5[5]) * particle.dt
    lat_5th = (v1 * b5[0] + v2 * b5[1] + v3 * b5[2] + v4 * b5[3] + v5 * b5[4] + v6 * b5[5]) * particle.dt

    kappa = math.sqrt(math.pow(lon_5th - lon_4th, 2) + math.pow(lat_5th - lat_4th, 2))
    if (kappa <= fieldset.RK45_tol) or (math.fabs(particle.dt) < math.fabs(fieldset.RK45_min_dt)):
        particle_dlon += lon_4th  # noqa
        particle_dlat += lat_4th  # noqa
        if (kappa <= fieldset.RK45_tol) / 10 and (math.fabs(particle.dt*2) <= math.fabs(fieldset.RK45_max_dt)):
            particle.next_dt *= 2
    else:
        particle.next_dt /= 2
        return StatusCode.Repeat


def AdvectionAnalytical(particle, fieldset, time):
    """Advection of particles using 'analytical advection' integration. This code only works in SciPy mode.
    The JIT version of this code is hardcoded in C in advectionanalytical.h, and is called by the JIT version of this kernel.

    Based on Ariane/TRACMASS algorithm, as detailed in e.g. Doos et al (https://doi.org/10.5194/gmd-10-1733-2017).
    Note that the time-dependent scheme is currently implemented with 'intermediate timesteps'
    (default 10 per model timestep) and not yet with the full analytical time integration.
    """
    import numpy as np

    import parcels.tools.interpolation_utils as i_u

    tol = 1e-10
    I_s = 10  # number of intermediate time steps
    direction = 1. if particle.dt > 0 else -1.
    withW = True if 'W' in [f.name for f in fieldset.get_fields()] else False
    withTime = True if len(fieldset.U.grid.time_full) > 1 else False
    ti = fieldset.U.time_index(time)[0]
    ds_t = particle.dt
    if withTime:
        tau = (time - fieldset.U.grid.time[ti]) / (fieldset.U.grid.time[ti+1] - fieldset.U.grid.time[ti])
        time_i = np.linspace(0, fieldset.U.grid.time[ti+1] - fieldset.U.grid.time[ti], I_s)
        ds_t = min(ds_t, time_i[np.where(time - fieldset.U.grid.time[ti] < time_i)[0][0]])

    xsi, eta, zeta, xi, yi, zi = fieldset.U.search_indices(particle.lon, particle.lat, particle.depth, particle=particle)
    if withW:
        updatexi = 0
        updateyi = 0
        if abs(xsi - 1) < tol:
            if fieldset.U.data[0, zi+1, yi+1, xi+1] > 0:
                updatexi = 1
                xsi = 0
        elif abs(xsi) < tol:
            if fieldset.U.data[0, zi, yi, xi] < 0:
                updatexi = -1
                xsi = 1
        if abs(eta - 1) < tol:
            if fieldset.V.data[0, zi+1, yi+1, xi+1] > 0:
                updateyi = 1
                eta = 0
        elif abs(eta) < tol:
            if fieldset.V.data[0, zi, yi, xi] < 0:
                yi -= 1
                eta = 1
        if abs(zeta - 1) < tol:
            if fieldset.W.data[0, zi+1, yi+1, xi+1] > 0:
                zi += 1
                zeta = 0
        if abs(zeta) < tol:
            if fieldset.W.data[0, zi, yi, xi] < 0:
                zi -= 1
                zeta = 1
        xi += updatexi
        yi += updateyi
    else:
        updatexi = 0
        if abs(xsi - 1) < tol:
            if fieldset.U.data[0, yi+1, xi+1] > 0:
                updatexi = 1
                xsi = 0
        elif abs(xsi) < tol:
            if fieldset.U.data[0, yi, xi] < 0:
                updatexi = -1
                xsi = 1
        if abs(eta - 1) < tol:
            if fieldset.V.data[0, yi+1, xi+1] > 0:
                yi += 1
                eta = 0
        elif abs(eta) < tol:
            if fieldset.V.data[0, yi, xi] < 0:
                yi -= 1
                eta = 1
        xi += updatexi

    particle.xi[:] = xi
    particle.yi[:] = yi
    particle.zi[:] = zi

    grid = fieldset.U.grid
    if grid.gtype < 2:
        px = np.array([grid.lon[xi], grid.lon[xi + 1], grid.lon[xi + 1], grid.lon[xi]])
        py = np.array([grid.lat[yi], grid.lat[yi], grid.lat[yi + 1], grid.lat[yi + 1]])
    else:
        px = np.array([grid.lon[yi, xi], grid.lon[yi, xi + 1], grid.lon[yi + 1, xi + 1], grid.lon[yi + 1, xi]])
        py = np.array([grid.lat[yi, xi], grid.lat[yi, xi + 1], grid.lat[yi + 1, xi + 1], grid.lat[yi + 1, xi]])
    if grid.mesh == 'spherical':
        px[0] = px[0]+360 if px[0] < particle.lon-225 else px[0]
        px[0] = px[0]-360 if px[0] > particle.lat+225 else px[0]
        px[1:] = np.where(px[1:] - px[0] > 180, px[1:]-360, px[1:])
        px[1:] = np.where(-px[1:] + px[0] > 180, px[1:]+360, px[1:])
    if withW:
        pz = np.array([grid.depth[zi], grid.depth[zi+1]])
        dz = pz[1] - pz[0]
    else:
        dz = 1.

    c1 = fieldset.UV.dist(px[0], px[1], py[0], py[1], grid.mesh, np.dot(i_u.phi2D_lin(xsi, 0.), py))
    c2 = fieldset.UV.dist(px[1], px[2], py[1], py[2], grid.mesh, np.dot(i_u.phi2D_lin(1., eta), py))
    c3 = fieldset.UV.dist(px[2], px[3], py[2], py[3], grid.mesh, np.dot(i_u.phi2D_lin(xsi, 1.), py))
    c4 = fieldset.UV.dist(px[3], px[0], py[3], py[0], grid.mesh, np.dot(i_u.phi2D_lin(0., eta), py))
    rad = np.pi / 180.
    deg2m = 1852 * 60.
    meshJac = (deg2m * deg2m * math.cos(rad * particle.lat)) if grid.mesh == 'spherical' else 1
    dxdy = fieldset.UV.jacobian(xsi, eta, px, py) * meshJac

    if withW:
        U0 = direction * fieldset.U.data[ti, zi+1, yi+1, xi] * c4 * dz
        U1 = direction * fieldset.U.data[ti, zi+1, yi+1, xi+1] * c2 * dz
        V0 = direction * fieldset.V.data[ti, zi+1, yi, xi+1] * c1 * dz
        V1 = direction * fieldset.V.data[ti, zi+1, yi+1, xi+1] * c3 * dz
        if withTime:
            U0 = U0 * (1 - tau) + tau * direction * fieldset.U.data[ti+1, zi+1, yi+1, xi] * c4 * dz
            U1 = U1 * (1 - tau) + tau * direction * fieldset.U.data[ti+1, zi+1, yi+1, xi+1] * c2 * dz
            V0 = V0 * (1 - tau) + tau * direction * fieldset.V.data[ti+1, zi+1, yi, xi+1] * c1 * dz
            V1 = V1 * (1 - tau) + tau * direction * fieldset.V.data[ti+1, zi+1, yi+1, xi+1] * c3 * dz
    else:
        U0 = direction * fieldset.U.data[ti, yi+1, xi] * c4 * dz
        U1 = direction * fieldset.U.data[ti, yi+1, xi+1] * c2 * dz
        V0 = direction * fieldset.V.data[ti, yi, xi+1] * c1 * dz
        V1 = direction * fieldset.V.data[ti, yi+1, xi+1] * c3 * dz
        if withTime:
            U0 = U0 * (1 - tau) + tau * direction * fieldset.U.data[ti+1, yi+1, xi] * c4 * dz
            U1 = U1 * (1 - tau) + tau * direction * fieldset.U.data[ti+1, yi+1, xi+1] * c2 * dz
            V0 = V0 * (1 - tau) + tau * direction * fieldset.V.data[ti+1, yi, xi+1] * c1 * dz
            V1 = V1 * (1 - tau) + tau * direction * fieldset.V.data[ti+1, yi+1, xi+1] * c3 * dz

    def compute_ds(F0, F1, r, direction, tol):
        up = F0 * (1-r) + F1 * r
        r_target = 1. if direction * up >= 0. else 0.
        B = F0 - F1
        delta = - F0
        B = 0 if abs(B) < tol else B

        if abs(B) > tol:
            F_r1 = r_target + delta / B
            F_r0 = r + delta / B
        else:
            F_r0, F_r1 = None, None

        if abs(B) < tol and abs(delta) < tol:
            ds = float('inf')
        elif B == 0:
            ds = -(r_target - r) / delta
        elif F_r1 * F_r0 < tol:
            ds = float('inf')
        else:
            ds = - 1. / B * math.log(F_r1 / F_r0)

        if abs(ds) < tol:
            ds = float('inf')
        return ds, B, delta

    ds_x, B_x, delta_x = compute_ds(U0, U1, xsi, direction, tol)
    ds_y, B_y, delta_y = compute_ds(V0, V1, eta, direction, tol)
    if withW:
        W0 = direction * fieldset.W.data[ti, zi, yi+1, xi+1] * dxdy
        W1 = direction * fieldset.W.data[ti, zi+1, yi+1, xi+1] * dxdy
        if withTime:
            W0 = W0 * (1 - tau) + tau * direction * fieldset.W.data[ti+1, zi, yi + 1, xi + 1] * dxdy
            W1 = W1 * (1 - tau) + tau * direction * fieldset.W.data[ti+1, zi + 1, yi + 1, xi + 1] * dxdy
        ds_z, B_z, delta_z = compute_ds(W0, W1, zeta, direction, tol)
    else:
        ds_z = float('inf')

    # take the minimum travel time
    s_min = min(abs(ds_x), abs(ds_y), abs(ds_z), abs(ds_t / (dxdy * dz)))

    # calculate end position in time s_min
    def compute_rs(r, B, delta, s_min):
        if abs(B) < tol:
            return -delta * s_min + r
        else:
            return (r + delta / B) * math.exp(-B * s_min) - delta / B

    rs_x = compute_rs(xsi, B_x, delta_x, s_min)
    rs_y = compute_rs(eta, B_y, delta_y, s_min)

    particle_dlon += (1.-rs_x)*(1.-rs_y) * px[0] + rs_x * (1.-rs_y) * px[1] + rs_x * rs_y * px[2] + (1.-rs_x)*rs_y * px[3] - particle.lon  # noqa
    particle_dlat += (1.-rs_x)*(1.-rs_y) * py[0] + rs_x * (1.-rs_y) * py[1] + rs_x * rs_y * py[2] + (1.-rs_x)*rs_y * py[3] - particle.lat  # noqa

    if withW:
<<<<<<< HEAD
        rs_z = compute_rs(ds_z, zeta, B_z, delta_z, s_min)
=======
        rs_z = compute_rs(zeta, B_z, delta_z, s_min)
>>>>>>> 4f55da72
        particle_ddepth += (1.-rs_z) * pz[0] + rs_z * pz[1] - particle.depth  # noqa

    if particle.dt > 0:
        particle.dt = max(direction * s_min * (dxdy * dz), 1e-7)
    else:
        particle.dt = min(direction * s_min * (dxdy * dz), -1e-7)


def AdvectionAnalytical_2D_JIT(particle, fieldset, time):
    """JIT version of 2D AdvectionAnalytical kernel.

    The code itself is in advectionanalytical.h and is automatically included
    when using AdvectionAnalytical in JIT mode.
    """
    flow3D = 0
    calcAdvectionAnalytical_JIT('parcels_customed_Cfunc_pointer_args', fieldset.U, fieldset.V, fieldset.V, flow3D,  # noqa
                                particle.xi, particle.yi, particle.zi, particle.ti,
                                particle.lon, particle.lat, particle.depth, time, particle.dt,
                                particle_dlon, particle_dlat, particle_ddepth)  # noqa


def AdvectionAnalytical_3D_JIT(particle, fieldset, time):
    """JIT version of 3D AdvectionAnalytical kernel.

    The code itself is in advectionanalytical.h and is automatically included
    when using AdvectionAnalytical in JIT mode.
    """
    flow3D = 1
    calcAdvectionAnalytical_JIT('parcels_customed_Cfunc_pointer_args', fieldset.U, fieldset.V, fieldset.W, flow3D,  # noqa
                                particle.xi, particle.yi, particle.zi, particle.ti,
                                particle.lon, particle.lat, particle.depth, time, particle.dt,
                                particle_dlon, particle_dlat, particle_ddepth)  # noqa<|MERGE_RESOLUTION|>--- conflicted
+++ resolved
@@ -291,11 +291,7 @@
     particle_dlat += (1.-rs_x)*(1.-rs_y) * py[0] + rs_x * (1.-rs_y) * py[1] + rs_x * rs_y * py[2] + (1.-rs_x)*rs_y * py[3] - particle.lat  # noqa
 
     if withW:
-<<<<<<< HEAD
-        rs_z = compute_rs(ds_z, zeta, B_z, delta_z, s_min)
-=======
         rs_z = compute_rs(zeta, B_z, delta_z, s_min)
->>>>>>> 4f55da72
         particle_ddepth += (1.-rs_z) * pz[0] + rs_z * pz[1] - particle.depth  # noqa
 
     if particle.dt > 0:
