"""Collection of pre-built advection-diffusion kernels.

See `this tutorial <../examples/tutorial_diffusion.ipynb>`__ for a detailed explanation.
"""

import numpy as np

import numpy as np

__all__ = ["AdvectionDiffusionEM", "AdvectionDiffusionM1", "DiffusionUniformKh"]


def AdvectionDiffusionM1(particle, fieldset, time):  # pragma: no cover
    """Kernel for 2D advection-diffusion, solved using the Milstein scheme at first order (M1).

    Assumes that fieldset has fields `Kh_zonal` and `Kh_meridional`
    and variable `fieldset.dres`, setting the resolution for the central
    difference gradient approximation. This should be (of the order of) the
    local gridsize.

    This Milstein scheme is of strong and weak order 1, which is higher than the
    Euler-Maruyama scheme. It experiences less spurious diffusivity by
    including extra correction terms that are computationally cheap.

    The Wiener increment `dW` is normally distributed with zero
    mean and a standard deviation of sqrt(dt).
    """
<<<<<<< HEAD
    dt = particle.dt / np.timedelta64(1, "s")
=======
    dt = particle.dt / np.timedelta64(1, "s")  # TODO: improve API for converting dt to seconds
>>>>>>> bef8ee3c
    # Wiener increment with zero mean and std of sqrt(dt)
    dWx = np.random.normal(0, np.sqrt(np.fabs(dt)))
    dWy = np.random.normal(0, np.sqrt(np.fabs(dt)))

    Kxp1 = fieldset.Kh_zonal[particle.time, particle.depth, particle.lat, particle.lon + fieldset.dres]
    Kxm1 = fieldset.Kh_zonal[particle.time, particle.depth, particle.lat, particle.lon - fieldset.dres]
    dKdx = (Kxp1 - Kxm1) / (2 * fieldset.dres)

    u, v = fieldset.UV[particle.time, particle.depth, particle.lat, particle.lon]
    bx = np.sqrt(2 * fieldset.Kh_zonal[particle.time, particle.depth, particle.lat, particle.lon])

    Kyp1 = fieldset.Kh_meridional[particle.time, particle.depth, particle.lat + fieldset.dres, particle.lon]
    Kym1 = fieldset.Kh_meridional[particle.time, particle.depth, particle.lat - fieldset.dres, particle.lon]
    dKdy = (Kyp1 - Kym1) / (2 * fieldset.dres)

    by = np.sqrt(2 * fieldset.Kh_meridional[particle.time, particle.depth, particle.lat, particle.lon])

    # Particle positions are updated only after evaluating all terms.
    particle.dlon += u * dt + 0.5 * dKdx * (dWx**2 + dt) + bx * dWx
    particle.dlat += v * dt + 0.5 * dKdy * (dWy**2 + dt) + by * dWy


def AdvectionDiffusionEM(particle, fieldset, time):  # pragma: no cover
    """Kernel for 2D advection-diffusion, solved using the Euler-Maruyama scheme (EM).

    Assumes that fieldset has fields `Kh_zonal` and `Kh_meridional`
    and variable `fieldset.dres`, setting the resolution for the central
    difference gradient approximation. This should be (of the order of) the
    local gridsize.

    The Euler-Maruyama scheme is of strong order 0.5 and weak order 1.

    The Wiener increment `dW` is normally distributed with zero
    mean and a standard deviation of sqrt(dt).
    """
    dt = particle.dt / np.timedelta64(1, "s")
    # Wiener increment with zero mean and std of sqrt(dt)
    dWx = np.random.normal(0, np.sqrt(np.fabs(dt)))
    dWy = np.random.normal(0, np.sqrt(np.fabs(dt)))

    u, v = fieldset.UV[particle.time, particle.depth, particle.lat, particle.lon]

    Kxp1 = fieldset.Kh_zonal[particle.time, particle.depth, particle.lat, particle.lon + fieldset.dres]
    Kxm1 = fieldset.Kh_zonal[particle.time, particle.depth, particle.lat, particle.lon - fieldset.dres]
    dKdx = (Kxp1 - Kxm1) / (2 * fieldset.dres)
    ax = u + dKdx
    bx = np.sqrt(2 * fieldset.Kh_zonal[particle.time, particle.depth, particle.lat, particle.lon])

    Kyp1 = fieldset.Kh_meridional[particle.time, particle.depth, particle.lat + fieldset.dres, particle.lon]
    Kym1 = fieldset.Kh_meridional[particle.time, particle.depth, particle.lat - fieldset.dres, particle.lon]
    dKdy = (Kyp1 - Kym1) / (2 * fieldset.dres)
    ay = v + dKdy
    by = np.sqrt(2 * fieldset.Kh_meridional[particle.time, particle.depth, particle.lat, particle.lon])

    # Particle positions are updated only after evaluating all terms.
    particle.dlon += ax * dt + bx * dWx
    particle.dlat += ay * dt + by * dWy


def DiffusionUniformKh(particle, fieldset, time):  # pragma: no cover
    """Kernel for simple 2D diffusion where diffusivity (Kh) is assumed uniform.

    Assumes that fieldset has constant fields `Kh_zonal` and `Kh_meridional`.
    These can be added via e.g.
    `fieldset.add_constant_field("Kh_zonal", kh_zonal, mesh=mesh)`
    or
    `fieldset.add_constant_field("Kh_meridional", kh_meridional, mesh=mesh)`
    where mesh is either 'flat' or 'spherical'

    This kernel assumes diffusivity gradients are zero and is therefore more efficient.
    Since the perturbation due to diffusion is in this case isotropic independent, this
    kernel contains no advection and can be used in combination with a separate
    advection kernel.

    The Wiener increment `dW` is normally distributed with zero
    mean and a standard deviation of sqrt(dt).
    """
    dt = particle.dt / np.timedelta64(1, "s")
    # Wiener increment with zero mean and std of sqrt(dt)
    dWx = np.random.normal(0, np.sqrt(np.fabs(dt)))
    dWy = np.random.normal(0, np.sqrt(np.fabs(dt)))

    print(particle)

    bx = np.sqrt(2 * fieldset.Kh_zonal[particle])
    by = np.sqrt(2 * fieldset.Kh_meridional[particle])

    particle.dlon += bx * dWx
    particle.dlat += by * dWy<|MERGE_RESOLUTION|>--- conflicted
+++ resolved
@@ -2,8 +2,6 @@
 
 See `this tutorial <../examples/tutorial_diffusion.ipynb>`__ for a detailed explanation.
 """
-
-import numpy as np
 
 import numpy as np
 
@@ -25,11 +23,7 @@
     The Wiener increment `dW` is normally distributed with zero
     mean and a standard deviation of sqrt(dt).
     """
-<<<<<<< HEAD
-    dt = particle.dt / np.timedelta64(1, "s")
-=======
     dt = particle.dt / np.timedelta64(1, "s")  # TODO: improve API for converting dt to seconds
->>>>>>> bef8ee3c
     # Wiener increment with zero mean and std of sqrt(dt)
     dWx = np.random.normal(0, np.sqrt(np.fabs(dt)))
     dWy = np.random.normal(0, np.sqrt(np.fabs(dt)))
