--- conflicted
+++ resolved
@@ -381,25 +381,6 @@
         """
         sign_dt = 1 if p.dt >= 0 else -1
         while p.state in [StatusCode.Evaluate, StatusCode.Repeat]:
-<<<<<<< HEAD
-            pre_dt = p.dt
-
-            sign_dt = np.sign(p.dt)
-            if sign_dt * p.time_nextloop >= sign_dt * endtime:
-                return p
-
-            try:  # Use next_dt from AdvectionRK45 if it is set
-                if abs(endtime - p.time_nextloop) < abs(p.next_dt) - 1e-6:
-                    p.next_dt = abs(endtime - p.time_nextloop) * sign_dt
-            except KeyError:
-                if abs(endtime - p.time_nextloop) < abs(p.dt) - 1e-6:
-                    p.dt = abs(endtime - p.time_nextloop) * sign_dt
-            res = self._pyfunc(p, self._fieldset, p.time_nextloop)
-
-            if res is None:
-                if sign_dt * p.time < sign_dt * endtime and p.state == StatusCode.Success:
-                    p.state = StatusCode.Evaluate
-=======
             if sign_dt * (endtime - p.time_nextloop) <= 0:
                 return p
 
@@ -417,7 +398,6 @@
                 if p.state == StatusCode.Success:
                     if sign_dt * (p.time - endtime) > 0:
                         p.state = StatusCode.Evaluate
->>>>>>> 6baf346a
             else:
                 p.state = res
 
