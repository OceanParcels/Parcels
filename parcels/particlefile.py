--- conflicted
+++ resolved
@@ -178,31 +178,11 @@
                 for var in self.var_names:
                     data[var] = np.nan * np.zeros(len(pset))
 
-<<<<<<< HEAD
                 i = 0
                 for p in pset:
                     if p.dt*p.time <= p.dt*time:
                         for var in self.var_names:
                             data[var][i] = getattr(p, var)
-=======
-                first_write = [p for p in pset if (p.fileid < 0 or len(self.idx) == 0) and _is_particle_started_yet(p, time)]  # len(self.idx)==0 in case pset is written to new ParticleFile
-                for p in first_write:
-                    p.fileid = self.lasttraj  # particle id in current file
-                    self.lasttraj += 1
-
-                self.idx = np.append(self.idx, np.zeros(len(first_write)))
-
-                for p in pset:
-                    if _is_particle_started_yet(p, time):
-                        i = p.fileid
-                        self.id[i, self.idx[i]] = p.id
-                        self.time[i, self.idx[i]] = p.time
-                        self.lat[i, self.idx[i]] = p.lat
-                        self.lon[i, self.idx[i]] = p.lon
-                        self.z[i, self.idx[i]] = p.depth
-                        for var in self.user_vars:
-                            getattr(self, var)[i, self.idx[i]] = getattr(p, var)
->>>>>>> 3bcdcce4
                         if p.state != ErrorCode.Delete and not np.allclose(p.time, time):
                             logger.warning_once('time argument in pfile.write() is %g, but a particle has time %g.' % (time, p.time))
                         self.maxid_written = np.max([self.maxid_written, p.id])
@@ -222,7 +202,7 @@
                     self.time_written.append(time)
 
                 if len(self.var_names_once) > 0:
-                    first_write = [p for p in pset if (p.id not in self.written_once) and (p.dt * p.time <= p.dt * time or np.isnan(p.dt))]
+                    first_write = [p for p in pset if (p.id not in self.written_once) and _is_particle_started_yet(p, time)]
                     data_once = {}
                     data_once['id'] = np.nan * np.zeros(len(first_write))
                     for var in self.var_names_once:
