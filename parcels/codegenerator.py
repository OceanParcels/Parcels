from parcels.field import Field, VectorField, SummedField, NestedField
from parcels.tools.loggers import logger
import ast
import cgen as c
import collections
import math
import numpy as np
import random
from copy import copy


class IntrinsicNode(ast.AST):
    def __init__(self, obj, ccode):
        self.obj = obj
        self.ccode = ccode


class FieldSetNode(IntrinsicNode):
    def __getattr__(self, attr):
        if isinstance(getattr(self.obj, attr), Field):
            return FieldNode(getattr(self.obj, attr),
                             ccode="%s->%s" % (self.ccode, attr))
        elif isinstance(getattr(self.obj, attr), NestedField):
            if isinstance(getattr(self.obj, attr)[0], VectorField):
                return NestedVectorFieldNode(getattr(self.obj, attr),
                                             ccode="%s->%s" % (self.ccode, attr))
            else:
                return NestedFieldNode(getattr(self.obj, attr),
                                       ccode="%s->%s" % (self.ccode, attr))
        elif isinstance(getattr(self.obj, attr), SummedField) or isinstance(getattr(self.obj, attr), list):
            if isinstance(getattr(self.obj, attr)[0], VectorField):
                return SummedVectorFieldNode(getattr(self.obj, attr),
                                             ccode="%s->%s" % (self.ccode, attr))
            else:
                return SummedFieldNode(getattr(self.obj, attr),
                                       ccode="%s->%s" % (self.ccode, attr))
        elif isinstance(getattr(self.obj, attr), VectorField):
            return VectorFieldNode(getattr(self.obj, attr),
                                   ccode="%s->%s" % (self.ccode, attr))
        else:
            return ConstNode(getattr(self.obj, attr),
                             ccode="%s" % (attr))


class FieldNode(IntrinsicNode):
    def __getitem__(self, attr):
        return FieldEvalNode(self.obj, attr)


class FieldEvalNode(IntrinsicNode):
    def __init__(self, field, args, var, var2=None):
        self.field = field
        self.args = args
        self.var = var  # the variable in which the interpolated field is written


class VectorFieldNode(IntrinsicNode):
    def __getitem__(self, attr):
        return VectorFieldEvalNode(self.obj, attr)


class VectorFieldEvalNode(IntrinsicNode):
    def __init__(self, field, args, var, var2, var3):
        self.field = field
        self.args = args
        self.var = var  # the variable in which the interpolated field is written
        self.var2 = var2  # second variable for UV interpolation
        self.var3 = var3  # third variable for UVW interpolation


class SummedFieldNode(IntrinsicNode):
    def __getitem__(self, attr):
        return SummedFieldEvalNode(self.obj, attr)


class SummedFieldEvalNode(IntrinsicNode):
    def __init__(self, fields, args, var):
        self.fields = fields
        self.args = args
        self.var = var  # the variable in which the interpolated field is written


class SummedVectorFieldNode(IntrinsicNode):
    def __getitem__(self, attr):
        return SummedVectorFieldEvalNode(self.obj, attr)


class SummedVectorFieldEvalNode(IntrinsicNode):
    def __init__(self, fields, args, var, var2, var3):
        self.fields = fields
        self.args = args
        self.var = var  # the variable in which the interpolated field is written
        self.var2 = var2  # second variable for UV interpolation
        self.var3 = var3  # third variable for UVW interpolation


class NestedFieldNode(IntrinsicNode):
    def __getitem__(self, attr):
        return NestedFieldEvalNode(self.obj, attr)


class NestedFieldEvalNode(IntrinsicNode):
    def __init__(self, fields, args, var):
        self.fields = fields
        self.args = args
        self.var = var  # the variable in which the interpolated field is written


class NestedVectorFieldNode(IntrinsicNode):
    def __getitem__(self, attr):
        return NestedVectorFieldEvalNode(self.obj, attr)


class NestedVectorFieldEvalNode(IntrinsicNode):
    def __init__(self, fields, args, var, var2, var3):
        self.fields = fields
        self.args = args
        self.var = var  # the variable in which the interpolated field is written
        self.var2 = var2  # second variable for UV interpolation
        self.var3 = var3  # third variable for UVW interpolation


class ConstNode(IntrinsicNode):
    def __getitem__(self, attr):
        return attr


class MathNode(IntrinsicNode):
    symbol_map = {'pi': 'M_PI', 'e': 'M_E'}

    def __getattr__(self, attr):
        if hasattr(math, attr):
            if attr in self.symbol_map:
                attr = self.symbol_map[attr]
            return IntrinsicNode(None, ccode=attr)
        else:
            raise AttributeError("""Unknown math function encountered: %s"""
                                 % attr)


class RandomNode(IntrinsicNode):
    symbol_map = {'random': 'parcels_random',
                  'uniform': 'parcels_uniform',
                  'randint': 'parcels_randint',
                  'normalvariate': 'parcels_normalvariate',
                  'expovariate': 'parcels_expovariate',
                  'seed': 'parcels_seed'}

    def __getattr__(self, attr):
        if hasattr(random, attr):
            if attr in self.symbol_map:
                attr = self.symbol_map[attr]
            return IntrinsicNode(None, ccode=attr)
        else:
            raise AttributeError("""Unknown random function encountered: %s"""
                                 % attr)


class ErrorCodeNode(IntrinsicNode):
    symbol_map = {'Success': 'SUCCESS', 'Repeat': 'REPEAT', 'Delete': 'DELETE',
                  'Error': 'ERROR', 'ErrorOutOfBounds': 'ERROR_OUT_OF_BOUNDS'}

    def __getattr__(self, attr):
        if attr in self.symbol_map:
            attr = self.symbol_map[attr]
            return IntrinsicNode(None, ccode=attr)
        else:
            raise AttributeError("""Unknown math function encountered: %s"""
                                 % attr)


class PrintNode(IntrinsicNode):
    def __init__(self):
        self.obj = 'print'


class ParticleAttributeNode(IntrinsicNode):
    def __init__(self, obj, attr):
        self.obj = obj
        self.attr = attr
        self.ccode = "%s->%s" % (obj.ccode, attr)


class ParticleNode(IntrinsicNode):
    def __getattr__(self, attr):
        if attr in [v.name for v in self.obj.variables]:
            return ParticleAttributeNode(self, attr)
        elif attr in ['delete']:
            return ParticleAttributeNode(self, 'state')
        else:
            raise AttributeError("""Particle type %s does not define attribute "%s".
Please add '%s' to %s.users_vars or define an appropriate sub-class."""
                                 % (self.obj, attr, attr, self.obj))


class IntrinsicTransformer(ast.NodeTransformer):
    """AST transformer that catches any mention of intrinsic variable
    names, such as 'particle' or 'fieldset', inserts placeholder objects
    and propagates attribute access."""

    def __init__(self, fieldset, ptype):
        self.fieldset = fieldset
        self.ptype = ptype

        # Counter and variable names for temporaries
        self._tmp_counter = 0
        self.tmp_vars = []
        # A stack of additonal staements to be inserted
        self.stmt_stack = []

    def get_tmp(self):
        """Create a new temporary veriable name"""
        tmp = "parcels_tmpvar%d" % self._tmp_counter
        self._tmp_counter += 1
        self.tmp_vars += [tmp]
        return tmp

    def visit_Name(self, node):
        """Inject IntrinsicNode objects into the tree according to keyword"""
        if node.id == 'fieldset':
            node = FieldSetNode(self.fieldset, ccode='fset')
        elif node.id == 'particle':
            node = ParticleNode(self.ptype, ccode='particle')
        elif node.id in ['ErrorCode', 'Error']:
            node = ErrorCodeNode(math, ccode='')
        elif node.id == 'math':
            node = MathNode(math, ccode='')
        elif node.id == 'random':
            node = RandomNode(math, ccode='')
        elif node.id == 'print':
            node = PrintNode()
        elif 'parcels_tmpvar' in node.id:
            raise NotImplementedError("Custom Kernels cannot contain string 'parcels_tmpvar'; please change your kernel")
        return node

    def visit_Attribute(self, node):
        node.value = self.visit(node.value)
        if isinstance(node.value, IntrinsicNode):
            return getattr(node.value, node.attr)
        else:
            if node.value.id in ['np', 'numpy']:
                raise NotImplementedError("Cannot convert numpy functions in kernels to C-code.\n"
                                          "Either use functions from the math library or run Parcels in Scipy mode.\n"
                                          "For more information, see http://oceanparcels.org/faq.html#kernelwriting")
            else:
                raise NotImplementedError("Cannot convert '%s' used in kernel to C-code" % node.value.id)

    def visit_Subscript(self, node):
        node.value = self.visit(node.value)
        node.slice = self.visit(node.slice)

        # If we encounter field evaluation we replace it with a
        # temporary variable and put the evaluation call on the stack.
        if isinstance(node.value, SummedFieldNode):
            tmp = [self.get_tmp() for _ in node.value.obj]
            # Insert placeholder node for field eval ...
            self.stmt_stack += [SummedFieldEvalNode(node.value, node.slice, tmp)]
            # .. and return the name of the temporary that will be populated
            return ast.Name(id='+'.join(tmp))
        elif isinstance(node.value, SummedVectorFieldNode):
            tmp = [self.get_tmp() for _ in range(len(node.value.obj))]
            tmp2 = [self.get_tmp() for _ in range(len(node.value.obj))]
            tmp3 = [self.get_tmp() if list.__getitem__(node.value.obj, 0).vector_type == '3D' else None for _ in range(len(node.value.obj))]
            # Insert placeholder node for field eval ...
            self.stmt_stack += [SummedVectorFieldEvalNode(node.value, node.slice, tmp, tmp2, tmp3)]
            # .. and return the name of the temporary that will be populated
            if all(tmp3):
                return ast.Tuple([ast.Name(id='+'.join(tmp)), ast.Name(id='+'.join(tmp2)), ast.Name(id='+'.join(tmp3))], ast.Load())
            else:
                return ast.Tuple([ast.Name(id='+'.join(tmp)), ast.Name(id='+'.join(tmp2))], ast.Load())
        elif isinstance(node.value, FieldNode):
            tmp = self.get_tmp()
            # Insert placeholder node for field eval ...
            self.stmt_stack += [FieldEvalNode(node.value, node.slice, tmp)]
            # .. and return the name of the temporary that will be populated
            return ast.Name(id=tmp)
        elif isinstance(node.value, VectorFieldNode):
            tmp = self.get_tmp()
            tmp2 = self.get_tmp()
            tmp3 = self.get_tmp() if node.value.obj.vector_type == '3D' else None
            # Insert placeholder node for field eval ...
            self.stmt_stack += [VectorFieldEvalNode(node.value, node.slice, tmp, tmp2, tmp3)]
            # .. and return the name of the temporary that will be populated
            if tmp3:
                return ast.Tuple([ast.Name(id=tmp), ast.Name(id=tmp2), ast.Name(id=tmp3)], ast.Load())
            else:
                return ast.Tuple([ast.Name(id=tmp), ast.Name(id=tmp2)], ast.Load())
        elif isinstance(node.value, NestedFieldNode):
            tmp = self.get_tmp()
            self.stmt_stack += [NestedFieldEvalNode(node.value, node.slice, tmp)]
            return ast.Name(id=tmp)
        elif isinstance(node.value, NestedVectorFieldNode):
            tmp = self.get_tmp()
            tmp2 = self.get_tmp()
            tmp3 = self.get_tmp() if list.__getitem__(node.value.obj, 0).vector_type == '3D' else None
            self.stmt_stack += [NestedVectorFieldEvalNode(node.value, node.slice, tmp, tmp2, tmp3)]
            if tmp3:
                return ast.Tuple([ast.Name(id=tmp), ast.Name(id=tmp2), ast.Name(id=tmp3)], ast.Load())
            else:
                return ast.Tuple([ast.Name(id=tmp), ast.Name(id=tmp2)], ast.Load())
        else:
            return node

    def visit_AugAssign(self, node):
        node.target = self.visit(node.target)
        node.op = self.visit(node.op)
        node.value = self.visit(node.value)
        stmts = [node]

        # Inject statements from the stack
        if len(self.stmt_stack) > 0:
            stmts = self.stmt_stack + stmts
            self.stmt_stack = []
        return stmts

    def visit_Assign(self, node):
        node.targets = [self.visit(t) for t in node.targets]
        node.value = self.visit(node.value)
        stmts = [node]

        # Inject statements from the stack
        if len(self.stmt_stack) > 0:
            stmts = self.stmt_stack + stmts
            self.stmt_stack = []
        return stmts

    def visit_Call(self, node):
        node.func = self.visit(node.func)
        node.args = [self.visit(a) for a in node.args]
        if isinstance(node.func, ParticleAttributeNode) \
           and node.func.attr == 'state':
            node = IntrinsicNode(node, "return DELETE")
        return node


class TupleSplitter(ast.NodeTransformer):
    """AST transformer that detects and splits Pythonic tuple
    assignments into multiple statements for conversion to C."""

    def visit_Assign(self, node):
        if isinstance(node.targets[0], ast.Tuple) \
           and isinstance(node.value, ast.Tuple):
            t_elts = node.targets[0].elts
            v_elts = node.value.elts
            if len(t_elts) != len(v_elts):
                raise AttributeError("Tuple lenghts in assignment do not agree")
            node = [ast.Assign() for _ in t_elts]
            for n, t, v in zip(node, t_elts, v_elts):
                n.targets = [t]
                n.value = v
        return node


class KernelGenerator(ast.NodeVisitor):
    """Code generator class that translates simple Python kernel
    functions into C functions by populating and accessing the `ccode`
    attriibute on nodes in the Python AST."""

    # Intrinsic variables that appear as function arguments
    kernel_vars = ['particle', 'fieldset', 'time', 'dt', 'output_time', 'tol']
    array_vars = []

    def __init__(self, fieldset, ptype):
        self.fieldset = fieldset
        self.ptype = ptype
        self.field_args = collections.OrderedDict()
        self.vector_field_args = collections.OrderedDict()
        self.const_args = collections.OrderedDict()

    def generate(self, py_ast, funcvars):
        # Replace occurences of intrinsic objects in Python AST
        transformer = IntrinsicTransformer(self.fieldset, self.ptype)
        py_ast = transformer.visit(py_ast)

        # Untangle Pythonic tuple-assignment statements
        py_ast = TupleSplitter().visit(py_ast)

        # Generate C-code for all nodes in the Python AST
        self.visit(py_ast)
        self.ccode = py_ast.ccode

        # Insert variable declarations for non-instrinsics
        # Make sure that repeated variables are not declared more than
        # once. If variables occur in multiple Kernels, give a warning
        used_vars = []
        funcvars_copy = copy(funcvars)  # editing a list while looping over it is dangerous
        for kvar in funcvars:
            if kvar in used_vars:
                if kvar not in ['particle', 'fieldset', 'time']:
                    logger.warning(kvar+" declared in multiple Kernels")
                funcvars_copy.remove(kvar)
            else:
                used_vars.append(kvar)
        funcvars = funcvars_copy
        for kvar in self.kernel_vars + self.array_vars:
            if kvar in funcvars:
                funcvars.remove(kvar)
        self.ccode.body.insert(0, c.Value('ErrorCode', 'err'))
        if len(funcvars) > 0:
            self.ccode.body.insert(0, c.Value("type_coord", ", ".join(funcvars)))
        if len(transformer.tmp_vars) > 0:
            self.ccode.body.insert(0, c.Value("float", ", ".join(transformer.tmp_vars)))

        return self.ccode

    def visit_FunctionDef(self, node):
        # Generate "ccode" attribute by traversing the Python AST
        for stmt in node.body:
            if not (hasattr(stmt, 'value') and type(stmt.value) is ast.Str):  # ignore docstrings
                self.visit(stmt)

        # Create function declaration and argument list
        decl = c.Static(c.DeclSpecifier(c.Value("ErrorCode", node.name), spec='inline'))
        args = [c.Pointer(c.Value(self.ptype.name, "particle")),
                c.Value("double", "time")]
        for field in self.field_args.values():
            args += [c.Pointer(c.Value("CField", "%s" % field.ccode_name))]
        for field in self.vector_field_args.values():
            for fcomponent in ['U', 'V', 'W']:
                try:
                    f = getattr(field, fcomponent)
                    if f.ccode_name not in self.field_args:
                        args += [c.Pointer(c.Value("CField", "%s" % f.ccode_name))]
                        self.field_args[f.ccode_name] = f
                except:
                    pass  # field.W does not always exist
        for const, _ in self.const_args.items():
            args += [c.Value("float", const)]

        # Create function body as C-code object
        body = [stmt.ccode for stmt in node.body if not (hasattr(stmt, 'value') and type(stmt.value) is ast.Str)]
        body += [c.Statement("return SUCCESS")]
        node.ccode = c.FunctionBody(c.FunctionDeclaration(decl, args), c.Block(body))

    def visit_Call(self, node):
        """Generate C code for simple C-style function calls. Please
        note that starred and keyword arguments are currently not
        supported."""
        pointer_args = False
        if isinstance(node.func, PrintNode):
            # Write our own Print parser because Python3-AST does not seem to have one
            if isinstance(node.args[0], ast.Str):
                node.ccode = str(c.Statement('printf("%s\\n")' % (node.args[0].s)))
            elif isinstance(node.args[0], ast.Name):
                node.ccode = str(c.Statement('printf("%%f\\n", %s)' % (node.args[0].id)))
            elif isinstance(node.args[0], ast.BinOp):
                if hasattr(node.args[0].right, 'ccode'):
                    args = node.args[0].right.ccode
                elif hasattr(node.args[0].right, 'elts'):
                    args = []
                    for a in node.args[0].right.elts:
                        if hasattr(a, 'ccode'):
                            args.append(a.ccode)
                        elif hasattr(a, 'id'):
                            args.append(a.id)
                else:
                    args = []
                s = 'printf("%s\\n"' % node.args[0].left.s
                if isinstance(args, str):
                    s = s + (", %s)" % args)
                else:
                    for arg in args:
                        s = s + (", %s" % arg)
                    s = s + ")"
                node.ccode = str(c.Statement(s))
            else:
                raise RuntimeError("This print statement is not supported in Python3 version of Parcels")
        else:
            for a in node.args:
                self.visit(a)
                if a.ccode == 'pointer_args':
                    pointer_args = True
                    continue
                if isinstance(a, FieldNode) or isinstance(a, VectorFieldNode):
                    a.ccode = a.obj.ccode_name
                elif isinstance(a, ParticleNode):
                    continue
                elif pointer_args:
                    a.ccode = "&%s" % a.ccode
            ccode_args = ", ".join([a.ccode for a in node.args[pointer_args:]])
            try:
                self.visit(node.func)
                node.ccode = "%s(%s)" % (node.func.ccode, ccode_args)
            except:
                raise RuntimeError("Error in converting Kernel to C. See http://oceanparcels.org/#writing-parcels-kernels for hints and tips")

    def visit_Name(self, node):
        """Catches any mention of intrinsic variable names, such as
        'particle' or 'fieldset' and inserts our placeholder objects"""
        if node.id == 'True':
            node.id = "1"
        if node.id == 'False':
            node.id = "0"
        node.ccode = node.id

    def visit_NameConstant(self, node):
        if node.value is True:
            node.ccode = "1"
        if node.value is False:
            node.ccode = "0"

    def visit_Expr(self, node):
        self.visit(node.value)
        node.ccode = c.Statement(node.value.ccode)

    def visit_Assign(self, node):
        self.visit(node.targets[0])
        self.visit(node.value)
        if isinstance(node.value, ast.List):
            # Detect in-place initialisation of multi-dimensional arrays
            tmp_node = node.value
            decl = c.Value('float', node.targets[0].id)
            while isinstance(tmp_node, ast.List):
                decl = c.ArrayOf(decl, len(tmp_node.elts))
                if isinstance(tmp_node.elts[0], ast.List):
                    # Check type and dimension are the same
                    if not all(isinstance(e, ast.List) for e in tmp_node.elts):
                        raise TypeError("Non-list element discovered in array declaration")
                    if not all(len(e.elts) == len(tmp_node.elts[0].elts) for e in tmp_node.elts):
                        raise TypeError("Irregular array length not allowed in array declaration")
                tmp_node = tmp_node.elts[0]
            node.ccode = c.Initializer(decl, node.value.ccode)
            self.array_vars += [node.targets[0].id]
        else:
            node.ccode = c.Assign(node.targets[0].ccode, node.value.ccode)

    def visit_AugAssign(self, node):
        self.visit(node.target)
        self.visit(node.op)
        self.visit(node.value)
        node.ccode = c.Statement("%s %s= %s" % (node.target.ccode,
                                                node.op.ccode,
                                                node.value.ccode))

    def visit_If(self, node):
        self.visit(node.test)
        for b in node.body:
            self.visit(b)
        for b in node.orelse:
            self.visit(b)
        # field evals are replaced by a tmp variable is added to the stack.
        # Here it means field evals passes from node.test to node.body. We take it out manually
        fieldInTestCount = node.test.ccode.count('parcels_tmpvar')
        body0 = c.Block([b.ccode for b in node.body[:fieldInTestCount]])
        body = c.Block([b.ccode for b in node.body[fieldInTestCount:]])
        orelse = c.Block([b.ccode for b in node.orelse]) if len(node.orelse) > 0 else None
        ifcode = c.If(node.test.ccode, body, orelse)
        node.ccode = c.Block([body0, ifcode])

    def visit_Compare(self, node):
        self.visit(node.left)
        assert(len(node.ops) == 1)
        self.visit(node.ops[0])
        assert(len(node.comparators) == 1)
        self.visit(node.comparators[0])
        node.ccode = "%s %s %s" % (node.left.ccode, node.ops[0].ccode,
                                   node.comparators[0].ccode)

    def visit_Index(self, node):
        self.visit(node.value)
        node.ccode = node.value.ccode

    def visit_Tuple(self, node):
        for e in node.elts:
            self.visit(e)
        node.ccode = tuple([e.ccode for e in node.elts])

    def visit_List(self, node):
        for e in node.elts:
            self.visit(e)
        node.ccode = "{" + ", ".join([e.ccode for e in node.elts]) + "}"

    def visit_Subscript(self, node):
        self.visit(node.value)
        self.visit(node.slice)
        if isinstance(node.value, FieldNode) or isinstance(node.value, VectorFieldNode):
            node.ccode = node.value.__getitem__(node.slice.ccode).ccode
        elif isinstance(node.value, IntrinsicNode):
            raise NotImplementedError("Subscript not implemented for object type %s"
                                      % type(node.value).__name__)
        else:
            node.ccode = "%s[%s]" % (node.value.ccode, node.slice.ccode)

    def visit_UnaryOp(self, node):
        self.visit(node.op)
        self.visit(node.operand)
        node.ccode = "%s(%s)" % (node.op.ccode, node.operand.ccode)

    def visit_BinOp(self, node):
        self.visit(node.left)
        self.visit(node.op)
        self.visit(node.right)
        if isinstance(node.op, ast.BitXor):
            raise RuntimeError("JIT kernels do not support the '^' operator.\n"
                               "Did you intend to use the exponential/power operator? In that case, please use '**'")
        elif node.op.ccode == 'pow':  # catching '**' pow statements
            node.ccode = "pow(%s, %s)" % (node.left.ccode, node.right.ccode)
        else:
            node.ccode = "(%s %s %s)" % (node.left.ccode, node.op.ccode, node.right.ccode)
        node.s_print = True

    def visit_Add(self, node):
        node.ccode = "+"

    def visit_UAdd(self, node):
        node.ccode = "+"

    def visit_Sub(self, node):
        node.ccode = "-"

    def visit_USub(self, node):
        node.ccode = "-"

    def visit_Mult(self, node):
        node.ccode = "*"

    def visit_Div(self, node):
        node.ccode = "/"

    def visit_Mod(self, node):
        node.ccode = "%"

    def visit_Pow(self, node):
        node.ccode = "pow"

    def visit_Num(self, node):
        node.ccode = str(node.n)

    def visit_BoolOp(self, node):
        self.visit(node.op)
        for v in node.values:
            self.visit(v)
        op_str = " %s " % node.op.ccode
        node.ccode = op_str.join([v.ccode for v in node.values])

    def visit_Eq(self, node):
        node.ccode = "=="

    def visit_Lt(self, node):
        node.ccode = "<"

    def visit_LtE(self, node):
        node.ccode = "<="

    def visit_Gt(self, node):
        node.ccode = ">"

    def visit_GtE(self, node):
        node.ccode = ">="

    def visit_And(self, node):
        node.ccode = "&&"

    def visit_Or(self, node):
        node.ccode = "||"

    def visit_Not(self, node):
        node.ccode = "!"

    def visit_While(self, node):
        self.visit(node.test)
        for b in node.body:
            self.visit(b)
        if len(node.orelse) > 0:
            raise RuntimeError("Else clause in while clauses cannot be translated to C")
        body = c.Block([b.ccode for b in node.body])
        node.ccode = c.DoWhile(node.test.ccode, body)

    def visit_For(self, node):
        raise RuntimeError("For loops cannot be translated to C")

    def visit_Break(self, node):
        node.ccode = c.Statement("break")

    def visit_FieldNode(self, node):
        """Record intrinsic fields used in kernel"""
        self.field_args[node.obj.ccode_name] = node.obj

    def visit_SummedFieldNode(self, node):
        """Record intrinsic fields used in kernel"""
        for fld in node.obj:
            self.field_args[fld.ccode_name] = fld

    def visit_NestedFieldNode(self, node):
        """Record intrinsic fields used in kernel"""
        for fld in node.obj:
            self.field_args[fld.ccode_name] = fld

    def visit_VectorFieldNode(self, node):
        """Record intrinsic fields used in kernel"""
        self.vector_field_args[node.obj.ccode_name] = node.obj

    def visit_SummedVectorFieldNode(self, node):
        """Record intrinsic fields used in kernel"""
        for fld in node.obj:
            self.vector_field_args[fld.ccode_name] = fld

    def visit_NestedVectorFieldNode(self, node):
        """Record intrinsic fields used in kernel"""
        for fld in node.obj:
            self.vector_field_args[fld.ccode_name] = fld

    def visit_ConstNode(self, node):
        self.const_args[node.ccode] = node.obj

    def visit_FieldEvalNode(self, node):
        self.visit(node.field)
        self.visit(node.args)
        ccode_eval = node.field.obj.ccode_eval(node.var, *node.args.ccode)
        ccode_conv = node.field.obj.ccode_convert(*node.args.ccode)
        conv_stat = c.Statement("%s *= %s" % (node.var, ccode_conv))
        node.ccode = c.Block([c.Assign("err", ccode_eval),
                              conv_stat, c.Statement("CHECKERROR(err)")])

    def visit_VectorFieldEvalNode(self, node):
        self.visit(node.field)
        self.visit(node.args)
        ccode_eval = node.field.obj.ccode_eval(node.var, node.var2, node.var3,
                                               node.field.obj.U, node.field.obj.V, node.field.obj.W,
                                               *node.args.ccode)
        if node.field.obj.U.interp_method != 'cgrid_velocity':
            ccode_conv1 = node.field.obj.U.ccode_convert(*node.args.ccode)
            ccode_conv2 = node.field.obj.V.ccode_convert(*node.args.ccode)
            statements = [c.Statement("%s *= %s" % (node.var, ccode_conv1)),
                          c.Statement("%s *= %s" % (node.var2, ccode_conv2))]
        else:
            statements = []
        if node.field.obj.vector_type == '3D':
            ccode_conv3 = node.field.obj.W.ccode_convert(*node.args.ccode)
            statements.append(c.Statement("%s *= %s" % (node.var3, ccode_conv3)))
        conv_stat = c.Block(statements)
        node.ccode = c.Block([c.Assign("err", ccode_eval),
                              conv_stat, c.Statement("CHECKERROR(err)")])

    def visit_SummedFieldEvalNode(self, node):
        self.visit(node.fields)
        self.visit(node.args)
        cstat = []
        for fld, var in zip(node.fields.obj, node.var):
            ccode_eval = fld.ccode_eval(var, *node.args.ccode)
            ccode_conv = fld.ccode_convert(*node.args.ccode)
            conv_stat = c.Statement("%s *= %s" % (var, ccode_conv))
            cstat += [c.Assign("err", ccode_eval), conv_stat, c.Statement("CHECKERROR(err)")]
        node.ccode = c.Block(cstat)

    def visit_SummedVectorFieldEvalNode(self, node):
        self.visit(node.fields)
        self.visit(node.args)
        cstat = []
        for fld, var, var2, var3 in zip(node.fields.obj, node.var, node.var2, node.var3):
            ccode_eval = fld.ccode_eval(var, var2, var3,
                                        fld.U, fld.V, fld.W,
                                        *node.args.ccode)
            if fld.U.interp_method != 'cgrid_velocity':
                ccode_conv1 = fld.U.ccode_convert(*node.args.ccode)
                ccode_conv2 = fld.V.ccode_convert(*node.args.ccode)
                statements = [c.Statement("%s *= %s" % (var, ccode_conv1)),
                              c.Statement("%s *= %s" % (var2, ccode_conv2))]
            else:
                statements = []
            if fld.vector_type == '3D':
                ccode_conv3 = fld.W.ccode_convert(*node.args.ccode)
                statements.append(c.Statement("%s *= %s" % (var3, ccode_conv3)))
            cstat += [c.Assign("err", ccode_eval), c.Block(statements)]
        cstat += [c.Statement("CHECKERROR(err)")]
        node.ccode = c.Block(cstat)

    def visit_NestedFieldEvalNode(self, node):
        self.visit(node.fields)
        self.visit(node.args)
        cstat = []
        for fld in node.fields.obj:
            ccode_eval = fld.ccode_eval(node.var, *node.args.ccode)
            ccode_conv = fld.ccode_convert(*node.args.ccode)
            conv_stat = c.Statement("%s *= %s" % (node.var, ccode_conv))
            cstat += [c.Assign("err", ccode_eval),
                      conv_stat,
                      c.If("err != ERROR_OUT_OF_BOUNDS ", c.Block([c.Statement("CHECKERROR(err)"), c.Statement("break")]))]
        cstat += [c.Statement("CHECKERROR(err)"), c.Statement("break")]
        node.ccode = c.While("1==1", c.Block(cstat))

    def visit_NestedVectorFieldEvalNode(self, node):
        self.visit(node.fields)
        self.visit(node.args)
        cstat = []
        for fld in node.fields.obj:
            ccode_eval = fld.ccode_eval(node.var, node.var2, node.var3,
                                        fld.U, fld.V, fld.W,
                                        *node.args.ccode)
            if fld.U.interp_method != 'cgrid_velocity':
                ccode_conv1 = fld.U.ccode_convert(*node.args.ccode)
                ccode_conv2 = fld.V.ccode_convert(*node.args.ccode)
                statements = [c.Statement("%s *= %s" % (node.var, ccode_conv1)),
                              c.Statement("%s *= %s" % (node.var2, ccode_conv2))]
            else:
                statements = []
            if fld.vector_type == '3D':
                ccode_conv3 = fld.W.ccode_convert(*node.args.ccode)
                statements.append(c.Statement("%s *= %s" % (node.var3, ccode_conv3)))
            cstat += [c.Assign("err", ccode_eval),
                      c.Block(statements),
                      c.If("err != ERROR_OUT_OF_BOUNDS ", c.Block([c.Statement("CHECKERROR(err)"), c.Statement("break")]))]
        cstat += [c.Statement("CHECKERROR(err)"), c.Statement("break")]
        node.ccode = c.While("1==1", c.Block(cstat))

    def visit_Return(self, node):
        self.visit(node.value)
        node.ccode = c.Statement('return %s' % node.value.ccode)

    def visit_Print(self, node):
        for n in node.values:
            self.visit(n)
        if hasattr(node.values[0], 's'):
            node.ccode = c.Statement('printf("%s\\n")' % (n.ccode))
            return
        if hasattr(node.values[0], 's_print'):
            args = node.values[0].right.ccode
            s = ('printf("%s\\n"' % node.values[0].left.ccode)
            if isinstance(args, str):
                s = s + (", %s)" % args)
            else:
                for arg in args:
                    s = s + (", %s" % arg)
                s = s + ")"
            node.ccode = c.Statement(s)
            return
        vars = ', '.join([n.ccode for n in node.values])
        int_vars = ['particle->id', 'particle->xi', 'particle->yi', 'particle->zi']
        stat = ', '.join(["%d" if n.ccode in int_vars else "%f" for n in node.values])
        node.ccode = c.Statement('printf("%s\\n", %s)' % (stat, vars))

    def visit_Str(self, node):
        node.ccode = node.s


class LoopGenerator(object):
    """Code generator class that adds type definitions and the outer
    loop around kernel functions to generate compilable C code."""

    def __init__(self, fieldset, ptype=None):
        self.fieldset = fieldset
        self.ptype = ptype

    def generate(self, funcname, field_args, const_args, kernel_ast, c_include):
        ccode = []

        # Add include for OpenMP, Parcels, math and time header
        ccode += [str(c.Include("parcels.h", system=False))]
        ccode += [str(c.Include("math.h", system=False))]
        ccode += [str(c.Include("time.h", system=False))]

        # Define and assign extern varriable
        ccode += ["gsl_rng *prng_state = (gsl_rng *)NULL;\n"]

        # Generate type definition for particle type
        vdecl = []
        for v in self.ptype.variables:
            if v.dtype == np.uint64:
                vdecl.append(c.Pointer(c.POD(np.void, v.name)))
            else:
                vdecl.append(c.POD(v.dtype, v.name))

        ccode += [str(c.Typedef(c.GenerableStruct("", vdecl, declname=self.ptype.name)))]

        args = [c.Pointer(c.Value(self.ptype.name, "particle_backup")),
                c.Pointer(c.Value(self.ptype.name, "particle"))]
        p_back_set_decl = c.FunctionDeclaration(c.Static(c.DeclSpecifier(c.Value("void", "set_particle_backup"),
                                                         spec='inline')), args)
        body = []
        for v in self.ptype.variables:
            if v.dtype != np.uint64 and v.name not in ['dt', 'state']:
                body += [c.Assign(("particle_backup->%s" % v.name), ("particle->%s" % v.name))]
        p_back_set_body = c.Block(body)
        p_back_set = str(c.FunctionBody(p_back_set_decl, p_back_set_body))
        ccode += [p_back_set]

        args = [c.Pointer(c.Value(self.ptype.name, "particle_backup")),
                c.Pointer(c.Value(self.ptype.name, "particle"))]
        p_back_get_decl = c.FunctionDeclaration(c.Static(c.DeclSpecifier(c.Value("void", "get_particle_backup"),
                                                         spec='inline')), args)
        body = []
        for v in self.ptype.variables:
            if v.dtype != np.uint64 and v.name not in ['dt', 'state']:
                body += [c.Assign(("particle->%s" % v.name), ("particle_backup->%s" % v.name))]
        p_back_get_body = c.Block(body)
        p_back_get = str(c.FunctionBody(p_back_get_decl, p_back_get_body))
        ccode += [p_back_get]

        if c_include:
            ccode += [c_include]

        # Insert kernel code
        ccode += [str(kernel_ast)]

        # Generate outer loop for repeated kernel invocation
        args = [c.Value("int", "num_particles"),
                c.Pointer(c.Value(self.ptype.name, "particles")), c.Value("double", "endtime"), c.Value("float", "dt"),
                c.Value("int", "seed"), c.Value("int", "numbers_pulled")]
        # shared = ["particles"]
        for field, _ in field_args.items():
            args += [c.Pointer(c.Value("CField", "%s" % field))]
            # shared += [field]
        for const, _ in const_args.items():
            args += [c.Value("float", const)]
<<<<<<< HEAD
        fargs_str = ", ".join(['particles[p].time'] + list(field_args.keys())
                              + list(const_args.keys()))
        # Inner loop nest for forward runs
        sign_dt = c.Assign("sign_dt", "dt > 0 ? 1 : -1")
        particle_backup = c.Statement("%s particle_backup" % self.ptype.name)
=======
        fargs_str = ", ".join(['particles[p].time', 'sign_dt * __dt']
                              + list(field_args.keys()) + list(const_args.keys()))
        # Inner loop nest for forward runs
        sign_dt = c.Assign("sign_dt", "dt > 0. ? 1 : -1")
>>>>>>> f3bd74e5
        sign_end_part = c.Assign("sign_end_part", "endtime - particles[p].time > 0 ? 1 : -1")
        dt_pos = c.Assign("__dt", "fmin(fabs(particles[p].dt), fabs(endtime - particles[p].time))")
        pdt_eq_dt_pos = c.Assign("particles[p].dt", "__dt * sign_dt")
        dt_0_break = c.If("particles[p].dt == 0", c.Statement("break"))
        notstarted_continue = c.If("(sign_end_part != sign_dt) && (particles[p].dt != 0)",
                                   c.Statement("continue"))
        body = [c.Statement("set_particle_backup(&particle_backup, &(particles[p]))")]
        body += [pdt_eq_dt_pos]
        body += [c.Assign("res", "%s(&(particles[p]), %s)" % (funcname, fargs_str))]
        body += [c.Assign("particles[p].state", "res")]  # Store return code on particle
        body += [c.If("res == SUCCESS", c.Block([c.Statement("particles[p].time += sign_dt * __dt"),
                                                 dt_pos, dt_0_break, c.Statement("continue")]))]
        body += [c.If("res == REPEAT",
                 c.Block([c.Statement("get_particle_backup(&particle_backup, &(particles[p]))"),
                         dt_pos, c.Statement("break")]), c.Statement("break"))]

        time_loop = c.While("__dt > __tol || particles[p].dt == 0", c.Block(body))
        part_loop = c.For("p = 0", "p < num_particles", "++p",
                          c.Block([sign_end_part, notstarted_continue, dt_pos, time_loop]))
<<<<<<< HEAD
        fbody = c.Block([c.Value("int", "p, sign_dt, sign_end_part"), c.Value("ErrorCode", "res"),
                         c.Value("double", "__dt, __tol"), c.Assign("__tol", "1.e-6"),
                         sign_dt, particle_backup, part_loop])
=======
        check_rng = c.If("prng_state == NULL || prev_seed != seed",
                         c.Block([c.Statement("gsl_rng_env_setup()"),
                                  c.Assign("rng_type", "gsl_rng_default"),
                                  c.Assign("prng_state", "gsl_rng_alloc(rng_type)"),
                                  c.Statement('gsl_rng_set(prng_state, (unsigned long int)seed)'),
                                  c.Assign("prev_seed", "seed"),
                                  c.Assign("rand_c", "0")]))
        fbody = c.Block([c.Value("int", "p, sign_dt, sign_end_part"),
                         c.Assign("static int rand_c", "0"),
                         c.Assign("static int prev_seed", "0"),
                         c.Pointer(c.Value("gsl_rng_type", "rng_type")),
                         c.Value("ErrorCode", "res"),
                         c.Value("double", "__dt, __tol"),
                         c.Assign("__tol", "1.e-6"),
                         check_rng,
                         c.For("", "rand_c < numbers_pulled", "++rand_c",c.Statement("gsl_rng_get(prng_state)")),
                         c.Statement("omp_set_num_threads(omp_get_num_procs())"),
                         sign_dt, c.Pragma("omp parallel for private(p,__dt,res,sign_end_part) schedule(static)"),
                         part_loop])
>>>>>>> f3bd74e5
        fdecl = c.FunctionDeclaration(c.Value("void", "particle_loop"), args)
        ccode += [str(c.FunctionBody(fdecl, fbody))]
        return "\n\n".join(ccode)<|MERGE_RESOLUTION|>--- conflicted
+++ resolved
@@ -902,18 +902,11 @@
             # shared += [field]
         for const, _ in const_args.items():
             args += [c.Value("float", const)]
-<<<<<<< HEAD
         fargs_str = ", ".join(['particles[p].time'] + list(field_args.keys())
                               + list(const_args.keys()))
         # Inner loop nest for forward runs
         sign_dt = c.Assign("sign_dt", "dt > 0 ? 1 : -1")
         particle_backup = c.Statement("%s particle_backup" % self.ptype.name)
-=======
-        fargs_str = ", ".join(['particles[p].time', 'sign_dt * __dt']
-                              + list(field_args.keys()) + list(const_args.keys()))
-        # Inner loop nest for forward runs
-        sign_dt = c.Assign("sign_dt", "dt > 0. ? 1 : -1")
->>>>>>> f3bd74e5
         sign_end_part = c.Assign("sign_end_part", "endtime - particles[p].time > 0 ? 1 : -1")
         dt_pos = c.Assign("__dt", "fmin(fabs(particles[p].dt), fabs(endtime - particles[p].time))")
         pdt_eq_dt_pos = c.Assign("particles[p].dt", "__dt * sign_dt")
@@ -933,11 +926,6 @@
         time_loop = c.While("__dt > __tol || particles[p].dt == 0", c.Block(body))
         part_loop = c.For("p = 0", "p < num_particles", "++p",
                           c.Block([sign_end_part, notstarted_continue, dt_pos, time_loop]))
-<<<<<<< HEAD
-        fbody = c.Block([c.Value("int", "p, sign_dt, sign_end_part"), c.Value("ErrorCode", "res"),
-                         c.Value("double", "__dt, __tol"), c.Assign("__tol", "1.e-6"),
-                         sign_dt, particle_backup, part_loop])
-=======
         check_rng = c.If("prng_state == NULL || prev_seed != seed",
                          c.Block([c.Statement("gsl_rng_env_setup()"),
                                   c.Assign("rng_type", "gsl_rng_default"),
@@ -957,7 +945,6 @@
                          c.Statement("omp_set_num_threads(omp_get_num_procs())"),
                          sign_dt, c.Pragma("omp parallel for private(p,__dt,res,sign_end_part) schedule(static)"),
                          part_loop])
->>>>>>> f3bd74e5
         fdecl = c.FunctionDeclaration(c.Value("void", "particle_loop"), args)
         ccode += [str(c.FunctionBody(fdecl, fbody))]
         return "\n\n".join(ccode)