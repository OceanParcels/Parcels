import ast
import collections
import math
import random
from abc import ABC
from copy import copy

import cgen as c

from parcels.field import Field, NestedField, VectorField
from parcels.grid import Grid
from parcels.particle import JITParticle
from parcels.tools.loggers import logger
from parcels.tools.statuscodes import StatusCode


class IntrinsicNode(ast.AST):
    def __init__(self, obj, ccode):
        self.obj = obj
        self.ccode = ccode


class FieldSetNode(IntrinsicNode):
    def __getattr__(self, attr):
        if isinstance(getattr(self.obj, attr), Field):
            return FieldNode(getattr(self.obj, attr),
                             ccode=f"{self.ccode}->{attr}")
        elif isinstance(getattr(self.obj, attr), NestedField):
            if isinstance(getattr(self.obj, attr)[0], VectorField):
                return NestedVectorFieldNode(getattr(self.obj, attr),
                                             ccode=f"{self.ccode}->{attr}")
            else:
                return NestedFieldNode(getattr(self.obj, attr),
                                       ccode=f"{self.ccode}->{attr}")
        elif isinstance(getattr(self.obj, attr), VectorField):
            return VectorFieldNode(getattr(self.obj, attr),
                                   ccode=f"{self.ccode}->{attr}")
        else:
            return ConstNode(getattr(self.obj, attr),
                             ccode="%s" % (attr))


class FieldNode(IntrinsicNode):
    def __getattr__(self, attr):
        if isinstance(getattr(self.obj, attr), Grid):
            return GridNode(getattr(self.obj, attr),
                            ccode=f"{self.ccode}->{attr}")
        elif attr == "eval":
            return FieldEvalCallNode(self)
        else:
            raise NotImplementedError('Access to Field attributes are not (yet) implemented in JIT mode')


class FieldEvalCallNode(IntrinsicNode):
    def __init__(self, field):
        self.field = field
        self.obj = field.obj
        self.ccode = ""


class FieldEvalNode(IntrinsicNode):
    def __init__(self, field, args, var, convert=True):
        self.field = field
        self.args = args
        self.var = var  # the variable in which the interpolated field is written
        self.convert = convert  # whether to convert the result (like field.applyConversion)


class VectorFieldNode(IntrinsicNode):
    def __getattr__(self, attr):
        if attr == "eval":
            return VectorFieldEvalCallNode(self)
        else:
            raise NotImplementedError('Access to VectorField attributes are not (yet) implemented in JIT mode')

    def __getitem__(self, attr):
        return VectorFieldEvalNode(self.obj, attr)


class VectorFieldEvalCallNode(IntrinsicNode):
    def __init__(self, field):
        self.field = field
        self.obj = field.obj
        self.ccode = ""


class VectorFieldEvalNode(IntrinsicNode):
    def __init__(self, field, args, var, var2, var3, var4, convert=True):
        self.field = field
        self.args = args
        self.var = var  # the variable in which the interpolated field is written
        self.var2 = var2  # second variable for UV interpolation
        self.var3 = var3  # third variable for UVW interpolation
        self.var4 = var4  # extra variable for sigma-scaling for croco
        self.convert = convert  # whether to convert the result (like field.applyConversion)


class NestedFieldNode(IntrinsicNode):
    def __getitem__(self, attr):
        return NestedFieldEvalNode(self.obj, attr)


class NestedFieldEvalNode(IntrinsicNode):
    def __init__(self, fields, args, var):
        self.fields = fields
        self.args = args
        self.var = var  # the variable in which the interpolated field is written


class NestedVectorFieldNode(IntrinsicNode):
    def __getitem__(self, attr):
        return NestedVectorFieldEvalNode(self.obj, attr)


class NestedVectorFieldEvalNode(IntrinsicNode):
    def __init__(self, fields, args, var, var2, var3):
        self.fields = fields
        self.args = args
        self.var = var  # the variable in which the interpolated field is written
        self.var2 = var2  # second variable for UV interpolation
        self.var3 = var3  # third variable for UVW interpolation


class GridNode(IntrinsicNode):
    def __getattr__(self, attr):
        raise NotImplementedError('Access to Grids is not (yet) implemented in JIT mode')


class ConstNode(IntrinsicNode):
    def __getitem__(self, attr):
        return attr


class MathNode(IntrinsicNode):
    symbol_map = {'pi': 'M_PI', 'e': 'M_E', 'nan': 'NAN'}

    def __getattr__(self, attr):
        if hasattr(math, attr):
            if attr in self.symbol_map:
                attr = self.symbol_map[attr]
            return IntrinsicNode(None, ccode=attr)
        else:
            raise AttributeError(f"Unknown math function encountered: {attr}")


class RandomNode(IntrinsicNode):
    symbol_map = {'random': 'parcels_random',
                  'uniform': 'parcels_uniform',
                  'randint': 'parcels_randint',
                  'normalvariate': 'parcels_normalvariate',
                  'expovariate': 'parcels_expovariate',
                  'vonmisesvariate': 'parcels_vonmisesvariate',
                  'seed': 'parcels_seed'}

    def __getattr__(self, attr):
        if hasattr(random, attr):
            if attr in self.symbol_map:
                attr = self.symbol_map[attr]
            return IntrinsicNode(None, ccode=attr)
        else:
            raise AttributeError(f"Unknown random function encountered: {attr}")


class StatusCodeNode(IntrinsicNode):
    def __getattr__(self, attr):
        statuscodes = [c for c in vars(StatusCode) if not c.startswith('_')]
        if attr in statuscodes:
            return IntrinsicNode(None, ccode=attr.upper())
        else:
            raise AttributeError(f"Unknown status code encountered: {attr}")


class PrintNode(IntrinsicNode):
    def __init__(self):
        self.obj = 'print'


class ParticleAttributeNode(IntrinsicNode):
    def __init__(self, obj, attr):
        self.ccode = f"{obj.ccode}->{attr}[pnum]"
        self.attr = attr


class ParticleXiYiZiTiAttributeNode(IntrinsicNode):
    def __init__(self, obj, attr):
        logger.warning_once(f"Be careful when sampling particle.{attr}, as this is updated in the kernel loop. "
                            "Best to place the sampling statement before advection.")
        self.obj = obj.ccode
        self.attr = attr


class ParticleNode(IntrinsicNode):

    def __init__(self, obj):
        super().__init__(obj, ccode='particles')

    def __getattr__(self, attr):
        if attr in ['xi', 'yi', 'zi', 'ti']:
            return ParticleXiYiZiTiAttributeNode(self, attr)
        if attr in [v.name for v in self.obj.variables]:
            return ParticleAttributeNode(self, attr)
        elif attr in ['delete']:
            return ParticleAttributeNode(self, 'state')
        else:
            raise AttributeError(f"Particle type {self.obj.name} does not define attribute '{attr}. "
                                 f"Please add '{attr}' as a Variable in {self.obj.name}.")


class IntrinsicTransformer(ast.NodeTransformer):
    """AST transformer that catches any mention of intrinsic variable
    names, such as 'particle' or 'fieldset', inserts placeholder objects
    and propagates attribute access.
    """

    def __init__(self, fieldset=None, ptype=JITParticle):
        self.fieldset = fieldset
        self.ptype = ptype

        # Counter and variable names for temporaries
        self._tmp_counter = 0
        self.tmp_vars = []
        # A stack of additional statements to be inserted
        self.stmt_stack = []

    def get_tmp(self):
        """Create a new temporary variable name."""
        tmp = "parcels_tmpvar%d" % self._tmp_counter
        self._tmp_counter += 1
        self.tmp_vars += [tmp]
        return tmp

    def visit_Name(self, node):
        """Inject IntrinsicNode objects into the tree according to keyword."""
        if node.id == 'fieldset' and self.fieldset is not None:
            node = FieldSetNode(self.fieldset, ccode='fset')
        elif node.id == 'particle':
            node = ParticleNode(self.ptype)
        elif node.id in ['StatusCode']:
            node = StatusCodeNode(math, ccode='')
        elif node.id == 'math':
            node = MathNode(math, ccode='')
        elif node.id in ['ParcelsRandom', 'rng']:
            node = RandomNode(math, ccode='')
        elif node.id == 'print':
            node = PrintNode()
        elif (node.id == 'pnum') or ('parcels_tmpvar' in node.id):
            raise NotImplementedError(f"Custom Kernels cannot contain string {node.id}; please change your kernel")
        elif node.id == 'abs':
            raise NotImplementedError("abs() does not work in JIT Kernels. Use math.fabs() instead")
        return node

    def visit_Attribute(self, node):
        node.value = self.visit(node.value)
        if isinstance(node.value, IntrinsicNode):
            return getattr(node.value, node.attr)
        else:
            if node.value.id in ['np', 'numpy']:
                raise NotImplementedError("Cannot convert numpy functions in kernels to C-code.\n"
                                          "Either use functions from the math library or run Parcels in Scipy mode.\n"
                                          "For more information, see https://docs.oceanparcels.org/en/latest/examples/tutorial_parcels_structure.html#3.-Kernels")
            elif node.value.id in ['random']:
                raise NotImplementedError("Cannot convert random functions in kernels to C-code.\n"
                                          "Use `import parcels.rng as ParcelsRandom` and then ParcelsRandom.random(), ParcelsRandom.uniform() etc.\n"
                                          "For more information, see https://docs.oceanparcels.org/en/latest/examples/tutorial_parcels_structure.html#3.-Kernels")
            else:
                raise NotImplementedError(f"Cannot convert '{node.value.id}' used in kernel to C-code")

    def visit_Subscript(self, node):
        node.value = self.visit(node.value)
        node.slice = self.visit(node.slice)

        # If we encounter field evaluation we replace it with a
        # temporary variable and put the evaluation call on the stack.
        if isinstance(node.value, FieldNode):
            tmp = self.get_tmp()
            # Insert placeholder node for field eval ...
            self.stmt_stack += [FieldEvalNode(node.value, node.slice, tmp)]
            # .. and return the name of the temporary that will be populated
            return ast.Name(id=tmp)
        elif isinstance(node.value, VectorFieldNode):
            tmp = self.get_tmp()
            tmp2 = self.get_tmp()
            tmp3 = self.get_tmp() if node.value.obj.vector_type == '3D' else None
            tmp4 = self.get_tmp()
            # Insert placeholder node for field eval ...
            self.stmt_stack += [VectorFieldEvalNode(node.value, node.slice, tmp, tmp2, tmp3, tmp4)]
            # .. and return the name of the temporary that will be populated
            if tmp3:
                return ast.Tuple([ast.Name(id=tmp), ast.Name(id=tmp2), ast.Name(id=tmp3)], ast.Load())
            else:
                return ast.Tuple([ast.Name(id=tmp), ast.Name(id=tmp2)], ast.Load())
        elif isinstance(node.value, NestedFieldNode):
            tmp = self.get_tmp()
            self.stmt_stack += [NestedFieldEvalNode(node.value, node.slice, tmp)]
            return ast.Name(id=tmp)
        elif isinstance(node.value, NestedVectorFieldNode):
            tmp = self.get_tmp()
            tmp2 = self.get_tmp()
            tmp3 = self.get_tmp() if list.__getitem__(node.value.obj, 0).vector_type == '3D' else None
            self.stmt_stack += [NestedVectorFieldEvalNode(node.value, node.slice, tmp, tmp2, tmp3)]
            if tmp3:
                return ast.Tuple([ast.Name(id=tmp), ast.Name(id=tmp2), ast.Name(id=tmp3)], ast.Load())
            else:
                return ast.Tuple([ast.Name(id=tmp), ast.Name(id=tmp2)], ast.Load())
        else:
            return node

    def visit_AugAssign(self, node):
        node.target = self.visit(node.target)
        if isinstance(node.target, ParticleAttributeNode) and node.target.attr in ['lon', 'lat', 'depth', 'time']:
            logger.warning_once("Don't change the location of a particle directly in a Kernel. Use particle_dlon, particle_dlat, etc.")
        node.op = self.visit(node.op)
        node.value = self.visit(node.value)
        stmts = [node]

        # Inject statements from the stack
        if len(self.stmt_stack) > 0:
            stmts = self.stmt_stack + stmts
            self.stmt_stack = []
        return stmts

    def visit_Assign(self, node):
        node.targets = [self.visit(t) for t in node.targets]
        node.value = self.visit(node.value)
        if isinstance(node.value, ConstNode) and len(node.targets) > 0 and isinstance(node.targets[0], ast.Name):
            if node.targets[0].id == node.value.ccode:
                raise NotImplementedError(f"Assignment of fieldset.{node.value.ccode} to a local variable {node.targets[0].id} with same name in kernel. This is not allowed.")
        stmts = [node]

        # Inject statements from the stack
        if len(self.stmt_stack) > 0:
            stmts = self.stmt_stack + stmts
            self.stmt_stack = []
        return stmts

    def visit_Call(self, node):
        node.func = self.visit(node.func)
        node.args = [self.visit(a) for a in node.args]
        node.keywords = {kw.arg: self.visit(kw.value) for kw in node.keywords}

        if isinstance(node.func, ParticleAttributeNode) and node.func.attr == 'state':
            node = IntrinsicNode(node, "particles->state[pnum] = DELETE")

        elif isinstance(node.func, FieldEvalCallNode):
            # get a temporary value to assign result to
            tmp = self.get_tmp()
            # whether to convert
            convert = True
            if "applyConversion" in node.keywords:
                k = node.keywords["applyConversion"]
                if isinstance(k, ast.Constant):
                    convert = k.value

            # convert args to Index(Tuple(*args))
            args = ast.Index(value=ast.Tuple(node.args, ast.Load()))

            self.stmt_stack += [FieldEvalNode(node.func.field, args, tmp, convert)]
            return ast.Name(id=tmp)

        elif isinstance(node.func, VectorFieldEvalCallNode):
            # get a temporary value to assign result to
            tmp1 = self.get_tmp()
            tmp2 = self.get_tmp()
            tmp3 = self.get_tmp() if node.func.field.obj.vector_type == '3D' else None
            # whether to convert
            convert = True
            if "applyConversion" in node.keywords:
                k = node.keywords["applyConversion"]
                if isinstance(k, ast.Constant):
                    convert = k.value

            # convert args to Index(Tuple(*args))
            args = ast.Index(value=ast.Tuple(node.args, ast.Load()))

            self.stmt_stack += [VectorFieldEvalNode(node.func.field, args, tmp1, tmp2, tmp3, convert)]
            if tmp3:
                return ast.Tuple([ast.Name(id=tmp1), ast.Name(id=tmp2), ast.Name(id=tmp3)], ast.Load())
            else:
                return ast.Tuple([ast.Name(id=tmp1), ast.Name(id=tmp2)], ast.Load())

        return node


class TupleSplitter(ast.NodeTransformer):
    """AST transformer that detects and splits Pythonic tuple assignments into multiple statements for conversion to C."""

    def visit_Assign(self, node):
        if isinstance(node.targets[0], ast.Tuple) \
           and isinstance(node.value, ast.Tuple):
            t_elts = node.targets[0].elts
            v_elts = node.value.elts
            if len(t_elts) != len(v_elts):
                raise AttributeError("Tuple lengths in assignment do not agree")
            node = [ast.Assign() for _ in t_elts]
            for n, t, v in zip(node, t_elts, v_elts):
                n.targets = [t]
                n.value = v
        return node


class KernelGenerator(ABC, ast.NodeVisitor):
    """Code generator class that translates simple Python kernel functions into C functions.

    Works by populating and accessing the `ccode` attribute on nodes in the Python AST.
    """

    # Intrinsic variables that appear as function arguments
    kernel_vars = ['particle', 'fieldset', 'time', 'output_time', 'tol']
    array_vars = []

    def __init__(self, fieldset=None, ptype=JITParticle):
        self.fieldset = fieldset
        self.ptype = ptype
        self.field_args = collections.OrderedDict()
        self.vector_field_args = collections.OrderedDict()
        self.const_args = collections.OrderedDict()

    def generate(self, py_ast, funcvars):
        # Replace occurrences of intrinsic objects in Python AST
        transformer = IntrinsicTransformer(self.fieldset, self.ptype)
        py_ast = transformer.visit(py_ast)

        # Untangle Pythonic tuple-assignment statements
        py_ast = TupleSplitter().visit(py_ast)

        # Generate C-code for all nodes in the Python AST
        self.visit(py_ast)
        self.ccode = py_ast.ccode

        # Insert variable declarations for non-intrinsic variables
        # Make sure that repeated variables are not declared more than
        # once. If variables occur in multiple Kernels, give a warning
        used_vars = []
        funcvars_copy = copy(funcvars)  # editing a list while looping over it is dangerous
        for kvar in funcvars:
            if kvar in used_vars + ['particle_dlon', 'particle_dlat', 'particle_ddepth']:
                if kvar not in ['particle', 'fieldset', 'time', 'particle_dlon', 'particle_dlat', 'particle_ddepth']:
                    logger.warning(kvar+" declared in multiple Kernels")
                funcvars_copy.remove(kvar)
            else:
                used_vars.append(kvar)
        funcvars = funcvars_copy
        for kvar in self.kernel_vars + self.array_vars:
            if kvar in funcvars:
                funcvars.remove(kvar)
        self.ccode.body.insert(0, c.Value("int", "parcels_interp_state"))
        if len(funcvars) > 0:
            for f in funcvars:
                self.ccode.body.insert(0, c.Statement(f"type_coord {f} = 0"))
        if len(transformer.tmp_vars) > 0:
            for f in transformer.tmp_vars:
                self.ccode.body.insert(0, c.Statement(f"float {f} = 0"))

        return self.ccode

    @staticmethod
    def _check_FieldSamplingArguments(ccode):
        if ccode == 'particles':
            args = ('time', 'particles->depth[pnum]', 'particles->lat[pnum]', 'particles->lon[pnum]')
        elif ccode[-1] == 'particles':
            args = ccode[:-1]
        else:
            args = ccode
        return args

    def visit_FunctionDef(self, node):
        # Generate "ccode" attribute by traversing the Python AST
        for stmt in node.body:
            self.visit(stmt)

        # Create function declaration and argument list
        decl = c.Static(c.DeclSpecifier(c.Value("StatusCode", node.name), spec='inline'))
        args = [c.Pointer(c.Value(self.ptype.name + 'p', "particles")),
                c.Value("int", "pnum"),
                c.Value("double", "time")]
        for field in self.field_args.values():
            args += [c.Pointer(c.Value("CField", "%s" % field.ccode_name))]
        for field in self.vector_field_args.values():
            for fcomponent in ['U', 'V', 'W']:
                try:
                    f = getattr(field, fcomponent)
                    if f.ccode_name not in self.field_args:
                        args += [c.Pointer(c.Value("CField", "%s" % f.ccode_name))]
                        self.field_args[f.ccode_name] = f
                except:
                    pass  # field.W does not always exist
        for const, _ in self.const_args.items():
            args += [c.Value("float", const)]

        # Create function body as C-code object
        body = []
        for coord in ['lon', 'lat', 'depth']:
            body += [c.Statement(f"type_coord particle_d{coord} = 0")]
            body += [c.Statement(f"particles->{coord}[pnum] = particles->{coord}_nextloop[pnum]")]
        body += [c.Statement("particles->time[pnum] = particles->time_nextloop[pnum]")]

        body += [stmt.ccode for stmt in node.body]

        for coord in ['lon', 'lat', 'depth']:
            body += [c.Statement(f"particles->{coord}_nextloop[pnum] = particles->{coord}[pnum] + particle_d{coord}")]
        body += [c.Statement("particles->time_nextloop[pnum] = particles->time[pnum] + particles->dt[pnum]")]
        body += [c.Statement("return particles->state[pnum]")]
        node.ccode = c.FunctionBody(c.FunctionDeclaration(decl, args), c.Block(body))

    def visit_Call(self, node):
        """Generate C code for simple C-style function calls.

        Please note that starred and keyword arguments are currently not
        supported.
        """
        pointer_args = False
        parcels_customed_Cfunc = False
        if isinstance(node.func, PrintNode):
            # Write our own Print parser because Python3-AST does not seem to have one
            if isinstance(node.args[0], ast.Str):
                node.ccode = str(c.Statement('printf("%s\\n")' % (node.args[0].s)))
            elif isinstance(node.args[0], ast.Name):
                node.ccode = str(c.Statement('printf("%%f\\n", %s)' % (node.args[0].id)))
            elif isinstance(node.args[0], ast.BinOp):
                if hasattr(node.args[0].right, 'ccode'):
                    args = node.args[0].right.ccode
                elif hasattr(node.args[0].right, 'id'):
                    args = node.args[0].right.id
                elif hasattr(node.args[0].right, 'elts'):
                    args = []
                    for a in node.args[0].right.elts:
                        if hasattr(a, 'ccode'):
                            args.append(a.ccode)
                        elif hasattr(a, 'id'):
                            args.append(a.id)
                else:
                    args = []
                s = 'printf("%s\\n"' % node.args[0].left.s
                if isinstance(args, str):
                    s = s + (", %s)" % args)
                else:
                    for arg in args:
                        s = s + (", %s" % arg)
                    s = s + ")"
                node.ccode = str(c.Statement(s))
            else:
                raise RuntimeError("This print statement is not supported")
        else:
            for a in node.args:
                self.visit(a)
                if a.ccode == 'parcels_customed_Cfunc_pointer_args':
                    pointer_args = True
                    parcels_customed_Cfunc = True
                elif a.ccode == 'parcels_customed_Cfunc':
                    parcels_customed_Cfunc = True
                elif isinstance(a, FieldNode) or isinstance(a, VectorFieldNode):
                    a.ccode = a.obj.ccode_name
                elif isinstance(a, ParticleNode):
                    continue
                elif pointer_args:
                    a.ccode = "&%s" % a.ccode
            ccode_args = ", ".join([a.ccode for a in node.args[pointer_args:]])
            try:
                if isinstance(node.func, str):
                    node.ccode = node.func + '(' + ccode_args + ')'
                else:
                    self.visit(node.func)
                    rhs = f"{node.func.ccode}({ccode_args})"
                    if parcels_customed_Cfunc:
                        node.ccode = str(c.Block([c.Assign("parcels_interp_state", rhs),
                                                  c.Assign("particles->state[pnum]", "max(particles->state[pnum], parcels_interp_state)"),
                                                  c.Statement("CHECKSTATUS_KERNELLOOP(parcels_interp_state)")]))
                    else:
                        node.ccode = rhs
            except:
                raise RuntimeError("Error in converting Kernel to C. See https://docs.oceanparcels.org/en/latest/examples/tutorial_parcels_structure.html#3.-Kernel-execution for hints and tips")

    def visit_Name(self, node):
        """Catches any mention of intrinsic variable names such as 'particle' or 'fieldset' and inserts our placeholder objects."""
        if node.id == 'True':
            node.id = "1"
        if node.id == 'False':
            node.id = "0"
        node.ccode = node.id

    def visit_NameConstant(self, node):
        if node.value is True:
            node.ccode = "1"
        if node.value is False:
            node.ccode = "0"

    def visit_Expr(self, node):
        self.visit(node.value)
        node.ccode = c.Statement(node.value.ccode)

    def visit_Assign(self, node):
        self.visit(node.targets[0])
        self.visit(node.value)
        if isinstance(node.value, ast.List):
            # Detect in-place initialisation of multi-dimensional arrays
            tmp_node = node.value
            decl = c.Value('float', node.targets[0].id)
            while isinstance(tmp_node, ast.List):
                decl = c.ArrayOf(decl, len(tmp_node.elts))
                if isinstance(tmp_node.elts[0], ast.List):
                    # Check type and dimension are the same
                    if not all(isinstance(e, ast.List) for e in tmp_node.elts):
                        raise TypeError("Non-list element discovered in array declaration")
                    if not all(len(e.elts) == len(tmp_node.elts[0].elts) for e in tmp_node.elts):
                        raise TypeError("Irregular array length not allowed in array declaration")
                tmp_node = tmp_node.elts[0]
            node.ccode = c.Initializer(decl, node.value.ccode)
            self.array_vars += [node.targets[0].id]
        elif isinstance(node.value, ParticleXiYiZiTiAttributeNode):
            raise RuntimeError(f"Add index of the grid when using particle.{node.value.attr} "
                               f"(e.g. particle.{node.value.attr}[0]).")
        else:
            node.ccode = c.Assign(node.targets[0].ccode, node.value.ccode)

    def visit_AugAssign(self, node):
        self.visit(node.target)
        self.visit(node.op)
        self.visit(node.value)
        node.ccode = c.Statement(f"{node.target.ccode} {node.op.ccode}= {node.value.ccode}")

    def visit_If(self, node):
        self.visit(node.test)
        for b in node.body:
            self.visit(b)
        for b in node.orelse:
            self.visit(b)
        # field evals are replaced by a tmp variable is added to the stack.
        # Here it means field evals passes from node.test to node.body. We take it out manually
        fieldInTestCount = node.test.ccode.count('parcels_tmpvar')
        body0 = c.Block([b.ccode for b in node.body[:fieldInTestCount]])
        body = c.Block([b.ccode for b in node.body[fieldInTestCount:]])
        orelse = c.Block([b.ccode for b in node.orelse]) if len(node.orelse) > 0 else None
        ifcode = c.If(node.test.ccode, body, orelse)
        node.ccode = c.Block([body0, ifcode])

    def visit_Compare(self, node):
        self.visit(node.left)
        assert (len(node.ops) == 1)
        self.visit(node.ops[0])
        assert (len(node.comparators) == 1)
        self.visit(node.comparators[0])
        node.ccode = f"{node.left.ccode} {node.ops[0].ccode} {node.comparators[0].ccode}"

    def visit_Index(self, node):
        self.visit(node.value)
        node.ccode = node.value.ccode

    def visit_Tuple(self, node):
        for e in node.elts:
            self.visit(e)
        node.ccode = tuple([e.ccode for e in node.elts])

    def visit_List(self, node):
        for e in node.elts:
            self.visit(e)
        node.ccode = "{" + ", ".join([e.ccode for e in node.elts]) + "}"

    def visit_Subscript(self, node):
        self.visit(node.value)
        self.visit(node.slice)
        if isinstance(node.value, FieldNode) or isinstance(node.value, VectorFieldNode):
            node.ccode = node.value.__getitem__(node.slice.ccode).ccode
        elif isinstance(node.value, ParticleXiYiZiTiAttributeNode):
            ngrid = str(self.fieldset.gridset.size if self.fieldset is not None else 1)
            node.ccode = f"{node.value.obj}->{node.value.attr}[pnum*{ngrid}+{node.slice.ccode}]"
        elif isinstance(node.value, IntrinsicNode):
            raise NotImplementedError(f"Subscript not implemented for object type {type(node.value).__name__}")
        else:
            node.ccode = f"{node.value.ccode}[{node.slice.ccode}]"

    def visit_UnaryOp(self, node):
        self.visit(node.op)
        self.visit(node.operand)
        node.ccode = f"{node.op.ccode}({node.operand.ccode})"

    def visit_BinOp(self, node):
        self.visit(node.left)
        self.visit(node.op)
        self.visit(node.right)
        if isinstance(node.op, ast.BitXor):
            raise RuntimeError("JIT kernels do not support the '^' operator.\n"
                               "Did you intend to use the exponential/power operator? In that case, please use '**'")
        elif node.op.ccode == 'pow':  # catching '**' pow statements
            node.ccode = f"pow({node.left.ccode}, {node.right.ccode})"
        else:
            node.ccode = f"({node.left.ccode} {node.op.ccode} {node.right.ccode})"
        node.s_print = True

    def visit_Add(self, node):
        node.ccode = "+"

    def visit_UAdd(self, node):
        node.ccode = "+"

    def visit_Sub(self, node):
        node.ccode = "-"

    def visit_USub(self, node):
        node.ccode = "-"

    def visit_Mult(self, node):
        node.ccode = "*"

    def visit_Div(self, node):
        node.ccode = "/"

    def visit_Mod(self, node):
        node.ccode = "%"

    def visit_Pow(self, node):
        node.ccode = "pow"

    def visit_BoolOp(self, node):
        self.visit(node.op)
        for v in node.values:
            self.visit(v)
        op_str = " %s " % node.op.ccode
        node.ccode = op_str.join([v.ccode for v in node.values])

    def visit_Eq(self, node):
        node.ccode = "=="

    def visit_NotEq(self, node):
        node.ccode = "!="

    def visit_Lt(self, node):
        node.ccode = "<"

    def visit_LtE(self, node):
        node.ccode = "<="

    def visit_Gt(self, node):
        node.ccode = ">"

    def visit_GtE(self, node):
        node.ccode = ">="

    def visit_And(self, node):
        node.ccode = "&&"

    def visit_Or(self, node):
        node.ccode = "||"

    def visit_Not(self, node):
        node.ccode = "!"

    def visit_While(self, node):
        self.visit(node.test)
        for b in node.body:
            self.visit(b)
        if len(node.orelse) > 0:
            raise RuntimeError("Else clause in while clauses cannot be translated to C")
        body = c.Block([b.ccode for b in node.body])
        node.ccode = c.DoWhile(node.test.ccode, body)

    def visit_For(self, node):
        raise RuntimeError("For loops cannot be translated to C")

    def visit_Break(self, node):
        node.ccode = c.Statement("break")

    def visit_Pass(self, node):
        node.ccode = c.Statement("")

    def visit_FieldNode(self, node):
        """Record intrinsic fields used in kernel."""
        self.field_args[node.obj.ccode_name] = node.obj

    def visit_NestedFieldNode(self, node):
        """Record intrinsic fields used in kernel."""
        for fld in node.obj:
            self.field_args[fld.ccode_name] = fld

    def visit_VectorFieldNode(self, node):
        """Record intrinsic fields used in kernel."""
        self.vector_field_args[node.obj.ccode_name] = node.obj

    def visit_NestedVectorFieldNode(self, node):
        """Record intrinsic fields used in kernel."""
        for fld in node.obj:
            self.vector_field_args[fld.ccode_name] = fld

    def visit_ConstNode(self, node):
        self.const_args[node.ccode] = node.obj

    def visit_Return(self, node):
        self.visit(node.value)
        node.ccode = c.Statement('return %s' % node.value.ccode)

    def visit_FieldEvalNode(self, node):
        self.visit(node.field)
        self.visit(node.args)
        args = self._check_FieldSamplingArguments(node.args.ccode)
        ccode_eval = node.field.obj.ccode_eval(node.var, *args)
        stmts = [c.Assign("parcels_interp_state", ccode_eval),
                 c.Assign("particles->state[pnum]", "max(particles->state[pnum], parcels_interp_state)")]

        if node.convert:
            ccode_conv = node.field.obj.ccode_convert(*args)
            conv_stat = c.Statement(f"{node.var} *= {ccode_conv}")
            stmts += [conv_stat]

        node.ccode = c.Block(stmts + [c.Statement("CHECKSTATUS_KERNELLOOP(parcels_interp_state)")])

    def visit_VectorFieldEvalNode(self, node):
        self.visit(node.field)
        self.visit(node.args)
        args = self._check_FieldSamplingArguments(node.args.ccode)
        statements_croco = []
        if node.field.obj.H is not None:
            statements_croco.append(c.Assign("particles->state[pnum]", f"temporal_interpolation({args[3]}, {args[2]}, 0, 0, H, &particles->xi[pnum*ngrid], &particles->yi[pnum*ngrid], &particles->zi[pnum*ngrid], &particles->ti[pnum*ngrid], &{node.var}, LINEAR, CROCO)"))
            statements_croco.append(c.Statement(f"{node.var4} = {args[1]}/{node.var}"))
            args = (args[0], node.var4, args[2], args[3])
        ccode_eval = node.field.obj.ccode_eval(node.var, node.var2, node.var3,
                                               node.field.obj.U, node.field.obj.V, node.field.obj.W, *args)
        if node.convert and node.field.obj.U.interp_method != 'cgrid_velocity':
            ccode_conv1 = node.field.obj.U.ccode_convert(*args)
            ccode_conv2 = node.field.obj.V.ccode_convert(*args)
            statements = [c.Statement(f"{node.var} *= {ccode_conv1}"),
                          c.Statement(f"{node.var2} *= {ccode_conv2}")]
        else:
            statements = []
        if node.convert and node.field.obj.vector_type == '3D':
            ccode_conv3 = node.field.obj.W.ccode_convert(*args)
            statements.append(c.Statement(f"{node.var3} *= {ccode_conv3}"))
        conv_stat = c.Block(statements)
<<<<<<< HEAD
        node.ccode = c.Block([c.Block(statements_croco), c.Assign("particles->state[pnum]", ccode_eval),
                              conv_stat, c.Statement("CHECKSTATUS_KERNELLOOP(particles->state[pnum])")])
=======
        node.ccode = c.Block([c.Assign("parcels_interp_state", ccode_eval),
                              c.Assign("particles->state[pnum]", "max(particles->state[pnum], parcels_interp_state)"),
                              conv_stat, c.Statement("CHECKSTATUS_KERNELLOOP(parcels_interp_state)")])
>>>>>>> 91d3a6b7

    def visit_NestedFieldEvalNode(self, node):
        self.visit(node.fields)
        self.visit(node.args)
        cstat = []
        args = self._check_FieldSamplingArguments(node.args.ccode)
        for fld in node.fields.obj:
            ccode_eval = fld.ccode_eval(node.var, *args)
            ccode_conv = fld.ccode_convert(*args)
            conv_stat = c.Statement(f"{node.var} *= {ccode_conv}")
            cstat += [c.Assign("particles->state[pnum]", ccode_eval),
                      conv_stat,
                      c.If("particles->state[pnum] != ERROROUTOFBOUNDS ", c.Block([c.Statement("CHECKSTATUS_KERNELLOOP(particles->state[pnum])"), c.Statement("break")]))]
        cstat += [c.Statement("CHECKSTATUS_KERNELLOOP(particles->state[pnum])"), c.Statement("break")]
        node.ccode = c.While("1==1", c.Block(cstat))

    def visit_NestedVectorFieldEvalNode(self, node):
        self.visit(node.fields)
        self.visit(node.args)
        cstat = []
        args = self._check_FieldSamplingArguments(node.args.ccode)
        for fld in node.fields.obj:
            ccode_eval = fld.ccode_eval(node.var, node.var2, node.var3, fld.U, fld.V, fld.W, *args)
            if fld.U.interp_method != 'cgrid_velocity':
                ccode_conv1 = fld.U.ccode_convert(*args)
                ccode_conv2 = fld.V.ccode_convert(*args)
                statements = [c.Statement(f"{node.var} *= {ccode_conv1}"),
                              c.Statement(f"{node.var2} *= {ccode_conv2}")]
            else:
                statements = []
            if fld.vector_type == '3D':
                ccode_conv3 = fld.W.ccode_convert(*args)
                statements.append(c.Statement(f"{node.var3} *= {ccode_conv3}"))
            cstat += [c.Assign("particles->state[pnum]", ccode_eval),
                      c.Block(statements),
                      c.If("particles->state[pnum] != ERROROUTOFBOUNDS ", c.Block([c.Statement("CHECKSTATUS_KERNELLOOP(particles->state[pnum])"), c.Statement("break")]))]
        cstat += [c.Statement("CHECKSTATUS_KERNELLOOP(particles->state[pnum])"), c.Statement("break")]
        node.ccode = c.While("1==1", c.Block(cstat))

    def visit_Print(self, node):
        for n in node.values:
            self.visit(n)
        if hasattr(node.values[0], 's'):
            node.ccode = c.Statement('printf("%s\\n")' % (n.ccode))
            return
        if hasattr(node.values[0], 's_print'):
            args = node.values[0].right.ccode
            s = ('printf("%s\\n"' % node.values[0].left.ccode)
            if isinstance(args, str):
                s = s + (", %s)" % args)
            else:
                for arg in args:
                    s = s + (", %s" % arg)
                s = s + ")"
            node.ccode = c.Statement(s)
            return
        vars = ', '.join([n.ccode for n in node.values])
        int_vars = ['particle->id', 'particle->xi', 'particle->yi', 'particle->zi']
        stat = ', '.join(["%d" if n.ccode in int_vars else "%f" for n in node.values])
        node.ccode = c.Statement(f'printf("{stat}\\n", {vars})')

    def visit_Constant(self, node):
        if node.value == 'parcels_customed_Cfunc_pointer_args':
            node.ccode = node.value
        elif isinstance(node.value, str):
            node.ccode = ''  # skip strings from docstrings or comments
        elif isinstance(node.value, bool):
            node.ccode = "1" if node.value is True else "0"
        else:
            node.ccode = str(node.value)


class LoopGenerator:
    """Code generator class that adds type definitions and the outer loop around kernel functions to generate compilable C code."""

    def __init__(self, fieldset, ptype=None):
        self.fieldset = fieldset
        self.ptype = ptype

    def generate(self, funcname, field_args, const_args, kernel_ast, c_include):
        ccode = []

        pname = self.ptype.name + 'p'

        # ==== Add include for Parcels and math header ==== #
        ccode += [str(c.Include("parcels.h", system=False))]
        ccode += [str(c.Include("math.h", system=False))]
        ccode += [str(c.Assign('const int ngrid', str(self.fieldset.gridset.size if self.fieldset is not None else 1)))]

        # ==== Generate type definition for particle type ==== #
        vdeclp = [c.Pointer(c.POD(v.dtype, v.name)) for v in self.ptype.variables]
        ccode += [str(c.Typedef(c.GenerableStruct("", vdeclp, declname=pname)))]

        if c_include:
            ccode += [c_include]

        # ==== Insert kernel code ==== #
        ccode += [str(kernel_ast)]

        # Generate outer loop for repeated kernel invocation
        args = [c.Value("int", "num_particles"),
                c.Pointer(c.Value(pname, "particles")),
                c.Value("double", "endtime"), c.Value("double", "dt")]
        for field, _ in field_args.items():
            args += [c.Pointer(c.Value("CField", "%s" % field))]
        for const, _ in const_args.items():
            args += [c.Value("double", const)]  # are we SURE those const's are double's ?
        fargs_str = ", ".join(['particles->time_nextloop[pnum]'] + list(field_args.keys())
                              + list(const_args.keys()))
        # ==== statement clusters use to compose 'body' variable and variables 'time_loop' and 'part_loop' ==== ##
        sign_dt = c.Assign("sign_dt", "dt > 0 ? 1 : -1")

        # ==== check if next_dt is in the particle type ==== #
        dtname = "next_dt" if "next_dt" in [v.name for v in self.ptype.variables] else "dt"

        # ==== main computation body ==== #
        body = []
        body += [c.Value("double", "pre_dt")]
        body += [c.Statement("pre_dt = particles->dt[pnum]")]
        body += [c.If("sign_dt*particles->time_nextloop[pnum] >= sign_dt*(endtime)", c.Statement("break"))]
        body += [c.If(f"fabs(endtime - particles->time_nextloop[pnum]) < fabs(particles->{dtname}[pnum])-1e-6",
                      c.Statement(f"particles->{dtname}[pnum] = fabs(endtime - particles->time_nextloop[pnum]) * sign_dt"))]
        body += [c.Assign("particles->state[pnum]", f"{funcname}(particles, pnum, {fargs_str})")]
        body += [c.If("particles->state[pnum] == SUCCESS",
                      c.Block([c.If("sign_dt*particles->time[pnum] < sign_dt*endtime",
                                    c.Block([c.Assign("particles->state[pnum]", "EVALUATE")]),
                                    c.Block([c.Assign("particles->state[pnum]", "SUCCESS")]))
                               ]))]
        body += [c.If("particles->state[pnum] == STOPALLEXECUTION", c.Statement("return"))]
        body += [c.Statement("particles->dt[pnum] = pre_dt")]
        body += [c.If("(particles->state[pnum] == REPEAT || particles->state[pnum] == DELETE)", c.Block([c.Statement('break')]))]

        time_loop = c.While("(particles->state[pnum] == EVALUATE || particles->state[pnum] == REPEAT)", c.Block(body))
        part_loop = c.For("pnum = 0", "pnum < num_particles", "++pnum",
                          c.Block([time_loop]))
        fbody = c.Block([c.Value("int", "pnum"),
                         c.Value("double", "sign_dt"),
                         sign_dt, part_loop,
                         ])
        fdecl = c.FunctionDeclaration(c.Value("void", "particle_loop"), args)
        ccode += [str(c.FunctionBody(fdecl, fbody))]
        return "\n\n".join(ccode)<|MERGE_RESOLUTION|>--- conflicted
+++ resolved
@@ -824,14 +824,9 @@
             ccode_conv3 = node.field.obj.W.ccode_convert(*args)
             statements.append(c.Statement(f"{node.var3} *= {ccode_conv3}"))
         conv_stat = c.Block(statements)
-<<<<<<< HEAD
-        node.ccode = c.Block([c.Block(statements_croco), c.Assign("particles->state[pnum]", ccode_eval),
-                              conv_stat, c.Statement("CHECKSTATUS_KERNELLOOP(particles->state[pnum])")])
-=======
-        node.ccode = c.Block([c.Assign("parcels_interp_state", ccode_eval),
+        node.ccode = c.Block([c.Block(statements_croco), c.Assign("parcels_interp_state", ccode_eval),
                               c.Assign("particles->state[pnum]", "max(particles->state[pnum], parcels_interp_state)"),
                               conv_stat, c.Statement("CHECKSTATUS_KERNELLOOP(parcels_interp_state)")])
->>>>>>> 91d3a6b7
 
     def visit_NestedFieldEvalNode(self, node):
         self.visit(node.fields)
