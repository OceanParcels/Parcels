[workspace]
name = "Parcels"
preview = ["pixi-build"]
channels = ["conda-forge"]
platforms = ["win-64", "linux-64", "osx-64", "osx-arm64"]

[package]
name = "parcels"
version = "dynamic" # dynamic versioning needs better support in pixi https://github.com/prefix-dev/pixi/issues/2923#issuecomment-2598460666 . Putting `version = "dynamic"` here for now until pixi recommends something else.
license = "MIT" # can remove this once https://github.com/prefix-dev/pixi-build-backends/issues/397 is resolved

[package.build]
backend = { name = "pixi-build-python", version = "==0.4.0" }

[package.host-dependencies]
setuptools = "*"
setuptools_scm = "*"

[environments]
test-latest = { features = ["test"], solve-group = "test" }
test-minimum = { features = ["test", "minimum"], solve-group = "test" }
test-py311 = { features = ["test", "py311"] }
test-py312 = { features = ["test", "py312"] }
test-notebooks = { features = ["test", "notebooks"], solve-group = "test" }
docs = { features = ["docs"], solve-group = "docs" }
typing = { features = ["typing"], solve-group = "typing" }
pre-commit = { features = ["pre-commit"], no-default-feature = true }

[dependencies] # keep section in sync with pyproject.toml dependencies
python = ">=3.11,<3.13"
<<<<<<< HEAD
netcdf4 = ">=1.7.2"
numpy = ">=2.1.0"
tqdm = ">=4.50.0"
xarray = ">=2024.5.0"
=======
parcels = { path = "." }
netcdf4 = ">=1.1.9"
numpy = ">=1.9.1"
tqdm = "*"
xarray = ">=0.10.8"
>>>>>>> 3a05d61d
uxarray = ">=2025.3.0"
dask = ">=2024.5.1"
zarr = ">=2.15.0,!=2.18.0,<3"
xgcm = ">=0.9.0"
cf_xarray = ">=0.8.6"
cftime = ">=1.6.3"
pooch = ">=1.8.0"

[feature.minimum.dependencies]
python = "==3.11"
netcdf4 = "==1.7.2"
numpy = "==2.1.0"
tqdm = "==4.50.0"
xarray = "==2024.5.0"
uxarray = "==2025.3.0"
dask = "==2024.5.1"
zarr = "==2.15.0"
xgcm = "==0.9.0"
cf_xarray = "==0.8.6"
cftime = "==1.6.3"
pooch = "==1.8.0"

[feature.py311.dependencies]
python = "3.11.*"

[feature.py312.dependencies]
python = "3.12.*"

[feature.test.dependencies]
nbval = "*"
pytest = "*"
hypothesis = "*"
pytest-html = "*"
pytest-cov = "*"

[feature.test.tasks]
tests = "pytest"
tests-notebooks = "pytest --nbval-lax -k 'argo' docs/examples"


[feature.notebooks.dependencies]
jupyter = "*"
trajan = "*"
matplotlib-base = ">=2.0.2"

[feature.docs.dependencies]
numpydoc = "!=1.9.0"
nbsphinx = "*"
ipython = "*"
sphinx = "*"
pandoc = "*"
pydata-sphinx-theme = "*"
sphinx-autobuild = "*"
myst-parser = "*"
sphinxcontrib-mermaid = "*"

[feature.docs.tasks]
docs = "sphinx-build docs docs/_build"
docs-watch = 'sphinx-autobuild docs docs/_build'
docs-linkcheck = "sphinx-build -b linkcheck docs/ docs/_build/linkcheck"

[feature.pre-commit.dependencies]
pre_commit = "*"

[feature.pre-commit.tasks]
lint = "pre-commit run --all-files"

[feature.typing.dependencies]
mypy = "*"
lxml = "*" # in CI
types-tqdm = "*"

[feature.typing.tasks]
typing = "mypy parcels --install-types"<|MERGE_RESOLUTION|>--- conflicted
+++ resolved
@@ -28,18 +28,11 @@
 
 [dependencies] # keep section in sync with pyproject.toml dependencies
 python = ">=3.11,<3.13"
-<<<<<<< HEAD
+parcels = { path = "." }
 netcdf4 = ">=1.7.2"
 numpy = ">=2.1.0"
 tqdm = ">=4.50.0"
 xarray = ">=2024.5.0"
-=======
-parcels = { path = "." }
-netcdf4 = ">=1.1.9"
-numpy = ">=1.9.1"
-tqdm = "*"
-xarray = ">=0.10.8"
->>>>>>> 3a05d61d
 uxarray = ">=2025.3.0"
 dask = ">=2024.5.1"
 zarr = ">=2.15.0,!=2.18.0,<3"
