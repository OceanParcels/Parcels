name: py2_parcels
channels:
  - defaults
  - conda-forge
dependencies:
  - python=2.7
  - cachetools>=1.0.0
  - cgen
  - coverage
  - enum34
  - ffmpeg>=3.2.3,<3.2.6
  - flake8>=2.1.0
  - gcc_linux-64
  - git
  - jupyter
  - matplotlib=2.0.2
  - netcdf4>=1.1.9
  - numpy>=1.9.1
  - progressbar2
  - py>=1.4.27
  - pymbolic
  - python-dateutil
  - scipy>=0.16.0
  - six >=1.10.0
  - xarray>=0.5.1
  - netcdftime
<<<<<<< HEAD
=======
  - cftime
>>>>>>> 4d40a3b6
  - pip:
      - pytest>=2.7.0
      - nbval<|MERGE_RESOLUTION|>--- conflicted
+++ resolved
@@ -24,10 +24,7 @@
   - six >=1.10.0
   - xarray>=0.5.1
   - netcdftime
-<<<<<<< HEAD
-=======
   - cftime
->>>>>>> 4d40a3b6
   - pip:
       - pytest>=2.7.0
       - nbval