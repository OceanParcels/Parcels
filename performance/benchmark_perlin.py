--- conflicted
+++ resolved
@@ -48,17 +48,6 @@
 #Nparticle = int(math.pow(2,19)) # equals to Nparticle = 524288
 
 noctaves=3
-<<<<<<< HEAD
-# noctaves=4  # formerly
-perlinres=(1,24,12)
-shapescale=(4,4,4)
-# shapescale=(4,6,6)  # larger, also working
-# shapescale=(8,6,6)  # formerly
-perlin_persistence=0.3
-a = 100 * 1e3  # [m]
-b = 100 * 1e3  # [m]
-scalefac = 2.0
-=======
 #noctaves=4 # formerly
 perlinres=(1,24,12)  # (1,32,8)
 shapescale=(4,4,4)  # (4,8,8)
@@ -69,7 +58,6 @@
 sy = img_shape[1]/1000.0
 a = (10.0 * img_shape[0])
 b = (10.0 * img_shape[1])
->>>>>>> 265dc275
 tsteps = 61
 tscale = 6
 scalefac = (40.0 / (1000.0/60.0))  # 40 km/h
@@ -114,12 +102,9 @@
     U = np.transpose(U, (0,2,1))
     V = perlin2d.generate_fractal_noise_temporal2d(img_shape, tsteps, (perlinres[1], perlinres[2]), noctaves, perlin_persistence, max_shift=((-1, 2), (-1, 2)))
     V = np.transpose(V, (0,2,1))
-<<<<<<< HEAD
-=======
 
     U *= scalefac
     V *= scalefac
->>>>>>> 265dc275
 
     data = {'U': U, 'V': V}
     dimensions = {'time': time, 'lon': lon, 'lat': lat}
