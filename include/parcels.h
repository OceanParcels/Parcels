#include <stdio.h>
#include <stdlib.h>

typedef enum
  {
    SUCCESS=0, REPEAT=1, DELETE=2, ERROR=3, ERROR_OUT_OF_BOUNDS=4
  } ErrorCode;

typedef enum
  {
    LINEAR=0, NEAREST=1
  } InterpCode;

#define CHECKERROR(res) do {if (res != SUCCESS) return res;} while (0)

typedef struct
{
  int xdim, ydim, tdim, tidx;
  float *lon, *lat;
  double *time;
  float ***data;
} CField;


/* Local linear search to update grid index */
static inline ErrorCode search_linear_float(float x, int size, float *xvals, int *index)
{
  if (x < xvals[0] || xvals[size-1] < x) {return ERROR_OUT_OF_BOUNDS;}
  while (*index < size-1 && x > xvals[*index+1]) ++(*index);
  while (*index > 0 && x < xvals[*index]) --(*index);
  return SUCCESS;
}

/* Local linear search to update time index */
static inline ErrorCode search_linear_double(double t, int size, double *tvals, int *index)
{
  while (*index < size-1 && t > tvals[*index+1]) ++(*index);
  while (*index > 0 && t < tvals[*index]) --(*index);
  return SUCCESS;
}

/* Bilinear interpolation routine for 2D grid */
static inline ErrorCode spatial_interpolation_bilinear(float x, float y, int i, int j, int xdim,
                                                       float *lon, float *lat, float **f_data,
                                                       float *value)
{
  /* Cast data array into data[lat][lon] as per NEMO convention */
  float (*data)[xdim] = (float (*)[xdim]) f_data;
  *value = (data[j][i] * (lon[i+1] - x) * (lat[j+1] - y)
            + data[j][i+1] * (x - lon[i]) * (lat[j+1] - y)
            + data[j+1][i] * (lon[i+1] - x) * (y - lat[j])
            + data[j+1][i+1] * (x - lon[i]) * (y - lat[j]))
            / ((lon[i+1] - lon[i]) * (lat[j+1] - lat[j]));
  return SUCCESS;
}

/* Nearest neighbour interpolation routine for 2D grid */
static inline ErrorCode spatial_interpolation_nearest2D(float x, float y, int i, int j, int xdim,
                                                        float *lon, float *lat, float **f_data,
                                                        float *value)
{
  /* Cast data array into data[lat][lon] as per NEMO convention */
  float (*data)[xdim] = (float (*)[xdim]) f_data;
  int ii, jj;
  if (x - lon[i] < lon[i+1] - x) {ii = i;} else {ii = i + 1;}
  if (y - lat[j] < lat[j+1] - y) {jj = j;} else {jj = j + 1;}
  *value = data[jj][ii];
  return SUCCESS;
}

/* Linear interpolation along the time axis */
static inline ErrorCode temporal_interpolation_linear(float x, float y, int xi, int yi,
                                                      double time, CField *f, float *value,
                                                      int interp_method)
{
  ErrorCode err;
  /* Cast data array intp data[time][lat][lon] as per NEMO convention */
  float (*data)[f->ydim][f->xdim] = (float (*)[f->ydim][f->xdim]) f->data;
  float f0, f1;
  double t0, t1;
  int i = xi, j = yi;
  /* Identify grid cell to sample through local linear search */
  err = search_linear_float(x, f->xdim, f->lon, &i); CHECKERROR(err);
  err = search_linear_float(y, f->ydim, f->lat, &j); CHECKERROR(err);
  /* Find time index for temporal interpolation */
  err = search_linear_double(time, f->tdim, f->time, &(f->tidx));
  if (f->tidx < f->tdim-1 && time > f->time[f->tidx]) {
    t0 = f->time[f->tidx]; t1 = f->time[f->tidx+1];
<<<<<<< HEAD
    if (interp_method==0){
=======
    if (interp_method == LINEAR){
>>>>>>> 26f058ce
      err = spatial_interpolation_bilinear(x, y, i, j, f->xdim, f->lon, f->lat,
                                          (float**)(data[f->tidx]), &f0);
      err = spatial_interpolation_bilinear(x, y, i, j, f->xdim, f->lon, f->lat,
                                          (float**)(data[f->tidx+1]), &f1);
    }
<<<<<<< HEAD
    else if  (interp_method==1){
=======
    else if  (interp_method == NEAREST){
>>>>>>> 26f058ce
      err = spatial_interpolation_nearest2D(x, y, i, j, f->xdim, f->lon, f->lat,
                                           (float**)(data[f->tidx]), &f0);
      err = spatial_interpolation_nearest2D(x, y, i, j, f->xdim, f->lon, f->lat,
                                           (float**)(data[f->tidx+1]), &f1);
    }
    else {
        return ERROR;
    }
    *value = f0 + (f1 - f0) * (float)((time - t0) / (t1 - t0));
    return SUCCESS;
  } else {
<<<<<<< HEAD
    if (interp_method==0){
      err = spatial_interpolation_bilinear(x, y, i, j, f->xdim, f->lon, f->lat,
                                          (float**)(data[f->tidx]), value);
    }
    else if (interp_method==1){
=======
    if (interp_method == LINEAR){
      err = spatial_interpolation_bilinear(x, y, i, j, f->xdim, f->lon, f->lat,
                                          (float**)(data[f->tidx]), value);
    }
    else if (interp_method == NEAREST){
>>>>>>> 26f058ce
      err = spatial_interpolation_nearest2D(x, y, i, j, f->xdim, f->lon, f->lat,
                                           (float**)(data[f->tidx]), value);
    }
    else {
        return ERROR;    
    }
    return SUCCESS;
  }
}

/**************************************************/
/*   Random number generation (RNG) functions     */
/**************************************************/

static void parcels_seed(int seed)
{
  srand(seed);
}

static inline float parcels_random()
{
  return (float)rand()/(float)(RAND_MAX);
}

static inline float parcels_uniform(float low, float high)
{
  return (float)rand()/(float)(RAND_MAX / (high-low)) + low;
}

static inline int parcels_randint(int low, int high)
{
  return (rand() % (high-low)) + low;
}<|MERGE_RESOLUTION|>--- conflicted
+++ resolved
@@ -86,21 +86,13 @@
   err = search_linear_double(time, f->tdim, f->time, &(f->tidx));
   if (f->tidx < f->tdim-1 && time > f->time[f->tidx]) {
     t0 = f->time[f->tidx]; t1 = f->time[f->tidx+1];
-<<<<<<< HEAD
-    if (interp_method==0){
-=======
     if (interp_method == LINEAR){
->>>>>>> 26f058ce
       err = spatial_interpolation_bilinear(x, y, i, j, f->xdim, f->lon, f->lat,
                                           (float**)(data[f->tidx]), &f0);
       err = spatial_interpolation_bilinear(x, y, i, j, f->xdim, f->lon, f->lat,
                                           (float**)(data[f->tidx+1]), &f1);
     }
-<<<<<<< HEAD
-    else if  (interp_method==1){
-=======
     else if  (interp_method == NEAREST){
->>>>>>> 26f058ce
       err = spatial_interpolation_nearest2D(x, y, i, j, f->xdim, f->lon, f->lat,
                                            (float**)(data[f->tidx]), &f0);
       err = spatial_interpolation_nearest2D(x, y, i, j, f->xdim, f->lon, f->lat,
@@ -112,19 +104,11 @@
     *value = f0 + (f1 - f0) * (float)((time - t0) / (t1 - t0));
     return SUCCESS;
   } else {
-<<<<<<< HEAD
-    if (interp_method==0){
-      err = spatial_interpolation_bilinear(x, y, i, j, f->xdim, f->lon, f->lat,
-                                          (float**)(data[f->tidx]), value);
-    }
-    else if (interp_method==1){
-=======
     if (interp_method == LINEAR){
       err = spatial_interpolation_bilinear(x, y, i, j, f->xdim, f->lon, f->lat,
                                           (float**)(data[f->tidx]), value);
     }
     else if (interp_method == NEAREST){
->>>>>>> 26f058ce
       err = spatial_interpolation_nearest2D(x, y, i, j, f->xdim, f->lon, f->lat,
                                            (float**)(data[f->tidx]), value);
     }
