repos:
  - repo: https://github.com/pre-commit/pre-commit-hooks
    rev: v4.5.0
    hooks:
      - id: trailing-whitespace
      - id: end-of-file-fixer
      - id: check-yaml
      - id: check-ast
      - id: check-json
        types: [text]
        files: \.(json|ipynb)$
  - repo: https://github.com/pycqa/flake8
    rev: "6.1.0"
    hooks:
      - id: flake8
  - repo: https://github.com/pycqa/pydocstyle
    rev: 6.3.0 # pick a git hash / tag to point to
    hooks:
<<<<<<< HEAD
      - id: pydocstyle
  - repo: https://github.com/nbQA-dev/nbQA
    rev: 1.7.0
=======
    -   id: pydocstyle
-   repo: https://github.com/nbQA-dev/nbQA
    rev: 1.7.1
>>>>>>> 7e47aa3c
    hooks:
      - id: nbqa-black
      - id: nbqa-check-ast
      - id: nbqa-isort
  - repo: https://github.com/pycqa/isort
    rev: 5.12.0
    hooks:
      - id: isort
        name: isort (python)
  - repo: https://github.com/pre-commit/mirrors-prettier
    rev: "v3.1.0"
    hooks:
      - id: prettier<|MERGE_RESOLUTION|>--- conflicted
+++ resolved
@@ -16,15 +16,9 @@
   - repo: https://github.com/pycqa/pydocstyle
     rev: 6.3.0 # pick a git hash / tag to point to
     hooks:
-<<<<<<< HEAD
       - id: pydocstyle
   - repo: https://github.com/nbQA-dev/nbQA
-    rev: 1.7.0
-=======
-    -   id: pydocstyle
--   repo: https://github.com/nbQA-dev/nbQA
     rev: 1.7.1
->>>>>>> 7e47aa3c
     hooks:
       - id: nbqa-black
       - id: nbqa-check-ast
